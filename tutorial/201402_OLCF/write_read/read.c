/* 
 * ADIOS is freely available under the terms of the BSD license described
 * in the COPYING file in the top level directory of this source distribution.
 *
 * Copyright (c) 2008 - 2009.  UT-BATTELLE, LLC. All rights reserved.
 */

/*************************************************************/
/*          Example of reading arrays in ADIOS               */
/*    which were written from the same number of processors  */
/*                                                           */
/*        Similar example is manual/2_adios_read.c           */
/*************************************************************/
#include <stdio.h>
#include <stdlib.h>
#include <stdint.h>
#include <string.h>
//#define _NOMPI

#include "adios.h"
#include "core/adios_logger.h"

#include "adios_read.h"

int main (int argc, char ** argv) 
{
	char        filename [256];
	double      *t;
	int         *p;
	enum ADIOS_READ_METHOD method = ADIOS_READ_METHOD_XPMEM;
	ADIOS_SELECTION * sel;
	int         rank, i, j;
	MPI_Comm    comm = MPI_COMM_WORLD;
	int x= 0;
	MPI_Init (&argc, &argv);
	MPI_Comm_rank (comm, &rank);

	fprintf(stderr,      "in the read method\n");

	adios_verbose_level = 4;
	adios_logger_open("stderr", -1);

	adios_read_init_method (method, comm, "verbose=4");


	strcpy (filename, "arrays.bp");
	ADIOS_FILE * f = adios_read_open_file (filename, method, comm);

<<<<<<< HEAD
	int         NX = 10, NY = 100; 

	fprintf(stderr, "NX = %d\tNY=%d\n", NX, NY);

	/* Specify a selection that points to a specific writer's block */
	sel = adios_selection_writeblock (rank);

	/* First get the scalars to calculate the size of the arrays */
	adios_schedule_read (f, sel, "NX", 0, 1, &NX);
	adios_schedule_read (f, sel, "NY", 0, 1, &NY);
	adios_perform_reads (f, 1);

	printf("rank=%d: NX=%d NY=%d\n", rank, NX, NY);

	/* Allocate space for the arrays */
	t = (double *) malloc (NX*NY*sizeof(double));
	p = (int *) malloc (NX*sizeof(int));

	/* Read the arrays */
	adios_schedule_read (f, sel, "var_double_2Darray", 0, 1, t);
	adios_schedule_read (f, sel, "var_int_1Darray", 0, 1, p);
	adios_perform_reads (f, 1);

=======
	if(0)
	{
		/* Specify a selection that points to a specific writer's block */
		sel = adios_selection_writeblock (rank);

		/* First get the scalars to calculate the size of the arrays */
		adios_schedule_read (f, sel, "NX", 0, 1, &NX);
		adios_schedule_read (f, sel, "NY", 0, 1, &NY);
		adios_perform_reads (f, 1);

		printf("rank=%d: NX=%d NY=%d\n", rank, NX, NY);

		/* Allocate space for the arrays */
		t = (double *) malloc (NX*NY*sizeof(double));
		p = (int *) malloc (NX*sizeof(int));

		/* Read the arrays */
		adios_schedule_read (f, sel, "var_double_2Darray", 0, 1, t);
		adios_schedule_read (f, sel, "var_int_1Darray", 0, 1, p);
		adios_perform_reads (f, 1);
	}
	else
	{
		uint64_t    start[] = {0,0};
		uint64_t count[] = {2,2};

		sel = adios_selection_boundingbox(2, start, count);
		adios_schedule_read(f, sel, "var_double2Darray", 0, 1, t);
		adios_perform_read(f, 1);
	}
	
>>>>>>> c246a3ea
	/* At this point, we have the data in memory */
	// printf("rank=%d: p = [%d", rank, p[0]);
	// for (i = 1; i < NX; i++)
	// 	printf(", %d", p[i]);
	// printf("]\n");
    
	// printf("rank=%d: t[5,*] = [%6.2f", rank, t[5*NY]);
	// for (j = 1; j < NY; j++)
	// 	printf(", %6.2f", t[5*NY+j]);
	// printf("]\n");

	free (t);
	free (p);

	adios_read_close (f);
	MPI_Barrier (comm);
	adios_read_finalize_method (method);
	MPI_Finalize ();


	return 0;
}<|MERGE_RESOLUTION|>--- conflicted
+++ resolved
@@ -46,40 +46,19 @@
 	strcpy (filename, "arrays.bp");
 	ADIOS_FILE * f = adios_read_open_file (filename, method, comm);
 
-<<<<<<< HEAD
 	int         NX = 10, NY = 100; 
 
 	fprintf(stderr, "NX = %d\tNY=%d\n", NX, NY);
 
-	/* Specify a selection that points to a specific writer's block */
-	sel = adios_selection_writeblock (rank);
-
-	/* First get the scalars to calculate the size of the arrays */
-	adios_schedule_read (f, sel, "NX", 0, 1, &NX);
-	adios_schedule_read (f, sel, "NY", 0, 1, &NY);
-	adios_perform_reads (f, 1);
-
-	printf("rank=%d: NX=%d NY=%d\n", rank, NX, NY);
-
-	/* Allocate space for the arrays */
-	t = (double *) malloc (NX*NY*sizeof(double));
-	p = (int *) malloc (NX*sizeof(int));
-
-	/* Read the arrays */
-	adios_schedule_read (f, sel, "var_double_2Darray", 0, 1, t);
-	adios_schedule_read (f, sel, "var_int_1Darray", 0, 1, p);
-	adios_perform_reads (f, 1);
-
-=======
 	if(0)
 	{
 		/* Specify a selection that points to a specific writer's block */
 		sel = adios_selection_writeblock (rank);
 
 		/* First get the scalars to calculate the size of the arrays */
-		adios_schedule_read (f, sel, "NX", 0, 1, &NX);
-		adios_schedule_read (f, sel, "NY", 0, 1, &NY);
-		adios_perform_reads (f, 1);
+		// adios_schedule_read (f, sel, "NX", 0, 1, &NX);
+		// adios_schedule_read (f, sel, "NY", 0, 1, &NY);
+		// adios_perform_reads (f, 1);
 
 		printf("rank=%d: NX=%d NY=%d\n", rank, NX, NY);
 
@@ -97,12 +76,15 @@
 		uint64_t    start[] = {0,0};
 		uint64_t count[] = {2,2};
 
+		/* Allocate space for the arrays */
+		t = (double *) malloc (NX*NY*sizeof(double));
+		p = (int *) malloc (NX*sizeof(int));
+
 		sel = adios_selection_boundingbox(2, start, count);
 		adios_schedule_read(f, sel, "var_double2Darray", 0, 1, t);
 		adios_perform_read(f, 1);
 	}
 	
->>>>>>> c246a3ea
 	/* At this point, we have the data in memory */
 	// printf("rank=%d: p = [%d", rank, p[0]);
 	// for (i = 1; i < NX; i++)
