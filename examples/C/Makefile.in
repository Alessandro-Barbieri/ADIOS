--- conflicted
+++ resolved
@@ -367,11 +367,7 @@
 top_build_prefix = @top_build_prefix@
 top_builddir = @top_builddir@
 top_srcdir = @top_srcdir@
-<<<<<<< HEAD
-SUBDIRS = scalars arrays attributes manual global-array global-array-time read_all stat schema flexpath_arrays transforms compression_test icee_arrays
-=======
 SUBDIRS = scalars arrays attributes manual global-array global-array-time read_all stat schema flexpath_arrays transforms
->>>>>>> b668c633
 all: all-recursive
 
 .SUFFIXES:
