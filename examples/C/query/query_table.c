--- conflicted
+++ resolved
@@ -121,7 +121,6 @@
         int nBatches = 1;
         while (1) {
             /* Evaluate query, get the list of points (of a limited number at once) */
-<<<<<<< HEAD
             ADIOS_QUERY_RESULT *result = adios_query_evaluate(q, col3, timestep, batchSize);
 
             if (result->status == ADIOS_QUERY_RESULT_ERROR) {
@@ -134,13 +133,8 @@
                 break;
             }
 
-            ADIOS_SELECTION* hits = result->selections;;
+            ADIOS_SELECTION* hits = result->selections;
             printf("Number of hits returned in batch %d = %lld \n",nBatches, hits->u.points.npoints);
-=======
-            ADIOS_SELECTION* hits = NULL;
-            int hasMore = adios_query_evaluate(q, col3, timestep, batchSize, &hits);
-            printf("Number of hits returned in batch %d = %" PRIu64 " \n",nBatches, hits->u.points.npoints);
->>>>>>> e798380e
 
             if (hits->u.points.npoints > 0) {
                 /* Read the data of those points */
