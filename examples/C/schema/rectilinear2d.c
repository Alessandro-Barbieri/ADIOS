/* 
 * ADIOS is freely available under the terms of the BSD license described
 * in the COPYING file in the top level directory of this source distribution.
 *
 * Copyright (c) 2008 - 2009.  UT-BATTELLE, LLC. All rights reserved.
 */

/* ADIOS C Example: write variables along with an unstructured mesh. 
 */
#include <stdio.h>
#include <stdlib.h>
#include <string.h>
<<<<<<< HEAD
#ifndef __APPLE__
#include <malloc.h>
#endif
=======
>>>>>>> b2d99993
#include <unistd.h>
#include <fcntl.h>
#include <errno.h>
#include "mpi.h"
#include "adios.h"

//will work with 12 cores, which are arranged by npx=4, npy=3 (4x3)
char   npx_str[256];       // # of procs in x dim (string value)
char   npy_str[256];       // # of procs in y dim (string value)
int    npx;                // # of procs in x direction
int    npy;                // # of procs in y direction
int    nproc;               // # of total procs

void printUsage(char *prgname)
{
    printf("Usage: mpirun -np <N> %s <nx> <ny>\n"
           "    <nx> <ny>  2D decomposition values in each dimension of an 2D array\n"
           "         The product of these number must be equal the number of processes\n"
           "         e.g. for N=12 you may use  4 3\n"
        ,prgname);
}

int processArgs(int argc, char ** argv)
{
    if (argc < 3) {
        printUsage (argv[0]);
        return 1;
    }

    strncpy(npx_str, argv[1], sizeof(npx_str));
    strncpy(npy_str, argv[2], sizeof(npy_str));  

    npx = atoi(npx_str);
    npy = atoi(npy_str);

    if (npx*npy != nproc) {
        printf ("ERROR: Product of decomposition numbers in X and Y dimension %d != number of processes %d\n", npx*npy, nproc);
        printUsage (argv[0]);
        return 1;
    }

    return 0;
}



int main (int argc, char ** argv ) 
{
    MPI_Comm    comm = MPI_COMM_WORLD;
    int         rank;
    int         ndx, ndy;             // size of array per processor
    double      *data;

    double      *X;                   //X coordinate
    double      *Y;                   //Y coordinate

    // Offsets and sizes
    int         offs_x, offs_y;       //offset in x and y direction
    int         nx_local, ny_local;   //local address
    int         nx_global, ny_global; //global address
    int         posx, posy;           // position index in the array
    int         i,j;
  
    /* ADIOS variables declarations for matching gwrite_temperature.ch */
    uint64_t    adios_groupsize, adios_totalsize;
    int64_t     adios_handle;

    MPI_Init (&argc, &argv);
    MPI_Comm_rank (comm, &rank);
    MPI_Comm_size (comm, &nproc);

    if (processArgs(argc, argv)) {
        return 1;
    }
    //will work with each core writing ndx = 65, ndy = 129, (65*3,129*4) global
    ndx = 65;
    ndy = 129;

    //2D array with block,block decomposition
    posx = rank%npx;           // 1st dim
    posy = rank/npx;           // 2nd dim
    offs_x = posx * ndx;
    offs_y = posy * ndy;
    nx_local = ndx;
    ny_local = ndy;
    nx_global = npx * ndx;
    ny_global = npy * ndy;

    data = malloc (ndx * ndy * sizeof(double));
    for( i = 0; i < ndx; i++ )
        for( j = 0; j < ndy; j++)
            data[i*ndy + j] = 1.0*rank;

    X = malloc (ndx * sizeof(double)); 
    for( i = 0; i < ndx; i++ )
        //X[i] = 0.1*i*i+ndx*posx; 
        X[i] = 0.1*(i+offs_x)*(i+offs_x); 

    Y = malloc (ndy * sizeof(double));
    for( i = 0; i < ndy; i++ )
        //Y[i] = 0.1*i*i+ndx*posy;
        Y[i] = 0.1*(i+offs_y)*(i+offs_y);


    adios_init ("rectilinear2d.xml", comm);
    adios_open (&adios_handle, "rectilinear2d", "rectilinear2d.bp", "w", comm);

    adios_groupsize = 7*sizeof(int) \
	+ sizeof(double) * (nx_local*ny_local) \
    + sizeof(double) * (nx_local) \
    + sizeof(double) * (ny_local);

    adios_group_size (adios_handle, adios_groupsize, &adios_totalsize);
    adios_write (adios_handle, "nproc", &nproc);
    adios_write (adios_handle, "nx_global", &nx_global);
    adios_write (adios_handle, "ny_global", &ny_global);
    adios_write (adios_handle, "offs_x", &offs_x);
    adios_write (adios_handle, "offs_y", &offs_y);
    adios_write (adios_handle, "nx_local", &nx_local);
    adios_write (adios_handle, "ny_local", &ny_local);
    if( rank < npx ) {
        adios_write (adios_handle, "X", X);
    }   
    //printf ("rank %d: check if to print Y, rank%%npx=%d  offs_y=%d\n", rank, rank%npx, offs_y);
    if( rank % npx == 0 )
    {
        adios_write (adios_handle, "Y", Y);
    }
    adios_write (adios_handle, "data", data);

    adios_close (adios_handle);

    MPI_Barrier (comm);

    free (data);
    free (X);
    free (Y);
    adios_finalize (rank);

    MPI_Finalize ();
    return 0;
}<|MERGE_RESOLUTION|>--- conflicted
+++ resolved
@@ -10,12 +10,9 @@
 #include <stdio.h>
 #include <stdlib.h>
 #include <string.h>
-<<<<<<< HEAD
 #ifndef __APPLE__
 #include <malloc.h>
 #endif
-=======
->>>>>>> b2d99993
 #include <unistd.h>
 #include <fcntl.h>
 #include <errno.h>
