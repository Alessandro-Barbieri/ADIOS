--- conflicted
+++ resolved
@@ -451,7 +451,6 @@
     if ((first == NULL) || (second == NULL)) {
         return 0;
     }
-<<<<<<< HEAD
 
     switch (first->type) {
         case  ADIOS_SELECTION_BOUNDINGBOX:
@@ -481,21 +480,6 @@
             return 0;
         default:
             return 0;
-=======
-    
-    return 0;
-  case ADIOS_SELECTION_POINTS:
-    if (second->type != ADIOS_SELECTION_POINTS) {
-        log_error("Error! Not supported: comparing adios points to another type \n");
-	return -1;
-    }
-    const ADIOS_SELECTION_POINTS_STRUCT *pt1 = &(first->u.points);
-    const ADIOS_SELECTION_POINTS_STRUCT *pt2 = &(second->u.points);
-    
-    if (pt1 -> npoints != pt2->npoints) {
-      log_error("Error! point selections have different size. %" PRIu64 " != %" PRIu64 "\n", pt1->npoints, pt2->npoints);
-      return -1;
->>>>>>> c3bc6833
     }
 }
 
@@ -800,7 +784,6 @@
               int timeStep,
               uint64_t batchSize)
 {  
-<<<<<<< HEAD
     double start = 0, end = 0;
     ADIOS_QUERY_RESULT *result = (ADIOS_QUERY_RESULT *) malloc (sizeof(ADIOS_QUERY_RESULT));
     assert (result);
@@ -809,10 +792,6 @@
     result->selections = NULL;
     result->npoints= 0;
 #ifdef BREAKDOWN
-=======
-#ifdef BREAKDOWN
-    double start = 0, end = 0;
->>>>>>> c3bc6833
     start = dclock();
 #endif
     if (q == 0) {
