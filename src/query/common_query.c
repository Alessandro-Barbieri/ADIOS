--- conflicted
+++ resolved
@@ -72,17 +72,10 @@
 }
 
 int common_query_is_method_available(enum ADIOS_QUERY_METHOD method) {
-<<<<<<< HEAD
     if (method >= ADIOS_QUERY_METHOD_COUNT)
         return 0;
     else
         return (query_hooks[method].adios_query_evaluate_fn != 0);
-=======
-	if (method >= ADIOS_QUERY_METHOD_COUNT)
-		return 0;
-	else
-		return (query_hooks[method].adios_query_evaluate_fn != 0);
->>>>>>> 70ef6c94
 }
 
 void common_query_set_method (ADIOS_QUERY* q, enum ADIOS_QUERY_METHOD method) 
