#ifndef __COMMON_QUERY_H__
#define __COMMON_QUERY_H__

#ifdef __cplusplus
extern "C" {
#endif

#include "public/adios_query.h"
#include "core/futils.h"

#define NO_EVAL_BEFORE -1

// called from Read init only; it does NOT call methods' init
void common_query_init();

//void common_query_set_method(enum ADIOS_QUERY_METHOD method);

int common_query_is_method_available(enum ADIOS_QUERY_METHOD method);
<<<<<<< HEAD
int adios_get_actual_timestep(ADIOS_QUERY* q, int timeStep);

void common_query_set_method (ADIOS_QUERY* q, enum ADIOS_QUERY_METHOD method);
=======
void common_query_set_method (ADIOS_QUERY* q, enum ADIOS_QUERY_METHOD method);
int adios_get_actual_timestep(ADIOS_QUERY* q, int timeStep);
>>>>>>> 70ef6c94

ADIOS_QUERY* common_query_create(ADIOS_FILE* f, 				 
				 ADIOS_SELECTION* queryBoundry,
				 const char* varName,
				 enum ADIOS_PREDICATE_MODE op,
				 const char* value); 
					

ADIOS_QUERY* common_query_combine(ADIOS_QUERY* q1, 
				   enum ADIOS_CLAUSE_OP_MODE operator,		    
				   ADIOS_QUERY* q2);

int64_t common_query_estimate(ADIOS_QUERY* q, int timestep);

//void common_query_set_timestep(int timeStep);

ADIOS_QUERY_RESULT * common_query_evaluate(ADIOS_QUERY* q, 
			  ADIOS_SELECTION* outputBoundry,
			  int timestep,
			  uint64_t batchSize);

int common_query_read_boundingbox (
        ADIOS_FILE *f,
        ADIOS_QUERY *q,
        const char *varname,
        int timestep,
        unsigned int nselections,
        ADIOS_SELECTION *selections,
        ADIOS_SELECTION *bb,
        void *data
   );

void common_query_free(ADIOS_QUERY* q);

// called from Read finalize only; 
// this function then calls all query methods' finalize
void common_query_finalize();
  
#ifdef __cplusplus
}
#endif

#endif /* __COMMON_QUERY_H__ */<|MERGE_RESOLUTION|>--- conflicted
+++ resolved
@@ -16,14 +16,8 @@
 //void common_query_set_method(enum ADIOS_QUERY_METHOD method);
 
 int common_query_is_method_available(enum ADIOS_QUERY_METHOD method);
-<<<<<<< HEAD
-int adios_get_actual_timestep(ADIOS_QUERY* q, int timeStep);
-
-void common_query_set_method (ADIOS_QUERY* q, enum ADIOS_QUERY_METHOD method);
-=======
 void common_query_set_method (ADIOS_QUERY* q, enum ADIOS_QUERY_METHOD method);
 int adios_get_actual_timestep(ADIOS_QUERY* q, int timeStep);
->>>>>>> 70ef6c94
 
 ADIOS_QUERY* common_query_create(ADIOS_FILE* f, 				 
 				 ADIOS_SELECTION* queryBoundry,
