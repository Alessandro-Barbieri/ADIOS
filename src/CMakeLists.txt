include_directories(${PROJECT_BINARY_DIR})
include_directories(${PROJECT_SOURCE_DIR}/src ${PROJECT_SOURCE_DIR}/src/core ${PROJECT_SOURCE_DIR}/src/core/transforms)
include_directories(${PROJECT_BINARY_DIR}/src ${PROJECT_BINARY_DIR}/src/public)
link_directories(${PROJECT_BINARY_DIR}/src)

if(HAVE_NSSI)
  add_executable(nssi-staging-server nssi/nssi_staging_server.cpp nssi/aggregation.cpp)
  set_target_properties(nssi-staging-server PROPERTIES COMPILE_FLAGS "${ADIOSLIB_CFLAGS} ${ADIOSLIB_EXTRA_CPPFLAGS} ${ADIOSLIB_CPPFLAGS} ${MACRODEFFLAG}PTL_IFACE_CLIENT=CRAY_USER_NAL ${MACRODEFFLAG}PTL_IFACE_SERVER=CRAY_USER_NAL") 
  target_link_libraries(nssi-staging-server adios.a ${ADIOSLIB_LDADD} ${NSSI_SERVER_LIBS})

  add_executable(nssi-coupling-server nssi/nssi_coupling_server.cpp)
  set_target_properties(nssi-coupling-server PROPERTIES COMPILE_FLAGS "${ADIOSLIB_CFLAGS} ${ADIOSLIB_EXTRA_CPPFLAGS} ${ADIOSLIB_CPPFLAGS} ${MACRODEFFLAG}PTL_IFACE_CLIENT=CRAY_USER_NAL ${MACRODEFFLAG}PTL_IFACE_SERVER=CRAY_USER_NAL") 
  target_link_libraries(nssi-coupling-server adios.a ${ADIOSLIB_LDADD} ${NSSI_SERVER_LIBS})
endif(HAVE_NSSI)

set(CLEANFILES "")
set(include_HEADERS "")
set(nodist_include_HEADERS "")
set(lib_LIBRARIES "")

set(libadiosread_a_CPPFLAGS "")
set(libadiosreadf_a_CPPFLAGS "")
set(libadiosread_nompi_a_CPPFLAGS "")
set(libadiosreadf_nompi_a_CPPFLAGS "")

set(libadiosread_a_CFLAGS "")
set(libadiosreadf_a_CFLAGS "")
set(libadiosread_nompi_a_CFLAGS "")
set(libadiosreadf_nompi_a_CFLAGS "")

## Transform plugin source files
set(transforms_write_method_SOURCES "")
set(transforms_read_method_SOURCES "")

#include (transforms/Makefile.plugins.cmake)

##
## Core transform framework source files
##
set (transforms_common_HDRS core/adios_copyspec.h 
                         core/adios_subvolume.h 
                         core/adios_selection_util.h 
                         core/transforms/adios_transforms_common.h 
                         core/transforms/adios_transforms_hooks.h 
                         core/transforms/adios_transforms_util.h 
                         core/adios_subvolume.h)

set (transforms_read_HDRS core/transforms/adios_transforms_read.h 
                       core/transforms/adios_transforms_hooks_read.h 
                       core/transforms/adios_transforms_reqgroup.h 
                       core/transforms/adios_transforms_datablock.h
                       core/transforms/adios_transforms_transinfo.h
                       core/transforms/adios_patchdata.h)

set (transforms_write_HDRS  core/transforms/adios_transforms_write.h 
                        core/transforms/adios_transforms_hooks_write.h 
                        core/transforms/adios_transforms_specparse.h)

set (transforms_common_SOURCES  ${transforms_common_HDRS} 
                            core/transforms/adios_transforms_common.c 
                            core/transforms/adios_transforms_hooks.c 
                            core/adios_copyspec.c 
                            core/adios_subvolume.c 
                            core/transforms/plugindetect/detect_plugin_infos.h 
                            core/transforms/plugindetect/detect_plugin_types.h 
                            core/transforms/plugindetect/plugin_info_types.h)

set (transforms_read_SOURCES ${transforms_read_HDRS} 
                          core/transforms/adios_transforms_read.c 
                          core/transforms/adios_transforms_hooks_read.c 
                          core/transforms/adios_transforms_reqgroup.c 
                          core/transforms/adios_transforms_datablock.c 
                          core/transforms/adios_patchdata.c 
                          transforms/adios_transform_alacrity_read.c
                          transforms/adios_transform_isobar_read.c
                          transforms/adios_transform_aplod_read.c
                          transforms/adios_transform_szip_read.c 
                          transforms/adios_transform_bzip2_read.c
                          transforms/adios_transform_identity_read.c
                          transforms/adios_transform_zlib_read.c
                          core/adios_selection_util.c 
                          core/transforms/plugindetect/detect_plugin_read_hook_decls.h
                          core/transforms/plugindetect/detect_plugin_read_hook_reg.h
                          core/adios_read_ext.c
                          ${transforms_read_method_SOURCES})

set (transforms_write_SOURCES ${transforms_write_HDRS} 
                           core/transforms/adios_transforms_write.c 
                           core/transforms/adios_transforms_hooks_write.c 
                           core/transforms/adios_transforms_util.c 
                           core/transforms/adios_transforms_specparse.c 
                           transforms/adios_transform_alacrity_write.c
                           transforms/adios_transform_aplod_write.c
                           transforms/adios_transform_bzip2_write.c
                           transforms/adios_transform_identity_write.c
                           transforms/adios_transform_isobar_write.c
                           transforms/adios_transform_szip_write.c
                           transforms/adios_transform_zlib_write.c
                           ${transforms_write_method_SOURCES})

#######Query source files
set(query_common_HDRS query/common_query.h
                      query/adios_query_hooks.h
                      query/query_utils.h)

set(query_common_SOURCES ${query_common_HDRS}
                         query/common_query.c
                         query/adios_query_hooks.c
                         query/query_utils.c)

# Include source files that are specific to each query plugin
set(query_method_HDRS "")
set(query_method_SOURCES "")
include(query/Makefile.plugins.cmake)

set(query_method_SOURCES ${query_method_SOURCES} ${query_method_HDRS})

set(query_SOURCES ${query_common_SOURCES} ${query_method_SOURCES})

set(query_C_SOURCES ${query_SOURCES} query/adios_query.c)
set(query_F_SOURCES ${query_SOURCES} query/adiosf_query.c)

#start adios.a and adios_nompi.a
if(BUILD_WRITE)
    set(libadios_a_SOURCES core/adios.c 
                     core/common_adios.c
                     core/adios_internals.c
                     core/adios_internals_mxml.c 
                     core/buffer.c 
                     core/adios_bp_v1.c  
                     core/adios_endianness.c 
                     core/bp_utils.c 
                     core/futils.c 
                     core/adios_error.c 
                     core/adios_read.c 
                     core/adios_read_v1.c 
                     core/common_read.c 
                     core/adios_infocache.c
                     core/adios_read_ext.c
                     core/globals.c 
                     core/adios_timing.c 
                     core/adios_read_hooks.c 
                     core/adios_transport_hooks.c 
                     core/adios_socket.c 
                     core/adios_logger.c 
                     core/qhashtbl.c 
                     ${transforms_common_SOURCES} 
                     ${transforms_read_SOURCES} 
                     ${transforms_write_SOURCES} 
                     ${query_C_SOURCES}
                     core/util.c 
                     core/strutil.c 
                     core/qhashtbl.c 
                     read/read_bp.c 
                     read/read_bp_staged.c 
                     read/read_bp_staged1.c
                     write/adios_mpi.c
                     write/adios_mpi_lustre.c
                     write/adios_mpi_amr.c
                     write/adios_posix.c
                     write/adios_var_merge.c)

    if(HAVE_BGQ)
        set(libadios_a_SOURCES ${libadios_a_SOURCES} write/adios_mpi_bgq.c)
    endif()

    set(libadios_nompi_a_SOURCES core/adios.c 
                     core/common_adios.c 
                     core/adios_internals.c 
                     core/adios_internals_mxml.c 
                     ${transforms_common_SOURCES} 
                     ${transforms_read_SOURCES} 
                     ${transforms_write_SOURCES} 
                     ${query_C_SOURCES}
                     core/buffer.c 
                     core/adios_bp_v1.c  
                     core/adios_endianness.c 
                     core/bp_utils.c 
                     core/futils.c 
                     core/adios_error.c 
                     core/adios_read.c 
                     core/adios_read_v1.c 
                     core/common_read.c 
                     core/adios_infocache.c
                     core/adios_read_ext.c
                     core/globals.c 
                     core/mpidummy.c 
                     core/adios_timing.c 
                     core/adios_read_hooks.c 
                     core/adios_transport_hooks.c 
                     core/adios_socket.c 
                     core/adios_logger.c 
                     core/util.c 
                     core/strutil.c 
                     core/qhashtbl.c 
                     read/read_bp.c 
                     read/read_bp_staged.c 
                     read/read_bp_staged1.c 
<<<<<<< HEAD
                     write/adios_posix.c 
                     )
=======
                     write/adios_posix.c)
>>>>>>> 719e2fc8

#start adiosf.a and adiosf_v1.a
    if(BUILD_FORTRAN)
        set(FortranLibSources core/adiosf.c 
                       core/common_adios.c 
                       core/adios_internals.c 
                       core/adios_internals_mxml.c
                       ${transforms_common_SOURCES} 
                       ${transforms_read_SOURCES} 
                       ${transforms_write_SOURCES} 
                       ${query_F_SOURCES}
                       core/buffer.c 
                       core/adios_bp_v1.c  
                       core/adios_endianness.c
                       core/futils.c 
                       core/adios_error.c 
                       core/bp_utils.c                
                       core/common_read.c 
                       core/adios_infocache.c
                       core/adios_read_ext.c
                       core/globals.c 
                       core/adios_timing.c 
                       core/adios_read_hooks.c 
                       core/adios_transport_hooks.c 
                       core/adios_socket.c 
                       core/adios_logger.c 
                       core/util.c 
                       core/strutil.c 
                       core/qhashtbl.c 
                       read/read_bp.c 
                       read/read_bp_staged.c 
                       read/read_bp_staged1.c 
<<<<<<< HEAD
                       write/adios_posix.c 
                       )
=======
                       write/adios_posix.c)
>>>>>>> 719e2fc8

        set(FortranLibMPISources write/adios_mpi.c
                         write/adios_mpi_lustre.c
                         write/adios_mpi_amr.c
                         write/adios_var_merge.c)
        if(HAVE_BGQ)
            set(FortranLibMPISources ${FortranLibMPISources} write/adios_mpi_bgq.c)
        endif(HAVE_BGQ)
        set(FortranLibSEQSources core/mpidummy.c)
    endif(BUILD_FORTRAN)

    set(libadios_a_CPPFLAGS "${ADIOSLIB_EXTRA_CPPFLAGS} ${ADIOSLIB_CPPFLAGS}")
    set(libadios_a_CFLAGS "${ADIOSLIB_CFLAGS}")
    set(libadios_nompi_a_CPPFLAGS "${MACRODEFFLAG}_NOMPI ${ADIOSLIB_EXTRA_CPPFLAGS} ${ADIOSLIB_SEQ_CPPFLAGS}") 
    set(libadios_nompi_a_CFLAGS "${MACRODEFFLAG}_NOMPI ${ADIOSLIB_SEQ_CFLAGS}")
    set(libadiosf_a_CPPFLAGS "${ADIOSLIB_EXTRA_CPPFLAGS} ${ADIOSLIB_CPPFLAGS}")
    set(libadiosf_a_CFLAGS "${ADIOSLIB_CFLAGS}")
    set(libadiosf_nompi_a_CPPFLAGS "${MACRODEFFLAG}_NOMPI ${ADIOSLIB_EXTRA_CPPFLAGS} ${ADIOSLIB_SEQ_CPPFLAGS}")
    set(libadiosf_nompi_a_CFLAGS "${MACRODEFFLAG}_NOMPI ${ADIOSLIB_SEQ_CFLAGS}")

    if(HAVE_DATASPACES)
        set(libadios_a_SOURCES ${libadios_a_SOURCES} write/adios_dataspaces.c read/read_dataspaces.c)
        set(libadios_nompi_a_SOURCES ${libadios_nompi_a_SOURCES} write/adios_dataspaces.c read/read_dataspaces.c)
        if(BUILD_FORTRAN)  
            set(FortranLibSources ${FortranLibSources} write/adios_dataspaces.c read/read_dataspaces.c)
        endif(BUILD_FORTRAN) 
    endif(HAVE_DATASPACES)

    if(HAVE_DIMES)
        set(libadios_a_SOURCES ${libadios_a_SOURCES} write/adios_dimes.c read/read_dimes.c)
        set(libadios_nompi_a_SOURCES ${libadios_nompi_a_SOURCES} write/adios_dimes.c read/read_dimes.c)
        if(BUILD_FORTRAN)  
            set(FortranLibSources ${FortranLibSources} write/adios_dimes.c read/read_dimes.c)
        endif(BUILD_FORTRAN)
    endif(HAVE_DIMES)

    if(HAVE_DATATAP)
        set(libadios_a_SOURCES ${libadios_a_SOURCES} write/adios_datatap.c read/read_datatap.c)
        set(libadios_nompi_a_SOURCES ${libadios_nompi_a_SOURCES} write/adios_datatap.c read/read_datatap.c)
        if(BUILD_FORTRAN)
            set(FortranLibSources ${FortranLibSources} write/adios_datatap.c read/read_datatap.c)
        endif(BUILD_FORTRAN)
    endif(HAVE_DATATAP)

    if(HAVE_PHDF5)
        set(libadios_a_SOURCES ${libadios_a_SOURCES} write/adios_phdf5.c)
        set(PHDF5_FLAGS "${PHDF5_FLAGS} ${MACRODEFFLAG}PHDF5 ${MACRODEFFLAG}H5_USE_16_API")
        set(libadios_a_CPPFLAGS "${libadios_a_CPPFLAGS} ${PHDF5_FLAGS}")
        if(BUILD_FORTRAN)
            set(FortranLibMPISources ${FortranLibMPISources} write/adios_phdf5.c)
            set(libadiosf_a_CPPFLAGS "${libadiosf_a_CPPFLAGS} ${PHDF5_FLAGS}")
        endif(BUILD_FORTRAN) 
    endif(HAVE_PHDF5)

    if(HAVE_NC4PAR)
        set(libadios_a_SOURCES ${libadios_a_SOURCES} write/adios_nc4.c)
        if(BUILD_FORTRAN)
            set(FortranLibMPISources ${FortranLibMPISources} write/adios_nc4.c)
        endif(BUILD_FORTRAN)
    endif(HAVE_NC4PAR)

    if(HAVE_FLEXPATH)
        set(libadios_a_SOURCES ${libadios_a_SOURCES} write/adios_flexpath.c read/read_flexpath.c)
        set(libadios_nompi_a_SOURCES ${libadios_nompi_a_SOURCES} write/adios_flexpath.c read/read_flexpath.c)
        if(BUILD_FORTRAN)
            set(FortranLibSources ${FortranLibSources} write/adios_flexpath.c read/read_flexpath.c)
        endif(BUILD_FORTRAN)
    endif(HAVE_FLEXPATH)

    if(HAVE_ICEE)
        set(libadios_a_SOURCES ${libadios_a_SOURCES} write/adios_icee.c read/read_icee.c)
        set(libadios_nompi_a_SOURCES ${libadios_nompi_a_SOURCES} write/adios_icee.c  read/read_icee.c)
        if(BUILD_FORTRAN)
            set(FortranLibSources ${FortranLibSources} write/adios_icee.c read/read_icee.c)
        endif()
    endif()

    if(HAVE_NSSI)
        set(dist_libadios_a_SOURCES  nssi/adios_nssi_args.x)
        set(nodist_libadios_a_SOURCES adios_nssi_args.c adios_nssi_args.h)
        set(libadios_a_SOURCES ${libadios_a_SOURCES} ${dist_libadios_a_SOURCES} ${nodist_libadios_a_SOURCES})
        set(libadios_a_SOURCES ${libadios_a_SOURCES} nssi/adios_nssi_config.c write/adios_nssi.c nssi/adios_nssi_filter.c read/read_nssi.c)
        set(libadios_a_CPPFLAGS "${libadios_a_CPPFLAGS} ${MACRODEFFLAG}PTL_IFACE_CLIENT=CRAY_USER_NAL ${MACRODEFFLAG}PTL_IFACE_SERVER=CRAY_USER_NAL")
        if(BUILD_FORTRAN)
            set(nodist_libadiosf_a_SOURCES adios_nssi_args.c adios_nssi_args.h)
            set(dist_libadiosf_a_SOURCES nssi/adios_nssi_args.x)
            set(libadiosf_a_SOURCES ${libadiosf_a_SOURCES} ${nodist_libadiosf_a_SOURCES} ${dist_libadiosf_a_SOURCES})
            set(FortranLibSources ${FortranLibSources} nssi/adios_nssi_config.c write/adios_nssi.c nssi/adios_nssi_filter.c read/read_nssi.c)
            set(libadiosf_a_CPPFLAGS "${libadiosf_a_CPPFLAGS} ${MACRODEFFLAG}PTL_IFACE_CLIENT=CRAY_USER_NAL ${MACRODEFFLAG}PTL_IFACE_SERVER=CRAY_USER_NAL")
        endif(BUILD_FORTRAN)

#adios_nssi_config.c: adios_nssi_args.c
#use include_directories(${PROJECT_BINARY_DIR}/src) to let adios_nssi_config.c
#find the header needed

        add_custom_command (
            OUTPUT adios_nssi_args.h
            COMMAND rm -f $@
            COMMAND rpcgen -h ${PROJECT_SOURCE_DIR}/src/nssi/adios_nssi_args.x >> $@
            DEPENDS ${PROJECT_SOURCE_DIR}/src/nssi/adios_nssi_args.x ${PROJECT_SOURCE_DIR}/src/CMakeLists.txt
            )

        add_custom_command (
            OUTPUT adios_nssi_args.c
            COMMAND rm -f adios_nssi_args.c
            COMMAND rpcgen -c ${PROJECT_SOURCE_DIR}/src/nssi/adios_nssi_args.x | grep -v "include \"\.\." > adios_nssi_args.c
            DEPENDS ${PROJECT_SOURCE_DIR}/src/nssi/adios_nssi_args.h
            )
    
        set(CLEANFILES ${CLEANFILES} adios_nssi_args.c adios_nssi_args.h)

    endif(HAVE_NSSI)


    if(RESEARCH_TRANSPORTS)
#        set(libadios_a_SOURCES ${libadios_a_SOURCES}
#                      write/adios_mpi_stagger.c 
#                      write/adios_mpi_aggregate.c 
#                      write/adios_provenance.c 
#                      write/adios_mpi_cio.c 
#                      write/adios_mpi_stripe.c 
#                      write/adios_mpi_amr1.c 
#                      write/adios_adaptive.c)
        if(BUILD_FORTRAN)
#            set(FortranLibMPISources ${FortranLibMPISources}
#                          write/adios_mpi_stagger.c
#                          write/adios_mpi_aggregate.c
#                          write/adios_provenance.c
#                          write/adios_mpi_cio.c
#                          write/adios_mpi_stripe.c 
#                          write/adios_mpi_amr1.c 
#                          write/adios_adaptive.c)
        endif(BUILD_FORTRAN)
    else(RESEARCH_TRANSPORTS)
        set(libadios_a_CPPFLAGS "${libadios_a_CPPFLAGS} ${MACRODEFFLAG}NO_RESEARCH_TRANSPORTS")
        set(libadios_nompi_a_CPPFLAGS "${libadios_nompi_a_CPPFLAGS} ${MACRODEFFLAG}NO_RESEARCH_TRANSPORTS")
        set(libadiosf_a_CPPFLAGS "${libadiosf_a_CPPFLAGS} ${MACRODEFFLAG}NO_RESEARCH_TRANSPORTS")
        set(libadiosf_nompi_a_CPPFLAGS "${libadiosf_nompi_a_CPPFLAGS} ${MACRODEFFLAG}NO_RESEARCH_TRANSPORTS")
    endif(RESEARCH_TRANSPORTS)

# add library adios and adios_nompi
    add_library(adios STATIC ${libadios_a_SOURCES})
    add_library(adios_nompi STATIC ${libadios_nompi_a_SOURCES})
    set_target_properties(adios PROPERTIES COMPILE_FLAGS "${libadios_a_CPPFLAGS} ${libadios_a_CFLAGS}")
    set_target_properties(adios_nompi PROPERTIES COMPILE_FLAGS "${libadios_nompi_a_CPPFLAGS} ${libadios_nompi_a_CFLAGS}")
#   message(STATUS "${libadios_a_CPPFLAGS}")
#   message(STATUS "${libadios_a_CFLAGS}")

# Build four different Fortran libraries, for the two read APIs
# and their sequential versions
    if(BUILD_FORTRAN)
        set(libadiosf_a_SOURCES ${libadiosf_a_SOURCES} ${FortranLibSources} ${FortranLibMPISources} core/adiosf_read.c)
        set(libadiosf_v1_a_SOURCES ${FortranLibSources} ${FortranLibMPISources} core/adiosf_read_v1.c)
        set(libadiosf_nompi_a_SOURCES ${FortranLibSources} ${FortranLibSEQSources} core/adiosf_read.c)
        set(libadiosf_nompi_v1_a_SOURCES ${FortranLibSources} ${FortranLibSEQSources} core/adiosf_read_v1.c)
        set(libadiosf_v1_a_CPPFLAGS "${libadiosf_a_CPPFLAGS}")
        set(libadiosf_v1_a_CFLAGS "${libadiosf_a_CFLAGS}")
        set(libadiosf_nompi_v1_a_CPPFLAGS "${libadiosf_nompi_a_CPPFLAGS}")
        set(libadiosf_nompi_v1_a_CFLAGS "${libadiosf_nompi_a_CFLAGS}")

        set(libadiosf_a_SOURCES ${libadiosf_a_SOURCES}
                         core/adiosf_defs_mod.f90
                         core/adiosf_write_mod.f90 
                         core/adiosf_read_mod.f90
                         query/adios_query_mod.f90)
   
        set(libadiosf_nompi_a_SOURCES ${libadiosf_nompi_a_SOURCES}
                              core/adiosf_defs_mod.f90
                              core/adiosf_write_mod.f90
                              core/adiosf_read_mod.f90
                              query/adios_query_mod.f90)

        set(libadiosf_v1_a_SOURCES ${libadiosf_v1_a_SOURCES} 
                         core/adiosf_defs_mod.f90
                         core/adiosf_write_mod.f90)

        set(libadiosf_nompi_v1_a_SOURCES ${libadiosf_nompi_v1_a_SOURCES}
                                  core/adiosf_defs_mod.f90
                                  core/adiosf_write_mod.f90)

        set(nodist_include_HEADERS ${nodist_include_HEADERS} adios_write_mod.mod)
        set(CLEANFILES ${CLEANFILES} adios_write_mod.mod)

#       add_custom_command(
#           OUTPUT adios_write_mod.mod
#           COMMAND $(FC) -c core/adiosf_write_mod.f90
#           DEPENDS core/adiosf_write_mod.f90 adios_defs_mod.mod
#           )
#       add_custom_command(
#           OUTPUT ${CMAKE_CURRENT_SOURCE_DIR}/adios_write_mod.mod
#           COMMAND ${CMAKE_COMMAND} -E copy ${CMAKE_CURRENT_BINARY_DIR}/adios_write_mod.mod ${CMAKE_CURRENT_SOURCE_DIR}
#           DEPENDS ${CMAKE_CURRENT_BINARY_DIR}/adios_write_mod.mod
#           )

        add_custom_command(
            OUTPUT adios_write_mod.o
#            COMMAND  $(FC) -c core/adiosf_write_mod.f90
            DEPENDS adios_defs_mod.o
        )

        
        add_custom_command(
            OUTPUT adios_write_mod.mod
            DEPENDS adios_defs_mod.o
        )

        add_custom_command(
            OUTPUT ${CMAKE_CURRENT_SOURCE_DIR}/adios_write_mod.mod
            COMMAND ${CMAKE_COMMAND} -E copy ${CMAKE_CURRENT_BINARY_DIR}/adios_write_mod.mod ${CMAKE_CURRENT_SOURCE_DIR}
            DEPENDS adios_write_mod.mod
        )
#       file(COPY ${CMAKE_CURRENT_BINARY_DIR}/adios_write_mod.mod DESTINATION ${CMAKE_CURRENT_SOURCE_DIR})

        ##include_directories(${nodist_include_HEADERS})
#       install(FILES ${nodist_include_HEADERS} DESTINATION ${includedir})
        install(FILES ${PROJECT_BINARY_DIR}/src/adios_write_mod.mod ${PROJECT_BINARY_DIR}/src/adios_defs_mod.mod DESTINATION ${includedir})
        ##add library adiosf and adiosf_v1
        add_library(adiosf STATIC ${libadiosf_a_SOURCES})
        add_library(adiosf_v1 STATIC ${libadiosf_v1_a_SOURCES}) 
        add_library(adiosf_nompi STATIC ${libadiosf_nompi_a_SOURCES})
        add_library(adiosf_nompi_v1 STATIC ${libadiosf_nompi_v1_a_SOURCES})
        set_target_properties(adiosf PROPERTIES COMPILE_FLAGS "${libadiosf_a_CPPFLAGS} ${libadiosf_a_CFLAGS}")
        set_target_properties(adiosf_v1 PROPERTIES COMPILE_FLAGS "${libadiosf_v1_a_CPPFLAGS} ${libadiosf_v1_a_CFLAGS}")
        set_target_properties(adiosf_nompi PROPERTIES COMPILE_FLAGS "${libadiosf_nompi_a_CPPFLAGS} ${libadiosf_nompi_a_CFLAGS}")
        set_target_properties(adiosf_nompi_v1 PROPERTIES COMPILE_FLAGS "${libadiosf_nompi_v1_a_CPPFLAGS} ${libadiosf_nompi_v1_a_CFLAGS}")
#       message(STATUS "${libadiosf_a_CPPFLAGS}")
#       message(STATUS "${libadiosf_a_CFLAGS}")
    endif(BUILD_FORTRAN)

endif(BUILD_WRITE)
 

#start libadiosread.a
set(include_HEADERS ${include_HEADERS} public/adios.h 
                   public/adios_types.h 
                   public/adios_read.h 
                   public/adios_error.h
                   public/adios_mpi.h 
                   public/mpidummy.h 
                   public/adios_read_v1.h 
                   public/adios_read_v1_defs.h 
                   public/adios_read_v2.h 
                   public/adios_read_v2_fwd.h 
                   public/adios_selection.h
                   public/adios_schema.h
                   public/adios_link.h
                   public/adios_read_ext.h
                   public/adios_query.h)

set(libadiosread_a_SOURCES core/adios_bp_v1.c
                      core/adios_endianness.c 
                      core/bp_utils.c 
                      core/futils.c 
                      core/adios_error.c 
                      core/adios_read.c 
                      core/adios_read_v1.c 
                      core/common_read.c 
                      core/adios_infocache.c
                      core/adios_read_ext.c
                      ${transforms_common_SOURCES} 
                      ${transforms_read_SOURCES} 
                      ${query_C_SOURCES}
                      core/globals.c 
                      core/adios_read_hooks.c 
                      core/adios_logger.c 
                      core/util.c 
                      core/strutil.c 
                      core/qhashtbl.c 
                      read/read_bp.c 
                      read/read_bp_staged.c 
                      read/read_bp_staged1.c)

if(HAVE_DMALLOC)
    set(libadiosread_a_CPPFLAGS "${libadiosread_a_CPPFLAGS} ${MACRODEFFLAG}DMALLOC")
endif(HAVE_DMALLOC)

if(HAVE_DATASPACES)
    set(libadiosread_a_SOURCES ${libadiosread_a_SOURCES} read/read_dataspaces.c)
endif(HAVE_DATASPACES)

if(HAVE_DIMES)
    set(libadiosread_a_SOURCES ${libadiosread_a_SOURCES} read/read_dimes.c)
endif(HAVE_DIMES)

if(HAVE_DATATAP)
    set(libadiosread_a_SOURCES ${libadiosread_a_SOURCES} read/read_datatap.c)
endif(HAVE_DATATAP)

if(HAVE_FLEXPATH)
    set(libadiosread_a_SOURCES ${libadiosread_a_SOURCES} read/read_flexpath.c)
endif(HAVE_FLEXPATH)

if(HAVE_ICEE)
    set(libadiosread_a_SOURCES ${libadiosread_a_SOURCES} read/read_icee.c)
endif()

if(HAVE_NSSI)
    set(dist_libadiosread_a_SOURCES nssi/adios_nssi_args.x)
    set(nodist_libadiosread_a_SOURCES adios_nssi_args.c adios_nssi_args.h)
    set(libadiosread_a_SOURCES ${libadiosread_a_SOURCES} ${dist_libadiosread_a_SOURCES} ${nodist_libadiosread_a_SOURCES})
    set(libadiosread_a_SOURCES ${libadiosread_a_SOURCES} nssi/adios_nssi_config.c read/read_nssi.c)
    set(libadiosread_a_CPPFLAGS "${libadiosread_a_CPPFLAGS} ${MACRODEFFLAG}PTL_IFACE_CLIENT=CRAY_USER_NAL ${MACRODEFFLAG}PTL_IFACE_SERVER=CRAY_USER_NAL")
    set(libadiosread_a_CFLAGS "${libadiosread_a_CFLAGS} ${ADIOSLIB_CFLAGS}")
endif(HAVE_NSSI)

set(libadiosread_a_CPPFLAGS "${libadiosread_a_CPPFLAGS} ${ADIOSLIB_EXTRA_CPPFLAGS} ${ADIOSREADLIB_CPPFLAGS}")

#add library adiosread
#include_directories(${include_HEADERS})
install(FILES ${include_HEADERS} DESTINATION ${includedir})
# install generated header file adios_version.h
install(FILES ${PROJECT_BINARY_DIR}/src/public/adios_version.h DESTINATION ${includedir})
add_library(adiosread STATIC ${libadiosread_a_SOURCES})
set_target_properties(adiosread PROPERTIES COMPILE_FLAGS "${libadiosread_a_CPPFLAGS} ${libadiosread_a_CFLAGS}")

#start libadiosreadf.a libadiosreadf_v1.a
if(BUILD_FORTRAN)
    set(FortranReadLibSource core/adios_bp_v1.c 
                      core/adios_endianness.c 
                      core/bp_utils.c 
                      core/futils.c 
                      core/adios_error.c 
                      core/common_read.c 
                      core/adios_infocache.c
                      core/adios_read_ext.c
                      ${transforms_common_SOURCES} 
                      ${transforms_read_SOURCES} 
                      ${query_F_SOURCES}
                      core/globals.c 
                      core/adios_read_hooks.c 
                      core/adios_logger.c 
                      core/util.c 
                      core/strutil.c 
                      core/qhashtbl.c 
                      read/read_bp.c 
                      read/read_bp_staged.c 
                      read/read_bp_staged1.c)
    if(HAVE_DATASPACES)
        set(FortranReadLibSource ${FortranReadLibSource} read/read_dataspaces.c)
    endif(HAVE_DATASPACES)

    if(HAVE_DIMES)
        set(FortranReadLibSource ${FortranReadLibSource} read/read_dimes.c)
    endif(HAVE_DIMES)

    if(HAVE_DATATAP)
        set(FortranReadLibSource ${FortranReadLibSource} read/read_datatap.c)
    endif(HAVE_DATATAP)

    if(HAVE_FLEXPATH)
        set(FortranReadLibSource ${FortranReadLibSource} read/read_flexpath.c)
    endif(HAVE_FLEXPATH)
  
    if(HAVE_ICEE)
        set(FortranReadLibSource ${FortranReadLibSource} read/read_icee.c)
    endif()

    if(HAVE_NSSI)
        set(dist_libadiosreadf_a_SOURCES nssi/adios_nssi_args.x)
        set(nodist_libadiosreadf_a_SOURCES adios_nssi_args.c adios_nssi_args.h)
        set(libadiosreadf_a_SOURCES ${libadiosreadf_a_SOURCES} ${dist_libadiosreadf_a_SOURCES} ${nodist_libadiosreadf_a_SOURCES})
        set(FortranReadLibSource ${FortranReadLibSource} nssi/adios_nssi_config.c read/read_nssi.c)
        set(libadiosreadf_a_CPPFLAGS "${libadiosreadf_a_CPPFLAGS} ${MACRODEFFLAG}PTL_IFACE_CLIENT=CRAY_USER_NAL ${MACRODEFFLAG}PTL_IFACE_SERVER=CRAY_USER_NAL")
        set(libadiosreadf_a_CFLAGS "${libadiosreadf_a_CFLAGS} ${ADIOSLIB_CFLAGS}")
    endif(HAVE_NSSI)

    set(libadiosreadf_a_CPPFLAGS "${libadiosreadf_a_CPPFLAGS} ${ADIOSLIB_EXTRA_CPPFLAGS} ${ADIOSREADLIB_CPPFLAGS}")
    set(libadiosreadf_a_SOURCES ${libadiosreadf_a_SOURCES} ${FortranReadLibSource} core/adiosf_read.c)
    set(libadiosreadf_v1_a_SOURCES ${FortranReadLibSource} core/adiosf_read_v1.c)
    set(libadiosreadf_v1_a_CPPFLAGS "${libadiosreadf_a_CPPFLAGS}")
    set(libadiosreadf_v1_a_CFLAGS "${libadiosreadf_a_CFLAGS}")
    set(libadiosreadf_a_SOURCES ${libadiosreadf_a_SOURCES}
                                core/adiosf_defs_mod.f90 
                                core/adiosf_read_mod.f90
                                query/adios_query_mod.f90)
    set(nodist_include_HEADERS ${nodist_include_HEADERS} adios_read_mod.mod adios_defs_mod.mod adios_query_mod.mod)
    set(CLEANFILES ${CLEANFILES} adios_read_mod.mod adios_defs_mod.mod adios_query_mod.mod)
  
    add_custom_command(
        OUTPUT adios_read_mod.o
#        COMMAND $(FC) -c core/adiosf_read_mod.f90
        DEPENDS adios_defs_mod.o
        )  
    add_custom_command(
        OUTPUT adios_read_mod.mod
        DEPENDS adios_read_mod.o
    )
    add_custom_command(
        OUTPUT ${CMAKE_CURRENT_SOURCE_DIR}/adios_read_mod.mod
        COMMAND ${CMAKE_COMMAND} -E copy ${CMAKE_CURRENT_BINARY_DIR}/adios_read_mod.mod ${CMAKE_CURRENT_SOURCE_DIR}
        DEPENDS adios_read_mod.mod
        )

    add_custom_command(
        OUTPUT adios_query_mod.o
        DEPENDS adios_read_mod.o
        )
    add_custom_command(
        OUTPUT adios_query_mod.mod
        DEPENDS adios_query_mod.o
    )
    add_custom_command(
        OUTPUT ${CMAKE_CURRENT_SOURCE_DIR}/adios_query_mod.mod
        COMMAND ${CMAKE_COMMAND} -E copy ${CMAKE_CURRENT_BINARY_DIR}/adios_query_mod.mod ${CMAKE_CURRENT_SOURCE_DIR}
        DEPENDS adios_query_mod.mod
        ) 

    add_custom_command(
        OUTPUT adios_defs_mod.mod
        DEPENDS adios_defs_mod.o
    )
    add_custom_command(
        OUTPUT ${CMAKE_CURRENT_SOURCE_DIR}/adios_defs_mod.mod
        COMMAND ${CMAKE_COMMAND} -E copy ${CMAKE_CURRENT_BINARY_DIR}/adios_defs_mod.mod ${CMAKE_CURRENT_SOURCE_DIR}
        DEPENDS adios_defs_mod.mod
        )
#   file(COPY ${CMAKE_CURRENT_BINARY_DIR}/adios_defs_mod.mod DESTINATION ${CMAKE_CURRENT_SOURCE_DIR})
#add library adiosreadf and adiosreadf_v1
    #include_directories(${nodist_include_HEADERS})
#  install(FILES ${nodist_include_HEADERS} DESTINATION ${includedir})
    install(FILES ${PROJECT_BINARY_DIR}/src/adios_read_mod.mod DESTINATION ${includedir})
    add_library(adiosreadf ${libadiosreadf_a_SOURCES})
    set_target_properties(adiosreadf PROPERTIES COMPILE_FLAGS "${libadiosreadf_a_CPPFLAGS} ${libadiosreadf_a_CFLAGS}")
  
#  message(STATUS "${nodist_include_HEADERS}")
#  message(STATUS "${libadiosreadf_v1_a_SOURCES}")
    add_library(adiosreadf_v1 ${libadiosreadf_v1_a_SOURCES})
    set_target_properties(adiosreadf_v1 PROPERTIES COMPILE_FLAGS "${libadiosreadf_v1_a_CPPFLAGS} ${libadiosreadf_v1_a_CFLAGS}")

endif(BUILD_FORTRAN)


#start libadiosread_nompi.a
set(libadiosread_nompi_a_SOURCES core/mpidummy.c
                      core/adios_bp_v1.c 
                      core/adios_endianness.c 
                      core/bp_utils.c 
                      core/futils.c 
                      core/adios_error.c 
                      core/adios_read.c 
                      core/adios_read_v1.c 
                      core/common_read.c 
                      core/adios_infocache.c
                      core/adios_read_ext.c
                      ${transforms_common_SOURCES} 
                      ${transforms_read_SOURCES} 
                      ${query_C_SOURCES}
#                      core/adios_internals.c 
                      core/adios_logger.c 
                      core/buffer.c 
                      core/globals.c 
                      core/adios_read_hooks.c 
#                      core/adios_transport_hooks.c 
                      core/util.c 
                      core/strutil.c 
                      core/qhashtbl.c 
                      read/read_bp.c)

if(HAVE_DMALLOC)
    set(libadiosread_nompi_a_CPPFLAGS "${libadiosread_nompi_a_CPPFLAGS} ${MACRODEFFLAG}DMALLOC")
endif(HAVE_DMALLOC)

if(HAVE_DATASPACES)
    set(libadiosread_nompi_a_SOURCES ${libadiosread_nompi_a_SOURCES} read/read_dataspaces.c)
endif(HAVE_DATASPACES)

if(HAVE_DIMES)
    set(libadiosread_nompi_a_SOURCES ${libadiosread_nompi_a_SOURCES} read/read_dimes.c)
endif(HAVE_DIMES)

if(HAVE_DATATAP)
    set(libadiosread_nompi_a_SOURCES ${libadiosread_nompi_a_SOURCES} read/read_datatap.c)
endif(HAVE_DATATAP)

if(HAVE_FLEXPATH)
    set(libadiosread_nompi_a_SOURCES ${libadiosread_nompi_a_SOURCES} read/read_flexpath.c)
endif(HAVE_FLEXPATH)

if(HAVE_ICEE)
    set(libadiosread_nompi_a_SOURCES ${libadiosread_nompi_a_SOURCES} read/read_icee.c)
endif()

if(HAVE_NSSI)
    set(dist_libadiosread_nompi_a_SOURCES nssi/adios_nssi_args.x)
    set(nodist_libadiosread_nompi_a_SOURCES adios_nssi_args.c adios_nssi_args.h)
    set(libadiosread_nompi_a_SOURCES ${libadiosread_nompi_a_SOURCES} ${dist_libadiosread_nompi_a_SOURCES} ${nodist_libadiosread_nompi_a_SOURCES})
    set(libadiosread_nompi_a_SOURCES ${libadiosread_nompi_a_SOURCES} nssi/adios_nssi_config.c read/read_nssi.c)
    set(libadiosread_nompi_a_CPPFLAGS "${libadiosread_nompi_a_CPPFLAGS} ${MACRODEFFLAG}PTL_IFACE_CLIENT=CRAY_USER_NAL ${MACRODEFFLAG}PTL_IFACE_SERVER=CRAY_USER_NA")
endif(HAVE_NSSI)

set(libadiosread_nompi_a_CPPFLAGS "${libadiosread_nompi_a_CPPFLAGS} ${MACRODEFFLAG}_NOMPI ${ADIOSLIB_EXTRA_CPPFLAGS} ${ADIOSREADLIB_CPPFLAGS}")

#add library adiosread_nompi
add_library(adiosread_nompi ${libadiosread_nompi_a_SOURCES})
set_target_properties(adiosread_nompi PROPERTIES COMPILE_FLAGS "${libadiosread_nompi_a_CPPFLAGS} ${libadiosread_nompi_a_CFLAGS}")


#start libadiosreadf_nompi.a libadiosreadf_nompi_v1.a
if(BUILD_FORTRAN)
    set(FortranReadSeqLibSource core/mpidummy.c
                          core/adios_bp_v1.c 
                          core/adios_endianness.c 
                          core/bp_utils.c 
                          core/futils.c 
                          core/adios_error.c 
                          core/adios_logger.c 
                          core/common_read.c 
                          core/adios_infocache.c
                          core/adios_read_ext.c
                          ${transforms_common_SOURCES} 
                          ${transforms_read_SOURCES} 
                          ${query_F_SOURCES}
                          core/globals.c 
                          core/adios_read_hooks.c 
                          core/util.c 
                          core/strutil.c 
                          core/qhashtbl.c 
                          read/read_bp.c)
    if(HAVE_DATASPACES)
        set(FortranReadSeqLibSource ${FortranReadSeqLibSource} read/read_dataspaces.c)
    endif(HAVE_DATASPACES)

    if(HAVE_DIMES)
        set(FortranReadSeqLibSource ${FortranReadSeqLibSource} read/read_dimes.c)
    endif(HAVE_DIMES)

    if(HAVE_DATATAP)
        set(FortranReadSeqLibSource ${FortranReadSeqLibSource} read/read_datatap.c)
    endif(HAVE_DATATAP)

    if(HAVE_FLEXPATH)
        set(FortranReadSeqLibSource ${FortranReadSeqLibSource} read/read_flexpath.c)
    endif(HAVE_FLEXPATH)

    if(HAVE_ICEE)
        set(FortranReadSeqLibSource ${FortranReadSeqLibSource} read/read_icee.c)
    endif()

    if(HAVE_NSSI)
        set(dist_libadiosreadf_nompi_a_SOURCES nssi/adios_nssi_args.x)
        set(nodist_libadiosreadf_nompi_a_SOURCES adios_nssi_args.c adios_nssi_args.h)
        set(libadiosreadf_nompi_a_SOURCES ${libadiosreadf_nompi_a_SOURCES} ${dist_libadiosreadf_nompi_a_SOURCES} ${nodist_libadiosreadf_nompi_a_SOURCES})
        set(FortranReadSeqLibSource ${FortranReadSeqLibSource} nssi/adios_nssi_config.c read/read_nssi.c)
        set(libadiosreadf_nompi_a_CPPFLAGS "${libadiosreadf_nompi_a_CPPFLAGS} ${MACRODEFFLAG}PTL_IFACE_CLIENT=CRAY_USER_NAL ${MACRODEFFLAG}PTL_IFACE_SERVER=CRAY_USER_NAL")
        set(libadiosreadf_nompi_a_CPPFLAGS "${libadiosreadf_nompi_a_CPPFLAGS} ${ADIOSLIB_EXTRA_CPPFLAGS} ${ADIOSLIB_CPPFLAGS}")
        set(libadiosreadf_nompi_a_CFLAGS "${ADIOSLIB_CFLAGS}")
    endif(HAVE_NSSI)

    set(libadiosreadf_nompi_a_CPPFLAGS "${libadiosreadf_nompi_a_CPPFLAGS} ${MACRODEFFLAG}_NOMPI ${ADIOSLIB_EXTRA_CPPFLAGS} ${ADIOSREADLIB_CPPFLAGS}")
    set(libadiosreadf_nompi_a_SOURCES ${libadiosreadf_nompi_a_SOURCES} ${FortranReadSeqLibSource} core/adiosf_read.c)
    set(libadiosreadf_nompi_v1_a_SOURCES ${FortranReadSeqLibSource} core/adiosf_read_v1.c)
    set(libadiosreadf_nompi_v1_a_CPPFLAGS "${libadiosreadf_nompi_a_CPPFLAGS}")
    set(libadiosreadf_nompi_v1_a_CFLAGS "${libadiosreadf_nompi_a_CFLAGS}")

#add library adiosreadf_nompi and adiosreadf_nompi_v1
    add_library(adiosreadf_nompi ${libadiosreadf_nompi_a_SOURCES})
    set_target_properties(adiosreadf_nompi  PROPERTIES COMPILE_FLAGS "${libadiosreadf_nompi_a_CPPFLAGS} ${libadiosreadf_nompi_a_CFLAGS}")

    add_library(adiosreadf_nompi_v1 ${libadiosreadf_nompi_v1_a_SOURCES})
    set_target_properties(adiosreadf_nompi_v1 PROPERTIES COMPILE_FLAGS "${libadiosreadf_nompi_v1_a_CPPFLAGS} ${libadiosreadf_nompi_v1_a_CFLAGS}")

endif(BUILD_FORTRAN)


#start libadios_internal_nompi.a
set(libadios_internal_nompi_a_SOURCES core/mpidummy.c 
                                    core/adios_bp_v1.c 
                                    core/adios_endianness.c 
                                    core/bp_utils.c 
                                    core/adios_internals.c 
                                    ${transforms_common_SOURCES} 
                                    ${transforms_write_SOURCES} 
                                    ${query_C_SOURCES}
                                    core/buffer.c 
                                    core/adios_error.c 
                                    core/adios_logger.c 
                                    core/adios_timing.c 
                                    core/util.c 
                                    core/strutil.c 
                                    core/qhashtbl.c 
                                    core/futils.c 
                                    core/adios_transport_hooks.c)

if(BUILD_WRITE)
    set(libadios_internal_nompi_a_SOURCES ${libadios_internal_nompi_a_SOURCES}
            core/adios_internals_mxml.c)
endif(BUILD_WRITE)

set(libadios_internal_nompi_a_CPPFLAGS "${MACRODEFFLAG}_INTERNAL ${ADIOSLIB_EXTRA_CPPFLAGS} ${ADIOSLIB_INT_CPPFLAGS} ${ADIOSLIB_CPPFLAGS}")

add_library(adios_internal_nompi ${libadios_internal_nompi_a_SOURCES})
set_target_properties(adios_internal_nompi PROPERTIES COMPILE_FLAGS "${libadios_internal_nompi_a_CPPFLAGS}")

add_subdirectory(core)
add_subdirectory(write)

install(FILES ${PROJECT_BINARY_DIR}/src/libadiosread.a
              ${PROJECT_BINARY_DIR}/src/libadiosread_nompi.a
        DESTINATION ${libdir})
if(BUILD_FORTRAN)
    install(FILES ${PROJECT_BINARY_DIR}/src/libadiosreadf.a
                  ${PROJECT_BINARY_DIR}/src/libadiosreadf_nompi.a
                  ${PROJECT_BINARY_DIR}/src/libadiosreadf_nompi_v1.a
                  ${PROJECT_BINARY_DIR}/src/libadiosreadf_v1.a
            DESTINATION ${libdir})
endif()

if(BUILD_WRITE)
    install(FILES ${PROJECT_BINARY_DIR}/src/libadios.a
                  ${PROJECT_BINARY_DIR}/src/libadios_nompi.a
            DESTINATION ${libdir})
    if(BUILD_FORTRAN)
        install(FILES ${PROJECT_BINARY_DIR}/src/libadiosf.a
                      ${PROJECT_BINARY_DIR}/src/libadiosf_v1.a
                      ${PROJECT_BINARY_DIR}/src/libadiosf_nompi.a
                      ${PROJECT_BINARY_DIR}/src/libadiosf_nompi_v1.a
                DESTINATION ${libdir})
    endif()
endif()
#Note: ${MACRODEFFLAG}NOMPI chokes IBM's bgxlf compiler but it can pass ${MACRODEFFLAG}_NOMPI.<|MERGE_RESOLUTION|>--- conflicted
+++ resolved
@@ -196,12 +196,7 @@
                      read/read_bp.c 
                      read/read_bp_staged.c 
                      read/read_bp_staged1.c 
-<<<<<<< HEAD
-                     write/adios_posix.c 
-                     )
-=======
                      write/adios_posix.c)
->>>>>>> 719e2fc8
 
 #start adiosf.a and adiosf_v1.a
     if(BUILD_FORTRAN)
@@ -234,12 +229,7 @@
                        read/read_bp.c 
                        read/read_bp_staged.c 
                        read/read_bp_staged1.c 
-<<<<<<< HEAD
-                       write/adios_posix.c 
-                       )
-=======
                        write/adios_posix.c)
->>>>>>> 719e2fc8
 
         set(FortranLibMPISources write/adios_mpi.c
                          write/adios_mpi_lustre.c
