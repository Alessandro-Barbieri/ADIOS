--- conflicted
+++ resolved
@@ -124,7 +124,6 @@
 
 #start adios.a and adios_nompi.a
 if(BUILD_WRITE)
-<<<<<<< HEAD
   set(libadios_a_SOURCES core/adios.c 
     core/common_adios.c
     core/adios_internals.c
@@ -235,46 +234,6 @@
       write/adios_mpi_lustre.c
       write/adios_mpi_amr.c
       write/adios_var_merge.c write/adios_sirius.c)
-=======
-    set(libadios_a_SOURCES core/adios.c 
-                     core/common_adios.c
-                     core/adios_internals.c
-                     core/adios_internals_mxml.c 
-                     core/buffer.c 
-                     core/adios_bp_v1.c  
-                     core/adios_endianness.c 
-                     core/bp_utils.c 
-                     core/futils.c 
-                     core/adios_error.c 
-                     core/adios_read.c 
-                     core/adios_read_v1.c 
-                     core/common_read.c 
-                     core/adios_infocache.c
-                     core/adios_read_ext.c
-                     core/globals.c 
-                     core/adios_timing.c 
-                     core/adios_read_hooks.c 
-                     core/adios_transport_hooks.c 
-                     core/adios_socket.c 
-                     core/adios_logger.c 
-                     core/qhashtbl.c 
-                     ${transforms_common_SOURCES} 
-                     ${transforms_read_SOURCES} 
-                     ${transforms_write_SOURCES} 
-                     ${query_C_SOURCES}
-                     core/util.c 
-                     core/strutil.c 
-                     core/qhashtbl.c 
-                     read/read_bp.c 
-                     read/read_bp_staged.c 
-                     read/read_bp_staged1.c
-                     write/adios_mpi.c
-                     write/adios_mpi_lustre.c
-                     write/adios_mpi_amr.c
-                     write/adios_posix.c
-                     write/adios_var_merge.c)
-
->>>>>>> bd8399e1
     if(HAVE_BGQ)
       set(FortranLibMPISources ${FortranLibMPISources} write/adios_mpi_bgq.c)
     endif(HAVE_BGQ)
@@ -331,89 +290,11 @@
     endif(BUILD_FORTRAN)
   endif(HAVE_NC4PAR)
 
-<<<<<<< HEAD
   if(HAVE_FLEXPATH)
     set(libadios_a_SOURCES ${libadios_a_SOURCES} write/adios_flexpath.c read/read_flexpath.c)
     set(libadios_nompi_a_SOURCES ${libadios_nompi_a_SOURCES} write/adios_flexpath.c read/read_flexpath.c)
     if(BUILD_FORTRAN)
       set(FortranLibSources ${FortranLibSources} write/adios_flexpath.c read/read_flexpath.c)
-=======
-    set(libadios_nompi_a_SOURCES core/adios.c 
-                     core/common_adios.c 
-                     core/adios_internals.c 
-                     core/adios_internals_mxml.c 
-                     ${transforms_common_SOURCES} 
-                     ${transforms_read_SOURCES} 
-                     ${transforms_write_SOURCES} 
-                     ${query_C_SOURCES}
-                     core/buffer.c 
-                     core/adios_bp_v1.c  
-                     core/adios_endianness.c 
-                     core/bp_utils.c 
-                     core/futils.c 
-                     core/adios_error.c 
-                     core/adios_read.c 
-                     core/adios_read_v1.c 
-                     core/common_read.c 
-                     core/adios_infocache.c
-                     core/adios_read_ext.c
-                     core/globals.c 
-                     core/mpidummy.c 
-                     core/adios_timing.c 
-                     core/adios_read_hooks.c 
-                     core/adios_transport_hooks.c 
-                     core/adios_socket.c 
-                     core/adios_logger.c 
-                     core/util.c 
-                     core/strutil.c 
-                     core/qhashtbl.c 
-                     read/read_bp.c 
-                     read/read_bp_staged.c 
-                     read/read_bp_staged1.c 
-                     write/adios_posix.c)
-
-#start adiosf.a and adiosf_v1.a
-    if(BUILD_FORTRAN)
-        set(FortranLibSources core/adiosf.c 
-                       core/common_adios.c 
-                       core/adios_internals.c 
-                       core/adios_internals_mxml.c
-                       ${transforms_common_SOURCES} 
-                       ${transforms_read_SOURCES} 
-                       ${transforms_write_SOURCES} 
-                       ${query_F_SOURCES}
-                       core/buffer.c 
-                       core/adios_bp_v1.c  
-                       core/adios_endianness.c
-                       core/futils.c 
-                       core/adios_error.c 
-                       core/bp_utils.c                
-                       core/common_read.c 
-                       core/adios_infocache.c
-                       core/adios_read_ext.c
-                       core/globals.c 
-                       core/adios_timing.c 
-                       core/adios_read_hooks.c 
-                       core/adios_transport_hooks.c 
-                       core/adios_socket.c 
-                       core/adios_logger.c 
-                       core/util.c 
-                       core/strutil.c 
-                       core/qhashtbl.c 
-                       read/read_bp.c 
-                       read/read_bp_staged.c 
-                       read/read_bp_staged1.c 
-                       write/adios_posix.c)
-
-        set(FortranLibMPISources write/adios_mpi.c
-                         write/adios_mpi_lustre.c
-                         write/adios_mpi_amr.c
-                         write/adios_var_merge.c)
-        if(HAVE_BGQ)
-            set(FortranLibMPISources ${FortranLibMPISources} write/adios_mpi_bgq.c)
-        endif(HAVE_BGQ)
-        set(FortranLibSEQSources core/mpidummy.c)
->>>>>>> bd8399e1
     endif(BUILD_FORTRAN)
   endif(HAVE_FLEXPATH)
 
@@ -599,7 +480,6 @@
   public/adios_query.h)
 
 set(libadiosread_a_SOURCES core/adios_bp_v1.c
-<<<<<<< HEAD
   core/adios_endianness.c 
   core/bp_utils.c 
   core/futils.c 
@@ -620,29 +500,6 @@
   read/read_bp.c 
   read/read_bp_staged.c 
   read/read_bp_staged1.c)
-=======
-                      core/adios_endianness.c 
-                      core/bp_utils.c 
-                      core/futils.c 
-                      core/adios_error.c 
-                      core/adios_read.c 
-                      core/adios_read_v1.c 
-                      core/common_read.c 
-                      core/adios_infocache.c
-                      core/adios_read_ext.c
-                      ${transforms_common_SOURCES} 
-                      ${transforms_read_SOURCES} 
-                      ${query_C_SOURCES}
-                      core/globals.c 
-                      core/adios_read_hooks.c 
-                      core/adios_logger.c 
-                      core/util.c 
-                      core/strutil.c 
-                      core/qhashtbl.c 
-                      read/read_bp.c 
-                      read/read_bp_staged.c 
-                      read/read_bp_staged1.c)
->>>>>>> bd8399e1
 
 if(HAVE_DMALLOC)
   set(libadiosread_a_CPPFLAGS "${libadiosread_a_CPPFLAGS} ${MACRODEFFLAG}DMALLOC")
@@ -689,7 +546,6 @@
 
 #start libadiosreadf.a libadiosreadf_v1.a
 if(BUILD_FORTRAN)
-<<<<<<< HEAD
   set(FortranReadLibSource core/adios_bp_v1.c 
     core/adios_endianness.c 
     core/bp_utils.c 
@@ -724,43 +580,6 @@
   if(HAVE_FLEXPATH)
     set(FortranReadLibSource ${FortranReadLibSource} read/read_flexpath.c)
   endif(HAVE_FLEXPATH)
-=======
-    set(FortranReadLibSource core/adios_bp_v1.c 
-                      core/adios_endianness.c 
-                      core/bp_utils.c 
-                      core/futils.c 
-                      core/adios_error.c 
-                      core/common_read.c 
-                      core/adios_infocache.c
-                      core/adios_read_ext.c
-                      ${transforms_common_SOURCES} 
-                      ${transforms_read_SOURCES} 
-                      ${query_F_SOURCES}
-                      core/globals.c 
-                      core/adios_read_hooks.c 
-                      core/adios_logger.c 
-                      core/util.c 
-                      core/strutil.c 
-                      core/qhashtbl.c 
-                      read/read_bp.c 
-                      read/read_bp_staged.c 
-                      read/read_bp_staged1.c)
-    if(HAVE_DATASPACES)
-        set(FortranReadLibSource ${FortranReadLibSource} read/read_dataspaces.c)
-    endif(HAVE_DATASPACES)
-
-    if(HAVE_DIMES)
-        set(FortranReadLibSource ${FortranReadLibSource} read/read_dimes.c)
-    endif(HAVE_DIMES)
-
-    if(HAVE_DATATAP)
-        set(FortranReadLibSource ${FortranReadLibSource} read/read_datatap.c)
-    endif(HAVE_DATATAP)
-
-    if(HAVE_FLEXPATH)
-        set(FortranReadLibSource ${FortranReadLibSource} read/read_flexpath.c)
-    endif(HAVE_FLEXPATH)
->>>>>>> bd8399e1
   
   if(HAVE_ICEE)
     set(FortranReadLibSource ${FortranReadLibSource} read/read_icee.c)
@@ -843,7 +662,6 @@
 
 #start libadiosread_nompi.a
 set(libadiosread_nompi_a_SOURCES core/mpidummy.c
-<<<<<<< HEAD
   core/adios_bp_v1.c 
   core/adios_endianness.c 
   core/bp_utils.c 
@@ -866,31 +684,6 @@
   core/util.c 
   core/qhashtbl.c 
   read/read_bp.c)
-=======
-                      core/adios_bp_v1.c 
-                      core/adios_endianness.c 
-                      core/bp_utils.c 
-                      core/futils.c 
-                      core/adios_error.c 
-                      core/adios_read.c 
-                      core/adios_read_v1.c 
-                      core/common_read.c 
-                      core/adios_infocache.c
-                      core/adios_read_ext.c
-                      ${transforms_common_SOURCES} 
-                      ${transforms_read_SOURCES} 
-                      ${query_C_SOURCES}
-#                      core/adios_internals.c 
-                      core/adios_logger.c 
-                      core/buffer.c 
-                      core/globals.c 
-                      core/adios_read_hooks.c 
-#                      core/adios_transport_hooks.c 
-                      core/util.c 
-                      core/strutil.c 
-                      core/qhashtbl.c 
-                      read/read_bp.c)
->>>>>>> bd8399e1
 
 if(HAVE_DMALLOC)
   set(libadiosread_nompi_a_CPPFLAGS "${libadiosread_nompi_a_CPPFLAGS} ${MACRODEFFLAG}DMALLOC")
@@ -933,7 +726,6 @@
 
 #start libadiosreadf_nompi.a libadiosreadf_nompi_v1.a
 if(BUILD_FORTRAN)
-<<<<<<< HEAD
   set(FortranReadSeqLibSource core/mpidummy.c
     core/adios_bp_v1.c 
     core/adios_endianness.c 
@@ -982,58 +774,6 @@
     set(libadiosreadf_nompi_a_CFLAGS "${ADIOSLIB_CFLAGS}")
   endif(HAVE_NSSI)
 
-  set(libadiosreadf_nompi_a_CPPFLAGS "${libadiosreadf_nompi_a_CPPFLAGS} ${MACRODEFFLAG}_NOMPI ${ADIOSLIB_EXTRA_CPPFLAGS} ${ADIOSREADLIB_CPPFLAGS}")
-  set(libadiosreadf_nompi_a_SOURCES ${libadiosreadf_nompi_a_SOURCES} ${FortranReadSeqLibSource} core/adiosf_read.c)
-  set(libadiosreadf_nompi_v1_a_SOURCES ${FortranReadSeqLibSource} core/adiosf_read_v1.c)
-  set(libadiosreadf_nompi_v1_a_CPPFLAGS "${libadiosreadf_nompi_a_CPPFLAGS}")
-  set(libadiosreadf_nompi_v1_a_CFLAGS "${libadiosreadf_nompi_a_CFLAGS}")
-
-  #add library adiosreadf_nompi and adiosreadf_nompi_v1
-  add_library(adiosreadf_nompi ${libadiosreadf_nompi_a_SOURCES})
-  set_target_properties(adiosreadf_nompi  PROPERTIES COMPILE_FLAGS "${libadiosreadf_nompi_a_CPPFLAGS} ${libadiosreadf_nompi_a_CFLAGS}")
-
-  add_library(adiosreadf_nompi_v1 ${libadiosreadf_nompi_v1_a_SOURCES})
-  set_target_properties(adiosreadf_nompi_v1 PROPERTIES COMPILE_FLAGS "${libadiosreadf_nompi_v1_a_CPPFLAGS} ${libadiosreadf_nompi_v1_a_CFLAGS}")
-=======
-    set(FortranReadSeqLibSource core/mpidummy.c
-                          core/adios_bp_v1.c 
-                          core/adios_endianness.c 
-                          core/bp_utils.c 
-                          core/futils.c 
-                          core/adios_error.c 
-                          core/adios_logger.c 
-                          core/common_read.c 
-                          core/adios_infocache.c
-                          core/adios_read_ext.c
-                          ${transforms_common_SOURCES} 
-                          ${transforms_read_SOURCES} 
-                          ${query_F_SOURCES}
-                          core/globals.c 
-                          core/adios_read_hooks.c 
-                          core/util.c 
-                          core/strutil.c 
-                          core/qhashtbl.c 
-                          read/read_bp.c)
-    if(HAVE_DATASPACES)
-        set(FortranReadSeqLibSource ${FortranReadSeqLibSource} read/read_dataspaces.c)
-    endif(HAVE_DATASPACES)
-
-    if(HAVE_DIMES)
-        set(FortranReadSeqLibSource ${FortranReadSeqLibSource} read/read_dimes.c)
-    endif(HAVE_DIMES)
-
-    if(HAVE_DATATAP)
-        set(FortranReadSeqLibSource ${FortranReadSeqLibSource} read/read_datatap.c)
-    endif(HAVE_DATATAP)
-
-    if(HAVE_FLEXPATH)
-        set(FortranReadSeqLibSource ${FortranReadSeqLibSource} read/read_flexpath.c)
-    endif(HAVE_FLEXPATH)
-
-    if(HAVE_ICEE)
-        set(FortranReadSeqLibSource ${FortranReadSeqLibSource} read/read_icee.c)
-    endif()
-
     if(HAVE_NSSI)
         set(dist_libadiosreadf_nompi_a_SOURCES nssi/adios_nssi_args.x)
         set(nodist_libadiosreadf_nompi_a_SOURCES adios_nssi_args.c adios_nssi_args.h)
@@ -1056,14 +796,12 @@
 
     add_library(adiosreadf_nompi_v1 ${libadiosreadf_nompi_v1_a_SOURCES})
     set_target_properties(adiosreadf_nompi_v1 PROPERTIES COMPILE_FLAGS "${libadiosreadf_nompi_v1_a_CPPFLAGS} ${libadiosreadf_nompi_v1_a_CFLAGS}")
->>>>>>> bd8399e1
 
 endif(BUILD_FORTRAN)
 
 
 #start libadios_internal_nompi.a
 set(libadios_internal_nompi_a_SOURCES core/mpidummy.c 
-<<<<<<< HEAD
   core/adios_bp_v1.c 
   core/adios_endianness.c 
   core/bp_utils.c 
@@ -1079,24 +817,6 @@
   core/qhashtbl.c 
   core/futils.c 
   core/adios_transport_hooks.c)
-=======
-                                    core/adios_bp_v1.c 
-                                    core/adios_endianness.c 
-                                    core/bp_utils.c 
-                                    core/adios_internals.c 
-                                    ${transforms_common_SOURCES} 
-                                    ${transforms_write_SOURCES} 
-                                    ${query_C_SOURCES}
-                                    core/buffer.c 
-                                    core/adios_error.c 
-                                    core/adios_logger.c 
-                                    core/adios_timing.c 
-                                    core/util.c 
-                                    core/strutil.c 
-                                    core/qhashtbl.c 
-                                    core/futils.c 
-                                    core/adios_transport_hooks.c)
->>>>>>> bd8399e1
 
 if(BUILD_WRITE)
   set(libadios_internal_nompi_a_SOURCES ${libadios_internal_nompi_a_SOURCES}
