AM_CPPFLAGS=-I$(top_srcdir) -I$(top_srcdir)/src/core -I$(top_srcdir)/src/core/transforms -I$(top_srcdir)/src/core/query

AUTOMAKE_OPTIONS = no-dependencies
METASOURCES=AUTO

bin_PROGRAMS=
if HAVE_NSSI

bin_PROGRAMS+=nssi-staging-server

nssi_staging_server_SOURCES = nssi/nssi_staging_server.cpp nssi/aggregation.cpp
nssi_staging_server_CFLAGS=$(ADIOSLIB_CFLAGS)
nssi_staging_server_CPPFLAGS=$(ADIOSLIB_EXTRA_CPPFLAGS) $(ADIOSLIB_CPPFLAGS) $(MACRODEFFLAG)PTL_IFACE_CLIENT=CRAY_USER_NAL $(MACRODEFFLAG)PTL_IFACE_SERVER=CRAY_USER_NAL
nssi_staging_server_LDFLAGS = $(ADIOSLIB_LDFLAGS) 
nssi_staging_server_LDADD = $(top_builddir)/src/libadios.a
nssi_staging_server_LDADD += $(ADIOSLIB_LDADD) $(NSSI_SERVER_LIBS)

bin_PROGRAMS+=nssi-coupling-server

nssi_coupling_server_SOURCES = nssi/nssi_coupling_server.cpp
nssi_coupling_server_CFLAGS=$(ADIOSLIB_CFLAGS)
nssi_coupling_server_CPPFLAGS=$(ADIOSLIB_EXTRA_CPPFLAGS) $(ADIOSLIB_CPPFLAGS) $(MACRODEFFLAG)PTL_IFACE_CLIENT=CRAY_USER_NAL $(MACRODEFFLAG)PTL_IFACE_SERVER=CRAY_USER_NAL # $(MACRODEFFLAG)USE_TIMERS
nssi_coupling_server_LDFLAGS = $(ADIOSLIB_LDFLAGS) 
nssi_coupling_server_LDADD = $(top_builddir)/src/libadios.a
nssi_coupling_server_LDADD += $(ADIOSLIB_LDADD) $(NSSI_SERVER_LIBS)

endif # HAVE_NSSI

CLEANFILES= 
include_HEADERS=
nodist_include_HEADERS=
lib_LIBRARIES=

libadiosread_a_CPPFLAGS=$(AM_CPPFLAGS)
libadiosreadf_a_CPPFLAGS=$(AM_CPPFLAGS)
libadiosread_nompi_a_CPPFLAGS=$(AM_CPPFLAGS)
libadiosreadf_nompi_a_CPPFLAGS=$(AM_CPPFLAGS)

libadiosread_a_CFLAGS= 
libadiosreadf_a_CFLAGS= 
libadiosread_nompi_a_CFLAGS= 
libadiosreadf_nompi_a_CFLAGS= 

## Transform plugin source files

transforms_write_method_SOURCES=
transforms_read_method_SOURCES=

include transforms/Makefile.plugins

##
## Core transform framework source files
##
transforms_common_HDRS = core/adios_copyspec.h \
                         core/adios_subvolume.h \
                         core/adios_selection_util.h \
                         core/transforms/adios_transforms_common.h \
                         core/transforms/adios_transforms_hooks.h \
                         core/transforms/adios_transforms_util.h 

transforms_read_HDRS = core/transforms/adios_transforms_read.h \
                       core/transforms/adios_transforms_hooks_read.h \
                       core/transforms/adios_transforms_reqgroup.h \
                       core/transforms/adios_transforms_datablock.h \
                       core/transforms/adios_transforms_transinfo.h \
                       core/transforms/adios_patchdata.h

transforms_write_HDRS = core/transforms/adios_transforms_write.h \
                        core/transforms/adios_transforms_hooks_write.h \
                        core/transforms/adios_transforms_specparse.h

transforms_common_SOURCES = $(transforms_common_HDRS) \
                            core/transforms/adios_transforms_common.c \
                            core/transforms/adios_transforms_hooks.c \
                            core/adios_copyspec.c \
                            core/adios_subvolume.c \
                            core/transforms/plugindetect/detect_plugin_infos.h \
                            core/transforms/plugindetect/detect_plugin_types.h \
                            core/transforms/plugindetect/plugin_info_types.h

transforms_read_SOURCES = $(transforms_read_HDRS) \
                          core/transforms/adios_transforms_read.c \
                          core/transforms/adios_transforms_hooks_read.c \
                          core/transforms/adios_transforms_reqgroup.c \
                          core/transforms/adios_transforms_datablock.c \
                          core/transforms/adios_patchdata.c \
                          core/adios_selection_util.c \
                          core/transforms/plugindetect/detect_plugin_read_hook_decls.h \
                          core/transforms/plugindetect/detect_plugin_read_hook_reg.h \
                          core/adios_read_ext.c \
                          $(transforms_read_method_SOURCES)

transforms_write_SOURCES = $(transforms_write_HDRS) \
                           core/transforms/adios_transforms_write.c \
                           core/transforms/adios_transforms_hooks_write.c \
                           core/transforms/adios_transforms_util.c \
                           core/transforms/adios_transforms_specparse.c \
                           core/transforms/plugindetect/detect_plugin_write_hook_decls.h \
                           core/transforms/plugindetect/detect_plugin_write_hook_reg.h \
                           $(transforms_write_method_SOURCES)

#######Query source files 

query_common_HDRS = query/common_query.h query/adios_query_hooks.h query/query_utils.h
query_common_SOURCES = $(query_common_HDRS) \
                       query/common_query.c  \
                       query/adios_query_hooks.c \
                       query/query_utils.c

# Include source files that are specific to each query plugin
query_method_HDRS = 
query_method_SOURCES =
include query/Makefile.plugins

query_method_SOURCES += $(query_method_HDRS) 

query_SOURCES      = $(query_common_SOURCES) \
                     $(query_method_SOURCES)

query_C_SOURCES    = $(query_SOURCES) query/adios_query.c
query_F_SOURCES    = $(query_SOURCES) query/adiosf_query.c

if BUILD_WRITE
lib_LIBRARIES += libadios.a libadios_nompi.a
libadios_a_SOURCES = core/adios.c \
                     core/common_adios.c \
                     core/adios_internals.c \
                     core/adios_internals_mxml.c \
                     core/buffer.c \
                     core/adios_bp_v1.c  \
                     core/adios_endianness.c \
                     core/bp_utils.c \
                     core/futils.c \
                     core/adios_error.c \
                     core/adios_read.c \
                     core/adios_read_v1.c \
                     core/common_read.c \
                     core/adios_infocache.c \
                     core/adios_read_ext.c \
                     core/globals.c \
                     core/adios_timing.c \
                     core/adios_read_hooks.c \
                     core/adios_transport_hooks.c \
                     core/adios_socket.c \
                     core/adios_logger.c \
                     core/util.c \
                     core/qhashtbl.c \
                     $(transforms_common_SOURCES) \
                     $(transforms_read_SOURCES) \
                     $(transforms_write_SOURCES) \
                     $(query_C_SOURCES) \
                     read/read_bp.c \
                     read/read_bp_staged.c \
                     read/read_bp_staged1.c \
                     write/adios_mpi.c \
                     write/adios_mpi_lustre.c \
                     write/adios_mpi_amr.c \
                     write/adios_posix.c \
                     write/adios_posix1.c \
                     write/adios_var_merge.c 

if HAVE_BGQ
libadios_a_SOURCES += write/adios_mpi_bgq.c 
endif
libadios_nompi_a_SOURCES = core/adios.c \
                     core/common_adios.c \
                     core/adios_internals.c \
                     core/adios_internals_mxml.c \
                     $(transforms_common_SOURCES) \
                     $(transforms_read_SOURCES) \
                     $(transforms_write_SOURCES) \
                     $(query_C_SOURCES) \
                     core/buffer.c \
                     core/adios_bp_v1.c  \
                     core/adios_endianness.c \
                     core/bp_utils.c \
                     core/futils.c \
                     core/adios_error.c \
                     core/adios_read.c \
                     core/adios_read_v1.c \
                     core/common_read.c \
                     core/adios_infocache.c \
                     core/adios_read_ext.c \
                     core/globals.c \
                     core/mpidummy.c \
                     core/adios_timing.c \
                     core/adios_read_hooks.c \
                     core/adios_transport_hooks.c \
                     core/adios_socket.c \
                     core/adios_logger.c \
                     core/util.c \
                     core/qhashtbl.c \
                     read/read_bp.c \
                     read/read_bp_staged.c \
                     read/read_bp_staged1.c \
                     write/adios_posix.c \
                     write/adios_posix1.c 


if BUILD_FORTRAN
lib_LIBRARIES += libadiosf.a libadiosf_v1.a libadiosf_nompi.a libadiosf_nompi_v1.a
FortranLibSources = core/adiosf.c \
                     core/common_adios.c \
                     core/adios_internals.c \
                     core/adios_internals_mxml.c \
                     $(transforms_common_SOURCES) \
                     $(transforms_read_SOURCES) \
                     $(transforms_write_SOURCES) \
                     $(query_F_SOURCES) \
                     core/buffer.c \
                     core/adios_bp_v1.c  \
                     core/adios_endianness.c\
                     core/futils.c \
                     core/adios_error.c \
                     core/bp_utils.c \
                     core/common_read.c \
                     core/adios_infocache.c \
                     core/adios_read_ext.c \
                     core/globals.c \
                     core/adios_timing.c \
                     core/adios_read_hooks.c \
                     core/adios_transport_hooks.c \
                     core/adios_socket.c \
                     core/adios_logger.c \
                     core/util.c \
                     core/qhashtbl.c \
                     read/read_bp.c \
                     read/read_bp_staged.c \
                     read/read_bp_staged1.c \
                     write/adios_posix.c \
                     write/adios_posix1.c

FortranLibMPISources =  write/adios_mpi.c \
                     write/adios_mpi_lustre.c \
                     write/adios_mpi_amr.c \
                     write/adios_var_merge.c
if HAVE_BGQ
FortranLibMPISources += write/adios_mpi_bgq.c  
endif
FortranLibSEQSources = core/mpidummy.c

endif # BUILD_FORTRAN

<<<<<<< HEAD
libadios_a_CPPFLAGS = $(ADIOSLIB_EXTRA_CPPFLAGS) $(ADIOSLIB_CPPFLAGS) # $(MACRODEFFLAG)USE_TIMERS
libadios_a_CFLAGS = $(ADIOSLIB_CFLAGS)
libadios_nompi_a_CPPFLAGS = $(MACRODEFFLAG)_NOMPI $(ADIOSLIB_EXTRA_CPPFLAGS) $(ADIOSLIB_SEQ_CPPFLAGS) # $(MACRODEFFLAG)USE_TIMERS
=======
libadios_a_CPPFLAGS = $(AM_CPPFLAGS) $(ADIOSLIB_EXTRA_CPPFLAGS) $(ADIOSLIB_CPPFLAGS) # $(MACRODEFFLAG)USE_TIMERS
libadios_a_CFLAGS = $(ADIOSLIB_CFLAGS) 
libadios_nompi_a_CPPFLAGS = $(AM_CPPFLAGS) $(MACRODEFFLAG)_NOMPI $(ADIOSLIB_EXTRA_CPPFLAGS) $(ADIOSLIB_SEQ_CPPFLAGS) # $(MACRODEFFLAG)USE_TIMERS
>>>>>>> 016048ff
libadios_nompi_a_CFLAGS = $(MACRODEFFLAG)_NOMPI $(ADIOSLIB_SEQ_CFLAGS) 
libadiosf_a_CPPFLAGS = $(AM_CPPFLAGS) $(ADIOSLIB_EXTRA_CPPFLAGS) $(ADIOSLIB_CPPFLAGS) # $(MACRODEFFLAG)USE_TIMERS
libadiosf_a_CFLAGS = $(ADIOSLIB_CFLAGS) 
<<<<<<< HEAD
libadiosf_nompi_a_CPPFLAGS = $(MACRODEFFLAG)_NOMPI $(ADIOSLIB_EXTRA_CPPFLAGS) $(ADIOSLIB_SEQ_CPPFLAGS) # $(MACRODEFFLAG)USE_TIMERS
libadiosf_nompi_a_CFLAGS = $(MACRODEFFLAG)_NOMPI $(ADIOSLIB_SEQ_CFLAGS)  
=======
libadiosf_nompi_a_CPPFLAGS = $(AM_CPPFLAGS) $(MACRODEFFLAG)_NOMPI $(ADIOSLIB_EXTRA_CPPFLAGS) $(ADIOSLIB_SEQ_CPPFLAGS) # $(MACRODEFFLAG)USE_TIMERS
libadiosf_nompi_a_CFLAGS = $(MACRODEFFLAG)_NOMPI $(ADIOSLIB_SEQ_CFLAGS) 
>>>>>>> 016048ff

if HAVE_DATASPACES
libadios_a_SOURCES += write/adios_dataspaces.c read/read_dataspaces.c
libadios_nompi_a_SOURCES += write/adios_dataspaces.c read/read_dataspaces.c
if BUILD_FORTRAN
FortranLibSources += write/adios_dataspaces.c read/read_dataspaces.c
endif
endif

if HAVE_DIMES
libadios_a_SOURCES += write/adios_dimes.c read/read_dimes.c
libadios_nompi_a_SOURCES += write/adios_dimes.c read/read_dimes.c
if BUILD_FORTRAN
FortranLibSources += write/adios_dimes.c read/read_dimes.c
endif
endif

if HAVE_DATATAP
libadios_a_SOURCES += write/adios_datatap.c read/read_datatap.c
libadios_nompi_a_SOURCES += write/adios_datatap.c read/read_datatap.c
if BUILD_FORTRAN
FortranLibSources += write/adios_datatap.c read/read_datatap.c
endif
endif 


if HAVE_PHDF5
libadios_a_SOURCES += write/adios_phdf5.c 
PHDF5_CPPFLAGS += $(MACRODEFFLAG)PHDF5 $(MACRODEFFLAG)H5_USE_16_API 
libadios_a_CPPFLAGS += $(PHDF5_CPPFLAGS)
if BUILD_FORTRAN
FortranLibMPISources += write/adios_phdf5.c 
libadiosf_a_CPPFLAGS += $(PHDF5_CPPFLAGS)
endif
endif

if HAVE_NC4PAR
libadios_a_SOURCES += write/adios_nc4.c 
if BUILD_FORTRAN
FortranLibMPISources += write/adios_nc4.c 
endif
endif

if HAVE_XPMEM
libadios_a_SOURCES += write/adios_xpmem.c read/read_xpmem.c
libadios_nompi_a_SOURCES += write/adios_xpmem.c  read/read_xpmem.c
if BUILD_FORTRAN
FortranLibSources += write/adios_xpmem.c  read/read_xpmem.c
endif
endif


if HAVE_FLEXPATH
libadios_a_SOURCES += write/adios_flexpath.c  read/read_flexpath.c
libadios_nompi_a_SOURCES += write/adios_flexpath.c  read/read_flexpath.c
if BUILD_FORTRAN
FortranLibSources += write/adios_flexpath.c read/read_flexpath.c
endif
endif

if HAVE_ICEE
libadios_a_SOURCES += write/adios_icee.c read/read_icee.c
libadios_nompi_a_SOURCES += write/adios_icee.c  read/read_icee.c
if BUILD_FORTRAN
FortranLibSources += write/adios_icee.c read/read_icee.c
endif
endif

if HAVE_NSSI
dist_libadios_a_SOURCES = nssi/adios_nssi_args.x
nodist_libadios_a_SOURCES = adios_nssi_args.c adios_nssi_args.h
libadios_a_SOURCES += nssi/adios_nssi_config.c write/adios_nssi.c nssi/adios_nssi_filter.c read/read_nssi.c
libadios_a_CPPFLAGS += $(MACRODEFFLAG)PTL_IFACE_CLIENT=CRAY_USER_NAL $(MACRODEFFLAG)PTL_IFACE_SERVER=CRAY_USER_NAL
if BUILD_FORTRAN
nodist_libadiosf_a_SOURCES = adios_nssi_args.c adios_nssi_args.h
dist_libadiosf_a_SOURCES = nssi/adios_nssi_args.x
FortranLibSources += nssi/adios_nssi_config.c write/adios_nssi.c nssi/adios_nssi_filter.c read/read_nssi.c
libadiosf_a_CPPFLAGS += $(MACRODEFFLAG)PTL_IFACE_CLIENT=CRAY_USER_NAL $(MACRODEFFLAG)PTL_IFACE_SERVER=CRAY_USER_NAL
endif

# The next line forces automake to build adios_nssi_args.[ch] before compiling adios_nssi_config.c
# Note, the order of dist_*SOURCES and nodist_*SOURCES above should but does not solve this alone.
adios_nssi_config.c: adios_nssi_args.c

adios_nssi_args.h:  $(srcdir)/nssi/adios_nssi_args.x Makefile.am
	rm -f $@
#	@echo "#include <lwfs/lwfs_config.h>" >> $@
#	@echo "#ifndef LWFS_HAVE_STRUCT_SOCKADDR_IN" >> $@
#	@echo "#define LWFS_HAVE_STRUCT_SOCKADDR_IN" >> $@
#	@echo "struct sockaddr_in { " >> $@
#	@echo '  int a;' >> $@
#	@echo '};' >> $@
#	@echo '#endif' >> $@;
	rpcgen -h $(srcdir)/nssi/adios_nssi_args.x >> $@

adios_nssi_args.c: adios_nssi_args.h 
	rm -f adios_nssi_args.c
	rpcgen -c $(srcdir)/nssi/adios_nssi_args.x \
		| grep -v "include \"\.\." > adios_nssi_args.c

CLEANFILES += adios_nssi_args.c adios_nssi_args.h

endif # HAVE_NSSI


if RESEARCH_TRANSPORTS
#libadios_a_SOURCES += write/adios_mpi_stagger.c \
#                      write/adios_mpi_aggregate.c \
#                      write/adios_provenance.c \
#                      write/adios_mpi_cio.c \
#                      write/adios_mpi_stripe.c \
#                      write/adios_mpi_amr1.c \
#                      write/adios_adaptive.c 
if BUILD_FORTRAN
#FortranLibMPISources += write/adios_mpi_stagger.c \
#                       write/adios_mpi_aggregate.c \
#                       write/adios_provenance.c \
#                       write/adios_mpi_cio.c \
#                       write/adios_mpi_stripe.c \
#                       write/adios_mpi_amr1.c \
#                       write/adios_adaptive.c 
endif
else
libadios_a_CPPFLAGS += $(MACRODEFFLAG)NO_RESEARCH_TRANSPORTS
libadios_nompi_a_CPPFLAGS += $(MACRODEFFLAG)NO_RESEARCH_TRANSPORTS
libadiosf_a_CPPFLAGS += $(MACRODEFFLAG)NO_RESEARCH_TRANSPORTS
libadiosf_nompi_a_CPPFLAGS += $(MACRODEFFLAG)NO_RESEARCH_TRANSPORTS
endif  # RESEARCH_TRANSPORTS

# Build four different Fortran libraries, for the two read APIs
# and their sequential versions
if BUILD_FORTRAN
libadiosf_a_SOURCES = $(FortranLibSources) $(FortranLibMPISources) core/adiosf_read.c
libadiosf_v1_a_SOURCES = $(FortranLibSources) $(FortranLibMPISources) core/adiosf_read_v1.c
libadiosf_nompi_a_SOURCES = $(FortranLibSources) $(FortranLibSEQSources) core/adiosf_read.c
libadiosf_nompi_v1_a_SOURCES = $(FortranLibSources) $(FortranLibSEQSources) core/adiosf_read_v1.c
libadiosf_v1_a_CPPFLAGS = $(libadiosf_a_CPPFLAGS) 
libadiosf_v1_a_CFLAGS = $(libadiosf_a_CFLAGS) 
libadiosf_nompi_v1_a_CPPFLAGS = $(libadiosf_nompi_a_CPPFLAGS) 
libadiosf_nompi_v1_a_CFLAGS = $(libadiosf_nompi_a_CFLAGS) 

libadiosf_a_SOURCES += core/adiosf_defs_mod.f90 \
                       core/adiosf_write_mod.f90 \
                       core/adiosf_read_mod.f90 \
                       query/adios_query_mod.f90

libadiosf_nompi_a_SOURCES += core/adiosf_defs_mod.f90 \
                             core/adiosf_write_mod.f90 \
                             core/adiosf_read_mod.f90  \
                             query/adios_query_mod.f90

libadiosf_v1_a_SOURCES += core/adiosf_defs_mod.f90 \
                          core/adiosf_write_mod.f90 

libadiosf_nompi_v1_a_SOURCES += core/adiosf_defs_mod.f90 \
                                core/adiosf_write_mod.f90 

#nodist_libadiosreadf_a_SOURCES += adios_write.mod
nodist_include_HEADERS += adios_write_mod.mod 
CLEANFILES += adios_write_mod.mod

adiosf_write_mod.$(OBJEXT): adiosf_defs_mod.$(OBJEXT)
adios_write_mod.mod: adiosf_write_mod.$(OBJEXT)

endif


endif   # BUILD_WRITE

include_HEADERS += public/adios.h \
                   public/adios_types.h \
                   public/adios_read.h \
                   public/adios_error.h \
                   public/adios_mpi.h \
                   public/mpidummy.h \
                   public/adios_read_v1.h \
                   public/adios_read_v1_defs.h \
                   public/adios_read_v2.h \
                   public/adios_read_v2_fwd.h \
                   public/adios_selection.h \
		   public/adios_schema.h \
                   public/adios_read_ext.h \
                   public/adios_query.h

lib_LIBRARIES += libadiosread.a
libadiosread_a_SOURCES = core/adios_bp_v1.c \
                      core/adios_endianness.c \
                      core/bp_utils.c \
                      core/futils.c \
                      core/adios_error.c \
                      core/adios_read.c \
                      core/adios_read_v1.c \
                      core/common_read.c \
                      core/adios_infocache.c \
                      core/adios_read_ext.c \
                      $(transforms_common_SOURCES) \
                      $(transforms_read_SOURCES) \
                      $(query_C_SOURCES) \
                      core/globals.c \
                      core/adios_read_hooks.c \
                      core/adios_logger.c \
                      core/util.c \
                      core/qhashtbl.c \
                      read/read_bp.c \
                      read/read_bp_staged.c \
                      read/read_bp_staged1.c 
if HAVE_DATASPACES
libadiosread_a_SOURCES += read/read_dataspaces.c
endif
if HAVE_DIMES
libadiosread_a_SOURCES += read/read_dimes.c
endif
if HAVE_DATATAP
libadiosread_a_SOURCES += read/read_datatap.c
endif
if HAVE_FLEXPATH
libadiosread_a_SOURCES += read/read_flexpath.c
endif
<<<<<<< HEAD
if HAVE_XPMEM
libadiosread_a_SOURCES += read/read_xpmem.c
=======
if HAVE_ICEE
libadiosread_a_SOURCES += read/read_icee.c
>>>>>>> 016048ff
endif
if HAVE_NSSI
dist_libadiosread_a_SOURCES = nssi/adios_nssi_args.x
nodist_libadiosread_a_SOURCES = adios_nssi_args.c adios_nssi_args.h
libadiosread_a_SOURCES += nssi/adios_nssi_config.c read/read_nssi.c
libadiosread_a_CPPFLAGS += $(MACRODEFFLAG)PTL_IFACE_CLIENT=CRAY_USER_NAL $(MACRODEFFLAG)PTL_IFACE_SERVER=CRAY_USER_NAL
#libadiosread_a_CPPFLAGS += $(ADIOSLIB_EXTRA_CPPFLAGS) $(ADIOSLIB_CPPFLAGS) # $(MACRODEFFLAG)USE_TIMERS
libadiosread_a_CFLAGS   += $(ADIOSLIB_CFLAGS) 
endif

libadiosread_a_CPPFLAGS += $(ADIOSLIB_EXTRA_CPPFLAGS) $(ADIOSREADLIB_CPPFLAGS)

if BUILD_FORTRAN
lib_LIBRARIES += libadiosreadf.a libadiosreadf_v1.a
FortranReadLibSource = core/adios_bp_v1.c \
                      core/adios_endianness.c \
                      core/bp_utils.c \
                      core/futils.c \
                      core/adios_error.c \
                      core/common_read.c \
                      core/adios_infocache.c \
                      core/adios_read_ext.c \
                      $(transforms_common_SOURCES) \
                      $(transforms_read_SOURCES) \
                      $(query_F_SOURCES) \
                      core/globals.c \
                      core/adios_read_hooks.c \
                      core/adios_logger.c \
                      core/util.c \
                      core/qhashtbl.c \
                      read/read_bp.c \
                      read/read_bp_staged.c \
                      read/read_bp_staged1.c 
if HAVE_DATASPACES
FortranReadLibSource += read/read_dataspaces.c
endif
if HAVE_DIMES
FortranReadLibSource += read/read_dimes.c
endif
if HAVE_DATATAP
FortranReadLibSource += read/read_datatap.c
endif
if HAVE_FLEXPATH 
FortranReadLibSource += read/read_flexpath.c
endif
<<<<<<< HEAD
if HAVE_XPMEM 
FortranReadLibSource += read/read_xpmem.c
=======
if HAVE_ICEE 
FortranReadLibSource += read/read_icee.c
>>>>>>> 016048ff
endif
if HAVE_NSSI
dist_libadiosreadf_a_SOURCES = nssi/adios_nssi_args.x
nodist_libadiosreadf_a_SOURCES = adios_nssi_args.c adios_nssi_args.h
FortranReadLibSource += nssi/adios_nssi_config.c read/read_nssi.c
libadiosreadf_a_CPPFLAGS += $(MACRODEFFLAG)PTL_IFACE_CLIENT=CRAY_USER_NAL $(MACRODEFFLAG)PTL_IFACE_SERVER=CRAY_USER_NAL
libadiosreadf_a_CFLAGS   += $(ADIOSLIB_CFLAGS) 
endif

libadiosreadf_a_CPPFLAGS += $(ADIOSLIB_EXTRA_CPPFLAGS) $(ADIOSREADLIB_CPPFLAGS)

libadiosreadf_a_SOURCES = $(FortranReadLibSource) core/adiosf_read.c
libadiosreadf_v1_a_SOURCES = $(FortranReadLibSource) core/adiosf_read_v1.c
libadiosreadf_v1_a_CPPFLAGS = $(libadiosreadf_a_CPPFLAGS)
libadiosreadf_v1_a_CFLAGS = $(libadiosreadf_a_CFLAGS)

libadiosreadf_a_SOURCES += core/adiosf_defs_mod.f90 \
                           core/adiosf_read_mod.f90 \
                           query/adios_query_mod.f90

#nodist_libadiosreadf_a_SOURCES += adios_read_mod.mod
nodist_include_HEADERS += adios_read_mod.mod adios_defs_mod.mod adios_query_mod.mod
CLEANFILES += adios_read_mod.mod adios_defs_mod.mod adios_query_mod.mod

adiosf_read_mod.$(OBJEXT): adiosf_defs_mod.$(OBJEXT)
adios_read_mod.mod: adiosf_read_mod.$(OBJEXT)

adios_query_mod.$(OBJEXT): adiosf_read_mod.$(OBJEXT)
adios_query_mod.mod: adios_query_mod.$(OBJEXT)

adios_defs_mod.mod: adiosf_defs_mod.$(OBJEXT)

endif

lib_LIBRARIES += libadiosread_nompi.a
libadiosread_nompi_a_SOURCES = core/mpidummy.c\
                      core/adios_bp_v1.c \
                      core/adios_endianness.c \
                      core/bp_utils.c \
                      core/futils.c \
                      core/adios_error.c \
                      core/adios_read.c \
                      core/adios_read_v1.c \
                      core/common_read.c \
                      core/adios_infocache.c \
                      core/adios_read_ext.c \
                      $(transforms_common_SOURCES) \
                      $(transforms_read_SOURCES) \
                      $(query_C_SOURCES) \
                      core/adios_logger.c \
                      core/buffer.c \
                      core/globals.c \
                      core/adios_read_hooks.c \
                      core/util.c \
                      core/qhashtbl.c \
                      read/read_bp.c 

					  
if HAVE_DATASPACES
libadiosread_nompi_a_SOURCES += read/read_dataspaces.c
endif
if HAVE_DIMES
libadiosread_nompi_a_SOURCES += read/read_dimes.c
endif
if HAVE_DATATAP
libadiosread_nompi_a_SOURCES += read/read_datatap.c
endif
if HAVE_FLEXPATH
libadiosread_nompi_a_SOURCES += read/read_flexpath.c
endif
<<<<<<< HEAD
if HAVE_XPMEM
libadiosread_nompi_a_SOURCES += read/read_xpmem.c
=======
if HAVE_ICEE
libadiosread_nompi_a_SOURCES += read/read_icee.c
>>>>>>> 016048ff
endif
if HAVE_NSSI
dist_libadiosread_nompi_a_SOURCES = nssi/adios_nssi_args.x
nodist_libadiosread_nompi_a_SOURCES = adios_nssi_args.c adios_nssi_args.h
libadiosread_nompi_a_SOURCES += nssi/adios_nssi_config.c read/read_nssi.c
libadiosread_nompi_a_CPPFLAGS += $(MACRODEFFLAG)PTL_IFACE_CLIENT=CRAY_USER_NAL $(MACRODEFFLAG)PTL_IFACE_SERVER=CRAY_USER_NAL
libadiosread_nompi_a_CFLAGS   += $(ADIOSLIB_CFLAGS) 
endif
libadiosread_nompi_a_CPPFLAGS  += $(MACRODEFFLAG)_NOMPI $(ADIOSLIB_EXTRA_CPPFLAGS) $(ADIOSREADLIB_CPPFLAGS)

# Note: utils/adios_lint needs to link with adios_internals_mxml.o which depends
#       on adios_internals.c, buffer.c and adios_transport_hooks.c. 
#       We put these objects in libadiosread_nompi
#       so we do not need to make another _nompi lib just for adios_lint
if BUILD_FORTRAN
lib_LIBRARIES += libadiosreadf_nompi.a libadiosreadf_nompi_v1.a
FortranReadSeqLibSource = core/mpidummy.c\
                          core/adios_bp_v1.c \
                          core/adios_endianness.c \
                          core/bp_utils.c \
                          core/futils.c \
                          core/adios_error.c \
                          core/adios_logger.c \
                          core/common_read.c \
                          core/adios_infocache.c \
                          core/adios_read_ext.c \
                          $(transforms_common_SOURCES) \
                          $(transforms_read_SOURCES) \
                          $(query_F_SOURCES) \
                          core/globals.c \
                          core/adios_read_hooks.c \
                          core/util.c \
                          core/qhashtbl.c \
                          read/read_bp.c 
if HAVE_DATASPACES
FortranReadSeqLibSource += read/read_dataspaces.c
endif
if HAVE_DIMES
FortranReadSeqLibSource += read/read_dimes.c
endif
if HAVE_DATATAP
FortranReadSeqLibSource += read/read_datatap.c
endif
if HAVE_FLEXPATH
FortranReadSeqLibSource += read/read_flexpath.c
endif
<<<<<<< HEAD
if HAVE_XPMEM
FortranReadSeqLibSource += read/read_xpmem.c
=======
if HAVE_ICEE
FortranReadSeqLibSource += read/read_icee.c
>>>>>>> 016048ff
endif
if HAVE_NSSI
dist_libadiosreadf_nompi_a_SOURCES = nssi/adios_nssi_args.x
nodist_libadiosreadf_nompi_a_SOURCES = adios_nssi_args.c adios_nssi_args.h
FortranReadSeqLibSource += nssi/adios_nssi_config.c read/read_nssi.c
libadiosreadf_nompi_a_CPPFLAGS += $(MACRODEFFLAG)PTL_IFACE_CLIENT=CRAY_USER_NAL $(MACRODEFFLAG)PTL_IFACE_SERVER=CRAY_USER_NAL
libadiosreadf_nompi_a_CPPFLAGS += $(ADIOSLIB_EXTRA_CPPFLAGS) $(ADIOSLIB_CPPFLAGS) # $(MACRODEFFLAG)USE_TIMERS
libadiosreadf_nompi_a_CFLAGS   += $(ADIOSLIB_CFLAGS) 
endif

libadiosreadf_nompi_a_CPPFLAGS += $(MACRODEFFLAG)_NOMPI $(ADIOSLIB_EXTRA_CPPFLAGS) $(ADIOSREADLIB_CPPFLAGS)
libadiosreadf_nompi_a_SOURCES = $(FortranReadSeqLibSource) core/adiosf_read.c
libadiosreadf_nompi_v1_a_SOURCES = $(FortranReadSeqLibSource) core/adiosf_read_v1.c
libadiosreadf_nompi_v1_a_CPPFLAGS = $(libadiosreadf_nompi_a_CPPFLAGS)
libadiosreadf_nompi_v1_a_CFLAGS = $(libadiosreadf_nompi_a_CFLAGS)

endif  #BUILD_FORTRAN

noinst_LIBRARIES = libadios_internal_nompi.a
libadios_internal_nompi_a_SOURCES = core/mpidummy.c \
                                    core/adios_bp_v1.c \
                                    core/adios_endianness.c \
                                    core/bp_utils.c \
                                    core/adios_internals.c \
                                    $(transforms_common_SOURCES) \
                                    $(transforms_write_SOURCES) \
                                    $(query_C_SOURCES) \
                                    core/buffer.c \
                                    core/adios_error.c \
                                    core/adios_logger.c \
                                    core/adios_timing.c \
                                    core/util.c \
                                    core/qhashtbl.c \
                                    core/futils.c \
                                    core/adios_transport_hooks.c 
if BUILD_WRITE
libadios_internal_nompi_a_SOURCES += core/adios_internals_mxml.c 
endif


libadios_internal_nompi_a_CPPFLAGS = $(AM_CPPFLAGS) $(MACRODEFFLAG)_INTERNAL $(ADIOSLIB_EXTRA_CPPFLAGS) $(ADIOSLIB_INT_CPPFLAGS) $(ADIOSLIB_CPPFLAGS)
#Note: $(MACRODEFFLAG)NOMPI chokes IBM's bgxlf compiler but it can pass $(MACRODEFFLAG)_NOMPI. 

if HAVE_DMALLOC
libadiosread_a_CPPFLAGS += $(MACRODEFFLAG)DMALLOC 
libadiosread_nompi_a_CPPFLAGS += $(MACRODEFFLAG)DMALLOC 
#if BUILD_FORTRAN
#libadiosreadf_a_CPPFLAGS += $(MACRODEFFLAG)DMALLOC $(DMALLOC_CPPFLAGS)
#libadiosreadf_nompi_a_CPPFLAGS += $(MACRODEFFLAG)DMALLOC $(DMALLOC_CPPFLAGS)
#endif
endif

CC=$(MPICC)
CXX=$(MPICXX)


#bin_PROGRAMS+=adios_flags
#nodist_adios_flags_SOURCES = adios_flags.h 
#adios_flags_SOURCES = adios_flags.c 
#adios_flags.h:  
#	rm -f $@
#	@echo "#define ADIOS_CFLAGS \"$(libadios_a_CPPFLAGS)\"" >> $@
#	@echo "#define ADIOS_LDFLAGS \"$(libadios_a_LDFLAGS)\"" >> $@
#	@echo "#define ADIOSF_CFLAGS \"$(libadiosf_a_CPPFLAGS)\"" >> $@
#	@echo "#define ADIOSF_LDFLAGS \"$(libadiosf_a_LDFLAGS)\"" >> $@
#	@echo "#define ADIOSREAD_CFLAGS \"$(libadiosread_a_CPPFLAGS)\"" >> $@
#	@echo "#define ADIOSREAD_LDFLAGS \"$(libadiosread_a_LDFLAGS)\"" >> $@
#	@echo "#define ADIOSREADF_CFLAGS \"$(libadiosreadf_a_CPPFLAGS)\"" >> $@
#	@echo "#define ADIOSREADF_LDFLAGS \"$(libadiosreadf_a_LDFLAGS)\"" >> $@
#	@echo "#define ADIOSREAD_NOMPI_CFLAGS \"$(libadiosread_nompi_a_CPPFLAGS)\"" >> $@
#	@echo "#define ADIOSREAD_NOMPI_LDFLAGS \"$(libadiosread_nompi_a_LDFLAGS)\"" >> $@
#	@echo "#define ADIOSREADF_NOMPI_CFLAGS \"$(libadiosreadf_nompi_a_CPPFLAGS)\"" >> $@
#	@echo "#define ADIOSREADF_NOMPI_LDFLAGS \"$(libadiosreadf_nompi_a_LDFLAGS)\"" >> $@
#adios_flags.c: adios_flags.h


EXTRA_DIST = core/adios_bp_v1.h core/adios_endianness.h \
             core/adios_internals.h core/adios_internals_mxml.h core/adios_logger.h \
             core/adios_read_hooks.h core/adios_socket.h core/adios_timing.h \
	     core/adios_icee.h \
             core/adios_socket.h core/adios_transport_hooks.h \
             core/bp_types.h core/bp_utils.h core/buffer.h core/common_adios.h \
             core/common_read.h core/adios_infocache.h core/futils.h core/globals.h core/ds_metadata.h \
             core/util.h core/flexpath.h core/qhashtbl.h \
<<<<<<< HEAD
			 public/adios_xpmem.h read/read_xpmem.h \
             nssi/adios_nssi_config.h nssi/aggregation.h nssi/io_timer.h
=======
             $(transforms_common_HDRS) $(transforms_read_HDRS) $(transforms_write_HDRS) \
             $(query_common_HDRS) $(query_method_HDRS) \
             transforms/transform_plugins.h \
	     transforms/adios_transform_identity_read.h \
	     transforms/adios_transform_szip.h \
	     transforms/adios_transform_alacrity_common.h \
	     transforms/adios_transform_template_read.c \
	     transforms/adios_transform_template_write.c \
             query/Makefile.plugins.cmake \
             nssi/adios_nssi_config.h nssi/aggregation.h nssi/io_timer.h 
>>>>>>> 016048ff
<|MERGE_RESOLUTION|>--- conflicted
+++ resolved
@@ -241,25 +241,14 @@
 
 endif # BUILD_FORTRAN
 
-<<<<<<< HEAD
-libadios_a_CPPFLAGS = $(ADIOSLIB_EXTRA_CPPFLAGS) $(ADIOSLIB_CPPFLAGS) # $(MACRODEFFLAG)USE_TIMERS
-libadios_a_CFLAGS = $(ADIOSLIB_CFLAGS)
-libadios_nompi_a_CPPFLAGS = $(MACRODEFFLAG)_NOMPI $(ADIOSLIB_EXTRA_CPPFLAGS) $(ADIOSLIB_SEQ_CPPFLAGS) # $(MACRODEFFLAG)USE_TIMERS
-=======
 libadios_a_CPPFLAGS = $(AM_CPPFLAGS) $(ADIOSLIB_EXTRA_CPPFLAGS) $(ADIOSLIB_CPPFLAGS) # $(MACRODEFFLAG)USE_TIMERS
 libadios_a_CFLAGS = $(ADIOSLIB_CFLAGS) 
 libadios_nompi_a_CPPFLAGS = $(AM_CPPFLAGS) $(MACRODEFFLAG)_NOMPI $(ADIOSLIB_EXTRA_CPPFLAGS) $(ADIOSLIB_SEQ_CPPFLAGS) # $(MACRODEFFLAG)USE_TIMERS
->>>>>>> 016048ff
 libadios_nompi_a_CFLAGS = $(MACRODEFFLAG)_NOMPI $(ADIOSLIB_SEQ_CFLAGS) 
 libadiosf_a_CPPFLAGS = $(AM_CPPFLAGS) $(ADIOSLIB_EXTRA_CPPFLAGS) $(ADIOSLIB_CPPFLAGS) # $(MACRODEFFLAG)USE_TIMERS
 libadiosf_a_CFLAGS = $(ADIOSLIB_CFLAGS) 
-<<<<<<< HEAD
-libadiosf_nompi_a_CPPFLAGS = $(MACRODEFFLAG)_NOMPI $(ADIOSLIB_EXTRA_CPPFLAGS) $(ADIOSLIB_SEQ_CPPFLAGS) # $(MACRODEFFLAG)USE_TIMERS
-libadiosf_nompi_a_CFLAGS = $(MACRODEFFLAG)_NOMPI $(ADIOSLIB_SEQ_CFLAGS)  
-=======
 libadiosf_nompi_a_CPPFLAGS = $(AM_CPPFLAGS) $(MACRODEFFLAG)_NOMPI $(ADIOSLIB_EXTRA_CPPFLAGS) $(ADIOSLIB_SEQ_CPPFLAGS) # $(MACRODEFFLAG)USE_TIMERS
 libadiosf_nompi_a_CFLAGS = $(MACRODEFFLAG)_NOMPI $(ADIOSLIB_SEQ_CFLAGS) 
->>>>>>> 016048ff
 
 if HAVE_DATASPACES
 libadios_a_SOURCES += write/adios_dataspaces.c read/read_dataspaces.c
@@ -478,13 +467,11 @@
 if HAVE_FLEXPATH
 libadiosread_a_SOURCES += read/read_flexpath.c
 endif
-<<<<<<< HEAD
 if HAVE_XPMEM
 libadiosread_a_SOURCES += read/read_xpmem.c
-=======
+endif
 if HAVE_ICEE
 libadiosread_a_SOURCES += read/read_icee.c
->>>>>>> 016048ff
 endif
 if HAVE_NSSI
 dist_libadiosread_a_SOURCES = nssi/adios_nssi_args.x
@@ -530,13 +517,11 @@
 if HAVE_FLEXPATH 
 FortranReadLibSource += read/read_flexpath.c
 endif
-<<<<<<< HEAD
 if HAVE_XPMEM 
 FortranReadLibSource += read/read_xpmem.c
-=======
+endif
 if HAVE_ICEE 
 FortranReadLibSource += read/read_icee.c
->>>>>>> 016048ff
 endif
 if HAVE_NSSI
 dist_libadiosreadf_a_SOURCES = nssi/adios_nssi_args.x
@@ -607,13 +592,11 @@
 if HAVE_FLEXPATH
 libadiosread_nompi_a_SOURCES += read/read_flexpath.c
 endif
-<<<<<<< HEAD
 if HAVE_XPMEM
 libadiosread_nompi_a_SOURCES += read/read_xpmem.c
-=======
+endif
 if HAVE_ICEE
 libadiosread_nompi_a_SOURCES += read/read_icee.c
->>>>>>> 016048ff
 endif
 if HAVE_NSSI
 dist_libadiosread_nompi_a_SOURCES = nssi/adios_nssi_args.x
@@ -660,13 +643,11 @@
 if HAVE_FLEXPATH
 FortranReadSeqLibSource += read/read_flexpath.c
 endif
-<<<<<<< HEAD
 if HAVE_XPMEM
 FortranReadSeqLibSource += read/read_xpmem.c
-=======
+endif
 if HAVE_ICEE
 FortranReadSeqLibSource += read/read_icee.c
->>>>>>> 016048ff
 endif
 if HAVE_NSSI
 dist_libadiosreadf_nompi_a_SOURCES = nssi/adios_nssi_args.x
@@ -751,10 +732,7 @@
              core/bp_types.h core/bp_utils.h core/buffer.h core/common_adios.h \
              core/common_read.h core/adios_infocache.h core/futils.h core/globals.h core/ds_metadata.h \
              core/util.h core/flexpath.h core/qhashtbl.h \
-<<<<<<< HEAD
 			 public/adios_xpmem.h read/read_xpmem.h \
-             nssi/adios_nssi_config.h nssi/aggregation.h nssi/io_timer.h
-=======
              $(transforms_common_HDRS) $(transforms_read_HDRS) $(transforms_write_HDRS) \
              $(query_common_HDRS) $(query_method_HDRS) \
              transforms/transform_plugins.h \
@@ -765,4 +743,3 @@
 	     transforms/adios_transform_template_write.c \
              query/Makefile.plugins.cmake \
              nssi/adios_nssi_config.h nssi/aggregation.h nssi/io_timer.h 
->>>>>>> 016048ff
