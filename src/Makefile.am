INCLUDES=-I$(top_srcdir) -I$(top_srcdir)/src/core -I$(top_srcdir)/src/core/transforms

AUTOMAKE_OPTIONS = no-dependencies
METASOURCES=AUTO

bin_PROGRAMS=
if HAVE_NSSI

bin_PROGRAMS+=nssi-staging-server

nssi_staging_server_SOURCES = nssi/nssi_staging_server.cpp nssi/aggregation.cpp
nssi_staging_server_CFLAGS=$(ADIOSLIB_CFLAGS)
nssi_staging_server_CPPFLAGS=$(ADIOSLIB_EXTRA_CPPFLAGS) $(ADIOSLIB_CPPFLAGS) $(MACRODEFFLAG)PTL_IFACE_CLIENT=CRAY_USER_NAL $(MACRODEFFLAG)PTL_IFACE_SERVER=CRAY_USER_NAL
nssi_staging_server_LDFLAGS = $(ADIOSLIB_LDFLAGS) 
nssi_staging_server_LDADD = $(top_builddir)/src/libadios.a
nssi_staging_server_LDADD += $(ADIOSLIB_LDADD) $(NSSI_SERVER_LIBS)

bin_PROGRAMS+=nssi-coupling-server

nssi_coupling_server_SOURCES = nssi/nssi_coupling_server.cpp
nssi_coupling_server_CFLAGS=$(ADIOSLIB_CFLAGS)
nssi_coupling_server_CPPFLAGS=$(ADIOSLIB_EXTRA_CPPFLAGS) $(ADIOSLIB_CPPFLAGS) $(MACRODEFFLAG)PTL_IFACE_CLIENT=CRAY_USER_NAL $(MACRODEFFLAG)PTL_IFACE_SERVER=CRAY_USER_NAL # $(MACRODEFFLAG)USE_TIMERS
nssi_coupling_server_LDFLAGS = $(ADIOSLIB_LDFLAGS) 
nssi_coupling_server_LDADD = $(top_builddir)/src/libadios.a
nssi_coupling_server_LDADD += $(ADIOSLIB_LDADD) $(NSSI_SERVER_LIBS)

endif # HAVE_NSSI

CLEANFILES= 
include_HEADERS=
nodist_include_HEADERS=
lib_LIBRARIES=

libadiosread_a_CPPFLAGS=
libadiosreadf_a_CPPFLAGS=
libadiosread_nompi_a_CPPFLAGS=
libadiosreadf_nompi_a_CPPFLAGS=

libadiosread_a_CFLAGS= 
libadiosreadf_a_CFLAGS= 
libadiosread_nompi_a_CFLAGS= 
libadiosreadf_nompi_a_CFLAGS= 

## Transform plugin source files

transforms_write_method_SOURCES=
transforms_read_method_SOURCES=

include transforms/Makefile.plugins

##
## Core transform framework source files
##
transforms_common_HDRS = core/adios_copyspec.h \
                         core/adios_subvolume.h \
                         core/adios_selection_util.h \
                         core/transforms/adios_transforms_common.h \
                         core/transforms/adios_transforms_hooks.h \
                         core/transforms/adios_transforms_util.h \
                         core/transforms/adios_subvolume.h

transforms_read_HDRS = core/transforms/adios_transforms_transinfo.h \
                       core/transforms/adios_transforms_read.h \
                       core/transforms/adios_transforms_hooks_read.h \
                       core/transforms/adios_transforms_reqgroup.h \
                       core/transforms/adios_transforms_datablock.h \
                       core/transforms/adios_transforms_patchdata.h

transforms_write_HDRS = core/transforms/adios_transforms_write.h \
                        core/transforms/adios_transforms_hooks_write.h \
                        core/transforms/adios_transforms_specparse.h

transforms_common_SOURCES = $(transforms_common_HDRS) \
                            core/transforms/adios_transforms_common.c \
                            core/transforms/adios_transforms_hooks.c \
                            core/adios_copyspec.c \
                            core/adios_subvolume.c \
                            core/transforms/plugindetect/detect_plugin_infos.h \
                            core/transforms/plugindetect/detect_plugin_types.h \
                            core/transforms/plugindetect/plugin_info_types.h

transforms_read_SOURCES = $(transforms_read_HDRS) \
                          core/transforms/adios_transforms_read.c \
                          core/transforms/adios_transforms_hooks_read.c \
                          core/transforms/adios_transforms_reqgroup.c \
                          core/transforms/adios_transforms_datablock.c \
                          core/transforms/adios_patchdata.c \
                          core/adios_selection_util.c \
                          $(transforms_read_method_SOURCES)

transforms_write_SOURCES = $(transforms_write_HDRS) \
                           core/transforms/adios_transforms_write.c \
                           core/transforms/adios_transforms_hooks_write.c \
                           core/transforms/adios_transforms_util.c \
                           core/transforms/adios_transforms_specparse.c \
                           $(transforms_write_method_SOURCES)

if BUILD_WRITE
lib_LIBRARIES += libadios.a libadios_nompi.a
libadios_a_SOURCES = core/adios.c \
                     core/common_adios.c \
                     core/adios_internals.c \
                     core/adios_internals_mxml.c \
                     core/buffer.c \
                     core/adios_bp_v1.c  \
                     core/adios_endianness.c \
                     core/bp_utils.c \
                     core/futils.c \
                     core/adios_error.c \
                     core/adios_read.c \
                     core/adios_read_v1.c \
                     core/common_read.c \
                     core/globals.c \
                     core/adios_timing.c \
                     core/adios_read_hooks.c \
                     core/adios_transport_hooks.c \
                     core/adios_socket.c \
                     core/adios_logger.c \
                     core/util.c \
<<<<<<< HEAD
                     core/qhashtbl.c \
=======
                     $(transforms_common_SOURCES) \
                     $(transforms_read_SOURCES) \
                     $(transforms_write_SOURCES) \
>>>>>>> 6f991ac4
                     read/read_bp.c \
                     read/read_bp_staged.c \
                     read/read_bp_staged1.c \
                     write/adios_mpi.c \
                     write/adios_mpi_lustre.c \
                     write/adios_mpi_amr.c \
                     write/adios_posix.c \
                     write/adios_posix1.c \
                     write/adios_var_merge.c 


libadios_nompi_a_SOURCES = core/adios.c \
                     core/common_adios.c \
                     core/adios_internals.c \
                     core/adios_internals_mxml.c \
                     $(transforms_common_SOURCES) \
                     $(transforms_read_SOURCES) \
                     $(transforms_write_SOURCES) \
                     core/buffer.c \
                     core/adios_bp_v1.c  \
                     core/adios_endianness.c \
                     core/bp_utils.c \
                     core/futils.c \
                     core/adios_error.c \
                     core/adios_read.c \
                     core/adios_read_v1.c \
                     core/common_read.c \
                     core/globals.c \
                     core/mpidummy.c \
                     core/adios_timing.c \
                     core/adios_read_hooks.c \
                     core/adios_transport_hooks.c \
                     core/adios_socket.c \
                     core/adios_logger.c \
                     core/util.c \
                     core/qhashtbl.c \
                     read/read_bp.c \
                     read/read_bp_staged.c \
                     read/read_bp_staged1.c \
                     write/adios_posix.c \
                     write/adios_posix1.c 



if BUILD_FORTRAN
lib_LIBRARIES += libadiosf.a libadiosf_v1.a libadiosf_nompi.a libadiosf_nompi_v1.a
FortranLibSources = core/adiosf.c \
                     core/common_adios.c \
                     core/adios_internals.c \
                     core/adios_internals_mxml.c \
                     $(transforms_common_SOURCES) \
                     $(transforms_read_SOURCES) \
                     $(transforms_write_SOURCES) \
                     core/buffer.c \
                     core/adios_bp_v1.c  \
                     core/adios_endianness.c\
                     core/futils.c \
                     core/adios_error.c \
                     core/bp_utils.c \
                     core/common_read.c \
                     core/globals.c \
                     core/adios_timing.c \
                     core/adios_read_hooks.c \
                     core/adios_transport_hooks.c \
                     core/adios_socket.c \
                     core/adios_logger.c \
                     core/util.c \
                     core/qhashtbl.c \
                     read/read_bp.c \
                     read/read_bp_staged.c \
                     read/read_bp_staged1.c \
                     write/adios_posix.c \
                     write/adios_posix1.c 

FortranLibMPISources =  write/adios_mpi.c \
                     write/adios_mpi_lustre.c \
                     write/adios_mpi_amr.c \
                     write/adios_var_merge.c

FortranLibSEQSources = core/mpidummy.c

endif # BUILD_FORTRAN

libadios_a_CPPFLAGS = $(ADIOSLIB_EXTRA_CPPFLAGS) $(ADIOSLIB_CPPFLAGS) # $(MACRODEFFLAG)USE_TIMERS
libadios_a_CFLAGS = $(ADIOSLIB_CFLAGS) 
libadios_nompi_a_CPPFLAGS = $(MACRODEFFLAG)_NOMPI $(ADIOSLIB_EXTRA_CPPFLAGS) $(ADIOSLIB_SEQ_CPPFLAGS) # $(MACRODEFFLAG)USE_TIMERS
libadios_nompi_a_CFLAGS = $(MACRODEFFLAG)_NOMPI $(ADIOSLIB_SEQ_CFLAGS) 
libadiosf_a_CPPFLAGS = $(ADIOSLIB_EXTRA_CPPFLAGS) $(ADIOSLIB_CPPFLAGS) # $(MACRODEFFLAG)USE_TIMERS
libadiosf_a_CFLAGS = $(ADIOSLIB_CFLAGS) 
libadiosf_nompi_a_CPPFLAGS = $(MACRODEFFLAG)_NOMPI $(ADIOSLIB_EXTRA_CPPFLAGS) $(ADIOSLIB_SEQ_CPPFLAGS) # $(MACRODEFFLAG)USE_TIMERS
libadiosf_nompi_a_CFLAGS = $(MACRODEFFLAG)_NOMPI $(ADIOSLIB_SEQ_CFLAGS) 

if HAVE_DATASPACES
libadios_a_SOURCES += write/adios_dataspaces.c read/read_dataspaces.c
libadios_nompi_a_SOURCES += write/adios_dataspaces.c read/read_dataspaces.c
if BUILD_FORTRAN
FortranLibSources += write/adios_dataspaces.c read/read_dataspaces.c
endif
endif

if HAVE_DIMES
libadios_a_SOURCES += write/adios_dimes.c read/read_dimes.c
libadios_nompi_a_SOURCES += write/adios_dimes.c read/read_dimes.c
if BUILD_FORTRAN
FortranLibSources += write/adios_dimes.c read/read_dimes.c
endif
endif

if HAVE_DATATAP
libadios_a_SOURCES += write/adios_datatap.c read/read_datatap.c
libadios_nompi_a_SOURCES += write/adios_datatap.c read/read_datatap.c
if BUILD_FORTRAN
FortranLibSources += write/adios_datatap.c read/read_datatap.c
endif
endif 


if HAVE_PHDF5
libadios_a_SOURCES += write/adios_phdf5.c 
PHDF5_CPPFLAGS += $(MACRODEFFLAG)PHDF5 $(MACRODEFFLAG)H5_USE_16_API 
libadios_a_CPPFLAGS += $(PHDF5_CPPFLAGS)
if BUILD_FORTRAN
FortranLibMPISources += write/adios_phdf5.c 
libadiosf_a_CPPFLAGS += $(PHDF5_CPPFLAGS)
endif
endif

if HAVE_NC4PAR
libadios_a_SOURCES += write/adios_nc4.c 
if BUILD_FORTRAN
FortranLibMPISources += write/adios_nc4.c 
endif
endif

if HAVE_FLEXPATH
libadios_a_SOURCES += write/adios_flexpath.c  read/read_flexpath.c
if BUILD_FORTRAN
FortranLibSources += write/adios_flexpath.c read/read_flexpath.c
endif
endif

if HAVE_NSSI
dist_libadios_a_SOURCES = nssi/adios_nssi_args.x
nodist_libadios_a_SOURCES = adios_nssi_args.c adios_nssi_args.h
libadios_a_SOURCES += nssi/adios_nssi_config.c write/adios_nssi.c nssi/adios_nssi_filter.c read/read_nssi.c
libadios_a_CPPFLAGS += $(MACRODEFFLAG)PTL_IFACE_CLIENT=CRAY_USER_NAL $(MACRODEFFLAG)PTL_IFACE_SERVER=CRAY_USER_NAL
if BUILD_FORTRAN
nodist_libadiosf_a_SOURCES = adios_nssi_args.c adios_nssi_args.h
dist_libadiosf_a_SOURCES = nssi/adios_nssi_args.x
FortranLibSources += nssi/adios_nssi_config.c write/adios_nssi.c nssi/adios_nssi_filter.c read/read_nssi.c
libadiosf_a_CPPFLAGS += $(MACRODEFFLAG)PTL_IFACE_CLIENT=CRAY_USER_NAL $(MACRODEFFLAG)PTL_IFACE_SERVER=CRAY_USER_NAL
endif

# The next line forces automake to build adios_nssi_args.[ch] before compiling adios_nssi_config.c
# Note, the order of dist_*SOURCES and nodist_*SOURCES above should but does not solve this alone.
adios_nssi_config.c: adios_nssi_args.c

adios_nssi_args.h:  $(srcdir)/nssi/adios_nssi_args.x Makefile.am
	rm -f $@
#	@echo "#include <lwfs/lwfs_config.h>" >> $@
#	@echo "#ifndef LWFS_HAVE_STRUCT_SOCKADDR_IN" >> $@
#	@echo "#define LWFS_HAVE_STRUCT_SOCKADDR_IN" >> $@
#	@echo "struct sockaddr_in { " >> $@
#	@echo '  int a;' >> $@
#	@echo '};' >> $@
#	@echo '#endif' >> $@;
	rpcgen -h $(srcdir)/nssi/adios_nssi_args.x >> $@

adios_nssi_args.c: adios_nssi_args.h 
	rm -f adios_nssi_args.c
	rpcgen -c $(srcdir)/nssi/adios_nssi_args.x \
		| grep -v "include \"\.\." > adios_nssi_args.c

CLEANFILES += adios_nssi_args.c adios_nssi_args.h

endif # HAVE_NSSI


if RESEARCH_TRANSPORTS
#libadios_a_SOURCES += write/adios_mpi_stagger.c \
#                      write/adios_mpi_aggregate.c \
#                      write/adios_provenance.c \
#                      write/adios_mpi_cio.c \
#                      write/adios_mpi_stripe.c \
#                      write/adios_mpi_amr1.c \
#                      write/adios_adaptive.c 
if BUILD_FORTRAN
#FortranLibMPISources += write/adios_mpi_stagger.c \
#                       write/adios_mpi_aggregate.c \
#                       write/adios_provenance.c \
#                       write/adios_mpi_cio.c \
#                       write/adios_mpi_stripe.c \
#                       write/adios_mpi_amr1.c \
#                       write/adios_adaptive.c 
endif
else
libadios_a_CPPFLAGS += $(MACRODEFFLAG)NO_RESEARCH_TRANSPORTS
libadios_nompi_a_CPPFLAGS += $(MACRODEFFLAG)NO_RESEARCH_TRANSPORTS
libadiosf_a_CPPFLAGS += $(MACRODEFFLAG)NO_RESEARCH_TRANSPORTS
<<<<<<< HEAD
libadiosf_nompi_a_CPPFLAGS += $(MACRODEFFLAG)NO_RESEARCH_TRANSPORTS
=======
>>>>>>> 6f991ac4
endif  # RESEARCH_TRANSPORTS

# Build four different Fortran libraries, for the two read APIs
# and their sequential versions
if BUILD_FORTRAN
libadiosf_a_SOURCES = $(FortranLibSources) $(FortranLibMPISources) core/adiosf_read.c
libadiosf_v1_a_SOURCES = $(FortranLibSources) $(FortranLibMPISources) core/adiosf_read_v1.c
libadiosf_nompi_a_SOURCES = $(FortranLibSources) $(FortranLibSEQSources) core/adiosf_read.c
libadiosf_nompi_v1_a_SOURCES = $(FortranLibSources) $(FortranLibSEQSources) core/adiosf_read_v1.c
libadiosf_v1_a_CPPFLAGS = $(libadiosf_a_CPPFLAGS) 
libadiosf_v1_a_CFLAGS = $(libadiosf_a_CFLAGS) 
libadiosf_nompi_v1_a_CPPFLAGS = $(libadiosf_nompi_a_CPPFLAGS) 
libadiosf_nompi_v1_a_CFLAGS = $(libadiosf_nompi_a_CFLAGS) 

libadiosf_a_SOURCES += core/adiosf_defs_mod.f90 \
                       core/adiosf_write_mod.f90 \
                       core/adiosf_read_mod.f90 

libadiosf_nompi_a_SOURCES += core/adiosf_defs_mod.f90 \
                             core/adiosf_write_mod.f90 \
                             core/adiosf_read_mod.f90 

libadiosf_v1_a_SOURCES += core/adiosf_defs_mod.f90 \
                          core/adiosf_write_mod.f90 

<<<<<<< HEAD
libadiosf_nompi_v1_a_SOURCES += core/adiosf_defs_mod.f90 \
                                core/adiosf_write_mod.f90 
=======
libadiosf_a_SOURCES += core/adiosf_defs_mod.f90 \
                       core/adiosf_write_mod.f90 \
                       core/adiosf_read_mod.f90 

libadiosf_v1_a_SOURCES += core/adiosf_defs_mod.f90 \
                          core/adiosf_write_mod.f90 
>>>>>>> 6f991ac4

#nodist_libadiosreadf_a_SOURCES += adios_write.mod
nodist_include_HEADERS += adios_write_mod.mod 
CLEANFILES += adios_write_mod.mod

adios_write_mod.mod: core/adiosf_write_mod.f90 adios_defs_mod.mod
	$(FC) -c core/adiosf_write_mod.f90

endif


endif   # BUILD_WRITE

include_HEADERS += public/adios.h \
                   public/adios_types.h \
                   public/adios_read.h \
                   public/adios_error.h \
                   public/adios_mpi.h \
                   public/mpidummy.h \
                   public/adios_read_v1.h \
                   public/adios_read_v1_defs.h \
                   public/adios_read_v2.h \
                   public/adios_selection.h


lib_LIBRARIES += libadiosread.a
libadiosread_a_SOURCES = core/adios_bp_v1.c \
                      core/adios_endianness.c \
                      core/bp_utils.c \
                      core/futils.c \
                      core/adios_error.c \
                      core/adios_read.c \
                      core/adios_read_v1.c \
                      core/common_read.c \
                      $(transforms_common_SOURCES) \
                      $(transforms_read_SOURCES) \
                      core/globals.c \
                      core/adios_read_hooks.c \
                      core/adios_logger.c \
                      core/util.c \
                      core/qhashtbl.c \
                      read/read_bp.c \
                      read/read_bp_staged.c \
                      read/read_bp_staged1.c 
if HAVE_DATASPACES
libadiosread_a_SOURCES += read/read_dataspaces.c
endif
if HAVE_DIMES
libadiosread_a_SOURCES += read/read_dimes.c
endif
if HAVE_DATATAP
libadiosread_a_SOURCES += read/read_datatap.c
endif
if HAVE_FLEXPATH
libadiosread_a_SOURCES += read/read_flexpath.c
endif
if HAVE_NSSI
dist_libadiosread_a_SOURCES = nssi/adios_nssi_args.x
nodist_libadiosread_a_SOURCES = adios_nssi_args.c adios_nssi_args.h
libadiosread_a_SOURCES += nssi/adios_nssi_config.c read/read_nssi.c
libadiosread_a_CPPFLAGS += $(MACRODEFFLAG)PTL_IFACE_CLIENT=CRAY_USER_NAL $(MACRODEFFLAG)PTL_IFACE_SERVER=CRAY_USER_NAL
#libadiosread_a_CPPFLAGS += $(ADIOSLIB_EXTRA_CPPFLAGS) $(ADIOSLIB_CPPFLAGS) # $(MACRODEFFLAG)USE_TIMERS
libadiosread_a_CFLAGS   += $(ADIOSLIB_CFLAGS) 
endif

libadiosread_a_CPPFLAGS += $(ADIOSLIB_EXTRA_CPPFLAGS) $(ADIOSREADLIB_CPPFLAGS)

if BUILD_FORTRAN
lib_LIBRARIES += libadiosreadf.a libadiosreadf_v1.a
FortranReadLibSource = core/adios_bp_v1.c \
                      core/adios_endianness.c \
                      core/bp_utils.c \
                      core/futils.c \
                      core/adios_error.c \
                      core/common_read.c \
                      $(transforms_common_SOURCES) \
                      $(transforms_read_SOURCES) \
                      core/globals.c \
                      core/adios_read_hooks.c \
                      core/adios_logger.c \
                      core/util.c \
                      core/qhashtbl.c \
                      read/read_bp.c \
                      read/read_bp_staged.c \
                      read/read_bp_staged1.c 
if HAVE_DATASPACES
FortranReadLibSource += read/read_dataspaces.c
endif
if HAVE_DIMES
FortranReadLibSource += read/read_dimes.c
endif
if HAVE_DATATAP
FortranReadLibSource += read/read_datatap.c
endif
if HAVE_FLEXPATH 
FortranReadLibSource += read/read_flexpath.c
endif
if HAVE_NSSI
dist_libadiosreadf_a_SOURCES = nssi/adios_nssi_args.x
nodist_libadiosreadf_a_SOURCES = adios_nssi_args.c adios_nssi_args.h
FortranReadLibSource += nssi/adios_nssi_config.c read/read_nssi.c
libadiosreadf_a_CPPFLAGS += $(MACRODEFFLAG)PTL_IFACE_CLIENT=CRAY_USER_NAL $(MACRODEFFLAG)PTL_IFACE_SERVER=CRAY_USER_NAL
libadiosreadf_a_CFLAGS   += $(ADIOSLIB_CFLAGS) 
endif

libadiosreadf_a_CPPFLAGS += $(ADIOSLIB_EXTRA_CPPFLAGS) $(ADIOSREADLIB_CPPFLAGS)

libadiosreadf_a_SOURCES = $(FortranReadLibSource) core/adiosf_read.c
libadiosreadf_v1_a_SOURCES = $(FortranReadLibSource) core/adiosf_read_v1.c
libadiosreadf_v1_a_CPPFLAGS = $(libadiosreadf_a_CPPFLAGS)
libadiosreadf_v1_a_CFLAGS = $(libadiosreadf_a_CFLAGS)

libadiosreadf_a_SOURCES += core/adiosf_defs_mod.f90 \
                           core/adiosf_read_mod.f90

#nodist_libadiosreadf_a_SOURCES += adios_read_mod.mod
nodist_include_HEADERS += adios_read_mod.mod adios_defs_mod.mod
CLEANFILES += adios_read_mod.mod adios_defs_mod.mod

adios_read_mod.mod: core/adiosf_read_mod.f90 adios_defs_mod.mod 
	$(FC) -c core/adiosf_read_mod.f90

adios_defs_mod.mod: core/adiosf_defs_mod.f90
	$(FC) -c core/adiosf_defs_mod.f90

endif

lib_LIBRARIES += libadiosread_nompi.a
libadiosread_nompi_a_SOURCES = core/mpidummy.c\
                      core/adios_bp_v1.c \
                      core/adios_endianness.c \
                      core/bp_utils.c \
                      core/futils.c \
                      core/adios_error.c \
                      core/adios_read.c \
                      core/adios_read_v1.c \
                      core/common_read.c \
<<<<<<< HEAD
=======
                      $(transforms_common_SOURCES) \
                      $(transforms_read_SOURCES) \
>>>>>>> 6f991ac4
                      core/adios_logger.c \
                      core/buffer.c \
                      core/globals.c \
                      core/adios_read_hooks.c \
                      core/util.c \
                      core/qhashtbl.c \
                      read/read_bp.c 

					  
if HAVE_DATASPACES
libadiosread_nompi_a_SOURCES += read/read_dataspaces.c
endif
if HAVE_DIMES
libadiosread_nompi_a_SOURCES += read/read_dimes.c
endif
if HAVE_DATATAP
libadiosread_nompi_a_SOURCES += read/read_datatap.c
endif
if HAVE_FLEXPATH
libadiosread_nompi_a_SOURCES += read/read_flexpath.c
endif
if HAVE_NSSI
dist_libadiosread_nompi_a_SOURCES = nssi/adios_nssi_args.x
nodist_libadiosread_nompi_a_SOURCES = adios_nssi_args.c adios_nssi_args.h
libadiosread_nompi_a_SOURCES += nssi/adios_nssi_config.c read/read_nssi.c
libadiosread_nompi_a_CPPFLAGS += $(MACRODEFFLAG)PTL_IFACE_CLIENT=CRAY_USER_NAL $(MACRODEFFLAG)PTL_IFACE_SERVER=CRAY_USER_NAL
libadiosread_nompi_a_CFLAGS   += $(ADIOSLIB_CFLAGS) 
endif
libadiosread_nompi_a_CPPFLAGS  += $(MACRODEFFLAG)_NOMPI $(ADIOSLIB_EXTRA_CPPFLAGS) $(ADIOSREADLIB_CPPFLAGS)

# Note: utils/adios_lint needs to link with adios_internals_mxml.o which depends
#       on adios_internals.c, buffer.c and adios_transport_hooks.c. 
#       We put these objects in libadiosread_nompi
#       so we do not need to make another _nompi lib just for adios_lint
if BUILD_FORTRAN
lib_LIBRARIES += libadiosreadf_nompi.a libadiosreadf_nompi_v1.a
FortranReadSeqLibSource = core/mpidummy.c\
                          core/adios_bp_v1.c \
                          core/adios_endianness.c \
                          core/bp_utils.c \
                          core/futils.c \
                          core/adios_error.c \
                          core/adios_logger.c \
                          core/common_read.c \
                          $(transforms_common_SOURCES) \
                          $(transforms_read_SOURCES) \
                          core/globals.c \
                          core/adios_read_hooks.c \
                          core/util.c \
                          core/qhashtbl.c \
                          read/read_bp.c 
if HAVE_DATASPACES
FortranReadSeqLibSource += read/read_dataspaces.c
endif
if HAVE_DIMES
FortranReadSeqLibSource += read/read_dimes.c
endif
if HAVE_DATATAP
FortranReadSeqLibSource += read/read_datatap.c
endif
if HAVE_FLEXPATH
FortranReadSeqLibSource += read/read_flexpath.c
endif
if HAVE_NSSI
dist_libadiosreadf_nompi_a_SOURCES = nssi/adios_nssi_args.x
nodist_libadiosreadf_nompi_a_SOURCES = adios_nssi_args.c adios_nssi_args.h
FortranReadSeqLibSource += nssi/adios_nssi_config.c read/read_nssi.c
libadiosreadf_nompi_a_CPPFLAGS += $(MACRODEFFLAG)PTL_IFACE_CLIENT=CRAY_USER_NAL $(MACRODEFFLAG)PTL_IFACE_SERVER=CRAY_USER_NAL
libadiosreadf_nompi_a_CPPFLAGS += $(ADIOSLIB_EXTRA_CPPFLAGS) $(ADIOSLIB_CPPFLAGS) # $(MACRODEFFLAG)USE_TIMERS
libadiosreadf_nompi_a_CFLAGS   += $(ADIOSLIB_CFLAGS) 
endif

libadiosreadf_nompi_a_CPPFLAGS += $(MACRODEFFLAG)_NOMPI $(ADIOSLIB_EXTRA_CPPFLAGS) $(ADIOSREADLIB_CPPFLAGS)
libadiosreadf_nompi_a_SOURCES = $(FortranReadSeqLibSource) core/adiosf_read.c
libadiosreadf_nompi_v1_a_SOURCES = $(FortranReadSeqLibSource) core/adiosf_read_v1.c
libadiosreadf_nompi_v1_a_CPPFLAGS = $(libadiosreadf_nompi_a_CPPFLAGS)
libadiosreadf_nompi_v1_a_CFLAGS = $(libadiosreadf_nompi_a_CFLAGS)

endif  #BUILD_FORTRAN

noinst_LIBRARIES = libadios_internal_nompi.a
libadios_internal_nompi_a_SOURCES = core/mpidummy.c \
                                    core/adios_bp_v1.c \
                                    core/adios_endianness.c \
                                    core/bp_utils.c \
                                    core/adios_internals.c \
                                    $(transforms_common_SOURCES) \
                                    $(transforms_write_SOURCES) \
                                    core/buffer.c \
                                    core/adios_error.c \
                                    core/adios_logger.c \
                                    core/adios_internals_mxml.c \
                                    core/adios_timing.c \
                                    core/util.c \
<<<<<<< HEAD
				    core/qhashtbl.c \
                                    core/futils.c \
                                    core/adios_transport_hooks.c 


=======
                                    core/futils.c \
                                    core/adios_transport_hooks.c 

									
>>>>>>> 6f991ac4
libadios_internal_nompi_a_CPPFLAGS = $(MACRODEFFLAG)_INTERNAL $(ADIOSLIB_EXTRA_CPPFLAGS) $(ADIOSLIB_INT_CPPFLAGS) $(ADIOSLIB_CPPFLAGS)
#Note: $(MACRODEFFLAG)NOMPI chokes IBM's bgxlf compiler but it can pass $(MACRODEFFLAG)_NOMPI. 

if HAVE_DMALLOC
libadiosread_a_CPPFLAGS += $(MACRODEFFLAG)DMALLOC 
libadiosread_nompi_a_CPPFLAGS += $(MACRODEFFLAG)DMALLOC 
#if BUILD_FORTRAN
#libadiosreadf_a_CPPFLAGS += $(MACRODEFFLAG)DMALLOC $(DMALLOC_CPPFLAGS)
#libadiosreadf_nompi_a_CPPFLAGS += $(MACRODEFFLAG)DMALLOC $(DMALLOC_CPPFLAGS)
#endif
endif

CC=$(MPICC)
CXX=$(MPICXX)


#bin_PROGRAMS+=adios_flags
#nodist_adios_flags_SOURCES = adios_flags.h 
#adios_flags_SOURCES = adios_flags.c 
#adios_flags.h:  
#	rm -f $@
#	@echo "#define ADIOS_CFLAGS \"$(libadios_a_CPPFLAGS)\"" >> $@
#	@echo "#define ADIOS_LDFLAGS \"$(libadios_a_LDFLAGS)\"" >> $@
#	@echo "#define ADIOSF_CFLAGS \"$(libadiosf_a_CPPFLAGS)\"" >> $@
#	@echo "#define ADIOSF_LDFLAGS \"$(libadiosf_a_LDFLAGS)\"" >> $@
#	@echo "#define ADIOSREAD_CFLAGS \"$(libadiosread_a_CPPFLAGS)\"" >> $@
#	@echo "#define ADIOSREAD_LDFLAGS \"$(libadiosread_a_LDFLAGS)\"" >> $@
#	@echo "#define ADIOSREADF_CFLAGS \"$(libadiosreadf_a_CPPFLAGS)\"" >> $@
#	@echo "#define ADIOSREADF_LDFLAGS \"$(libadiosreadf_a_LDFLAGS)\"" >> $@
#	@echo "#define ADIOSREAD_NOMPI_CFLAGS \"$(libadiosread_nompi_a_CPPFLAGS)\"" >> $@
#	@echo "#define ADIOSREAD_NOMPI_LDFLAGS \"$(libadiosread_nompi_a_LDFLAGS)\"" >> $@
#	@echo "#define ADIOSREADF_NOMPI_CFLAGS \"$(libadiosreadf_nompi_a_CPPFLAGS)\"" >> $@
#	@echo "#define ADIOSREADF_NOMPI_LDFLAGS \"$(libadiosreadf_nompi_a_LDFLAGS)\"" >> $@
#adios_flags.c: adios_flags.h


EXTRA_DIST = core/adios_bp_v1.h core/adios_endianness.h \
             core/adios_internals.h core/adios_internals_mxml.h core/adios_logger.h \
             core/adios_read_hooks.h core/adios_socket.h core/adios_timing.h \
             $(transforms_common_HDRS) $(transforms_read_HDRS) $(transforms_write_HDRS) \
             core/adios_socket.h \
             core/bp_types.h core/bp_utils.h core/buffer.h core/common_adios.h \
             core/common_read.h core/futils.h core/globals.h core/ds_metadata.h \
             core/util.h core/flexpath.h core/qhashtbl.h \
             nssi/adios_nssi_config.h nssi/aggregation.h nssi/io_timer.h
<|MERGE_RESOLUTION|>--- conflicted
+++ resolved
@@ -117,13 +117,10 @@
                      core/adios_socket.c \
                      core/adios_logger.c \
                      core/util.c \
-<<<<<<< HEAD
                      core/qhashtbl.c \
-=======
                      $(transforms_common_SOURCES) \
                      $(transforms_read_SOURCES) \
                      $(transforms_write_SOURCES) \
->>>>>>> 6f991ac4
                      read/read_bp.c \
                      read/read_bp_staged.c \
                      read/read_bp_staged1.c \
@@ -323,10 +320,7 @@
 libadios_a_CPPFLAGS += $(MACRODEFFLAG)NO_RESEARCH_TRANSPORTS
 libadios_nompi_a_CPPFLAGS += $(MACRODEFFLAG)NO_RESEARCH_TRANSPORTS
 libadiosf_a_CPPFLAGS += $(MACRODEFFLAG)NO_RESEARCH_TRANSPORTS
-<<<<<<< HEAD
 libadiosf_nompi_a_CPPFLAGS += $(MACRODEFFLAG)NO_RESEARCH_TRANSPORTS
-=======
->>>>>>> 6f991ac4
 endif  # RESEARCH_TRANSPORTS
 
 # Build four different Fortran libraries, for the two read APIs
@@ -352,17 +346,8 @@
 libadiosf_v1_a_SOURCES += core/adiosf_defs_mod.f90 \
                           core/adiosf_write_mod.f90 
 
-<<<<<<< HEAD
 libadiosf_nompi_v1_a_SOURCES += core/adiosf_defs_mod.f90 \
                                 core/adiosf_write_mod.f90 
-=======
-libadiosf_a_SOURCES += core/adiosf_defs_mod.f90 \
-                       core/adiosf_write_mod.f90 \
-                       core/adiosf_read_mod.f90 
-
-libadiosf_v1_a_SOURCES += core/adiosf_defs_mod.f90 \
-                          core/adiosf_write_mod.f90 
->>>>>>> 6f991ac4
 
 #nodist_libadiosreadf_a_SOURCES += adios_write.mod
 nodist_include_HEADERS += adios_write_mod.mod 
@@ -500,11 +485,8 @@
                       core/adios_read.c \
                       core/adios_read_v1.c \
                       core/common_read.c \
-<<<<<<< HEAD
-=======
                       $(transforms_common_SOURCES) \
                       $(transforms_read_SOURCES) \
->>>>>>> 6f991ac4
                       core/adios_logger.c \
                       core/buffer.c \
                       core/globals.c \
@@ -599,18 +581,11 @@
                                     core/adios_internals_mxml.c \
                                     core/adios_timing.c \
                                     core/util.c \
-<<<<<<< HEAD
-				    core/qhashtbl.c \
+                                    core/qhashtbl.c \
                                     core/futils.c \
                                     core/adios_transport_hooks.c 
 
 
-=======
-                                    core/futils.c \
-                                    core/adios_transport_hooks.c 
-
-									
->>>>>>> 6f991ac4
 libadios_internal_nompi_a_CPPFLAGS = $(MACRODEFFLAG)_INTERNAL $(ADIOSLIB_EXTRA_CPPFLAGS) $(ADIOSLIB_INT_CPPFLAGS) $(ADIOSLIB_CPPFLAGS)
 #Note: $(MACRODEFFLAG)NOMPI chokes IBM's bgxlf compiler but it can pass $(MACRODEFFLAG)_NOMPI. 
 
