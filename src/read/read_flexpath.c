/*
    read_flexpath.c
    
    Originally copied from read_datatap.c
    Goal: to create evpath io connection layer in conjunction with 
    write/adios_flexpath.c

*/





// system libraries
#include <stdio.h>
#include <stdlib.h>
#include <string.h>
#include <sys/queue.h>
#include <sys/socket.h>
#include <sys/times.h>
#include <netinet/in.h>
#include <sys/time.h>
#include <sys/uio.h>
#include <sys/types.h>
#include <sys/stat.h>
#include <fcntl.h>
#include <ctype.h>
#include <pthread.h>
#include <unistd.h>

// evpath libraries
#include <ffs.h>
#include <atl.h>
#include <gen_thread.h>
#include <evpath.h>

// local libraries
#include "config.h"
#include "public/adios.h"
#include "public/adios_read_v2.h"
#include "core/adios_read_hooks.h"
#include "core/adios_logger.h"
#include "public/adios_error.h"
#include "core/flexpath.h"

// conditional libraries
#ifdef DMALLOC
#include "dmalloc.h"
#endif

/*
 * Contains start & counts for each dimension for each writer.
 */
typedef struct _array_displ
{
    int writer_rank;
    int ndims;
    int * start;
    int * count;    
}array_displacements;

typedef struct _bridge_info
{
    EVstone bridge_stone;
    EVsource flush_source;
    EVsource var_source;
    EVsource op_source;
    int their_num;
    char * contact;
    int created;
    int opened;
    int step;
}bridge_info;

typedef struct _flexpath_var_chunk
{
    int has_data;
    int rank;
    void *data;
    uint64_t *local_bounds; // nodims
    uint64_t *global_bounds; // ndims
    uint64_t *global_offsets; // ndims
    struct _flexpath_var_chunk *next;
} flexpath_var_chunk, *flexpath_var_chunk_p;

typedef struct _flexpath_var_info
{
    int id;
    char *varname;
    char *varpath;
    enum ADIOS_DATATYPES type;
    //add selector typ
    uint64_t data_size; // type size, not arrays size
    int time_dim; // -1 means no time dimension
    int ndims;
    int * dims; // ndims size (if ndims>0)
    uint64_t array_size; // not relevant for scalars
    int num_chunks;
    int was_scheduled;
    flexpath_var_chunk *chunks;
    int num_displ;
    array_displacements * displ;
    const ADIOS_SELECTION * sel;
    struct _flexpath_var_info *next;
} flexpath_var_info, *flexpath_var_info_p;

typedef struct _flexpath_file_data
{
    char * file_name;
    char * group_name; // assuming one group per file right now.

    EVstone ctrl_stone;
    EVstone split_stone; // to be added to ctrl_stone
    EVaction split_action;
    EVstone data_stone;

    MPI_Comm comm;
    int rank;
    int size;
    int valid;

    int num_bridges;
    bridge_info *bridges;
    FMFormat current_format;
    FMContext context;

    int writer_coordinator;

    int num_vars;
    flexpath_var_info * var_list;
    int num_gp; // for array distribution.
    int valid_evgroup;
    evgroup * gp;

    char *arr;
    char *rep_id;
    int rep_id_len;
    int id_len;

    int* sendees;
    int num_sendees;
    int ackCondition;    
} flexpath_file_data;


flexpath_file_data *
new_flexpath_file_data(const char * fname);

flexpath_var_info*
new_flexpath_var_info(const char * varname, int id, uint64_t data_size);

flexpath_var_info*
new_flexpath_var_info(const char * varname, int id, uint64_t data_size)
{
    flexpath_var_info * var = malloc(sizeof(flexpath_var_info));
    if(var == NULL){
	log_error("Error creating new var: %s\n", varname);
	exit(1);
    }
    
    var->varname = strdup(varname);
    var->id = id;
    var->data_size = data_size;
    var->chunks = NULL;
    var->sel = NULL;
    var->dims = NULL;
    var->displ = NULL;
    var->was_scheduled = 0;    
    var->time_dim = 0;
    var->ndims = 0;
    var->next = NULL;
    return var;
}


flexpath_file_data*
new_flexpath_file_data(const char * fname)
{
    flexpath_file_data * fp = malloc(sizeof(flexpath_file_data));
    if(fp == NULL){
	log_error("Cannot create data for new file.\n");
	exit(1);
    }
    fp->file_name = strdup(fname);
    fp->group_name = NULL;    
    fp->var_list = NULL;
    fp->gp = NULL;
    fp->bridges = NULL;
    fp->current_format = NULL;
    fp->context = NULL;
    
    fp->writer_coordinator = -1;
    fp->valid = 0;
    fp->num_bridges = 0;
    fp->num_gp = 0;
    fp->valid_evgroup = 0;
    fp->num_vars = 0;
    fp->sendees = NULL;
    fp->num_sendees = 0;    

    fp->arr = NULL;
    fp->rep_id = NULL;
    fp->rep_id_len = 0;
    fp->id_len = 0;
    int ackCondition = 0;
    return fp;        
}

//flexpath_file_data * file_data_list = NULL;

typedef struct _local_read_data
{
    // MPI stuff
    MPI_Comm fp_comm;
    int fp_comm_rank;
    int fp_comm_size;

    // EVPath stuff
    CManager fp_cm;
    EVstone ctrl_stone;
    EVstone data_stone;
    atom_t CM_TRANSPORT;

    // server state
    int fp_server_ready;
    int num_io_dumps;
    // TODO: timestep

} flexpath_read_data, *flexpath_read_data_p;


static int compare_var_name(const char* varname, const flexpath_var_info *v);
// this sructure holds all global data for flexpath read  methods
flexpath_read_data* fp_read_data = NULL;
//int ackCondition;

#define VAR_BITMAP_SIZE 16

ADIOS_VARINFO*
convert_file_info(flexpath_var_info * current_var,
		  ADIOS_VARINFO * v,
		  const char* varname,
		  const ADIOS_FILE* gp);

flexpath_var_info *
find_fp_var(flexpath_var_info * var_list, const char * varname)
{
    while(var_list){
	if(!compare_var_name(varname, var_list)){
	    return var_list;
	}
	else
	    var_list = var_list->next;
    }
    return NULL;
}

// compare used-providd varname with the full path name of variable v
// return zero if matches and non-zero otherwise
static int
compare_var_name (const char *varname, const flexpath_var_info *v)
{
    if (varname[0] == '/') { // varname is full path
        char fullpath[256];
        if(!strcmp(v->varpath, "/")) {
            sprintf(fullpath, "/%s", v->varname);
        }
        else {
            sprintf(fullpath, "%s/%s", v->varpath, v->varname);
        }
        return strcmp(fullpath, varname);
    }
    else { // varname doesn't include path
        return strcmp(v->varname, varname);
    }
}

global_var* 
find_gbl_var(global_var * vars, char * name, int num_vars)
{
    global_var * retvar = NULL;
    int i;
    for(i=0; i<num_vars; i++){
	if(!strcmp(vars[i].name, name))
	    return &vars[i];
    }
    return retvar;
}

static FMField
*find_field (const char *name, const FMFieldList flist)
{
    FMField *f = flist;
    while (f->field_name != NULL)
    {
        if(!strcmp(name, f->field_name))
            return f;
        else
            f++;
    }
    return NULL;
}



static int op_msg_handler(CManager cm, void *vevent, void *client_data, attr_list attrs) {
    op_msg* msg = (op_msg*)vevent;    
    ADIOS_FILE *adiosfile = (ADIOS_FILE*)client_data;
    flexpath_file_data *fp = (flexpath_file_data*)adiosfile->fh;
    if(msg->type==2) {
        CMCondition_signal(fp_read_data->fp_cm, msg->condition);
        //ackCondition = CMCondition_get(fp_read_data->fp_cm, NULL);
    }
    if(msg->type == 4){	
	adios_errno = err_end_of_stream;
	CMCondition_signal(fp_read_data->fp_cm, msg->condition);
    }       
    return 0;
}

/*
 * Should only be invoked from rank 0.  might need a better way to go about this.
 */
static int
group_msg_handler(CManager cm, void *vevent, void *client_data, attr_list attrs)
{
    //EVtake_event_buffer(fp_read_data->fp_cm, vevent);
    evgroup * msg = (evgroup*)vevent;
    ADIOS_FILE *adiosfile = client_data;
    flexpath_file_data * fp = (flexpath_file_data*)adiosfile->fh;
    fp->gp = msg;
    fp->valid_evgroup = 1;
    global_var * vars = msg->vars;
    int num_vars = msg->num_vars;
    CMCondition_signal(fp_read_data->fp_cm, msg->condition);    
    return 0;

}


void 
print_int_arr(char * tag, int * arr, int count)
{
    int i;
    log_debug_cont("%s: ", tag);
    for(i=0; i<count; i++){
	log_debug_cont("%d ", arr[i]);
    }
    log_debug("\n");
}

array_displacements*
find_displacement(array_displacements* list, int rank, int num_displ){
    int i;
    for(i=0; i<num_displ; i++){
	if(list[i].writer_rank == rank)
	    return &list[i];	
    }
    return NULL;
}

int
linearize_displ(int * offset, int * sizes, int ndim, int data_size)
{
    //print_int_arr("linearize_displ offsets", offset, ndim);
    //print_int_arr("linearize_displ sizes", sizes, ndim);
    int i;
    int retval = 0;
    for(i = 0; i<ndim - 1; i++){
	retval += (offset[i] * sizes[i+1])*data_size;       
    }
    retval+=offset[ndim-1]*data_size;
    return retval;
}


void 
copyoffsets(int dim, // dimension index
	    int ndims, // number of dimensions
	    int data_size, // data size
	    int* disp_start, // start array from array_displacements struct
	    int* disp_count, // count array from array_displacements struct
	    int* writer_count, // local dimensions from all writers; from offset_struct
	    uint64_t* reader_count, // the count field from reader's selector
	    char* from, 
	    char* to) 
{
    if(dim==ndims-1) {
        int* reader_count_copy = (int*)malloc(sizeof(int)*ndims);
        int i=0;
        for(i=0; i<ndims; i++){
            reader_count_copy[i]=reader_count[i];
        }
        int s = linearize_displ(disp_start, writer_count, ndims, data_size);
        int e = linearize_displ(disp_start, reader_count_copy, ndims, data_size);
	free(reader_count_copy);
        memcpy(to, from+s,  data_size*disp_count[ndims-1]);
    } else {
        int i;
        for(i=0; i<disp_count[dim]; i++) {
            int* disp_startcpy = malloc(sizeof(int)*ndims);
            memcpy(disp_startcpy, disp_start, sizeof(int)*ndims);
            disp_startcpy[dim] += i;
            copyoffsets(dim+1, 
			ndims, 
			data_size, 
			disp_start,
			disp_count, 
			writer_count, 
			reader_count, 
			from, 
			to);
        }
    }
}

/*
 * Will replace data handler once everything is figured out and working wrt conditions and the fm
 * get/set api.
 */
static int
raw_handler(CManager cm, void *vevent, int len, void *client_data, attr_list attrs)
{
    ADIOS_FILE *adiosfile = client_data;
    flexpath_file_data *fp = (flexpath_file_data*)adiosfile->fh;
    FMContext context = CMget_FMcontext(cm);
    void *base_data = FMheader_skip(context, vevent);
    FMFormat format = FMformat_from_ID(context, vevent);  
    
    FMStructDescList struct_list = 
	FMcopy_struct_list(format_list_of_FMFormat(format));
    FMField *f = struct_list[0].field_list;

    // setting up initial vars from the format list that comes along with the
    // message. Message contains both an FFS description and the data.
    if(fp->num_vars == 0){
	int var_count = 0;
	int i=0;       
	while(f->field_name != NULL){           
	    flexpath_var_info * curr_var = new_flexpath_var_info(f->field_name, 
								 var_count, 
								 f->field_size);
	    curr_var->num_chunks = 1;
	    curr_var->chunks = malloc(sizeof(flexpath_var_chunk)*curr_var->num_chunks);
	    memset(curr_var->chunks, 0, sizeof(flexpath_var_chunk)*curr_var->num_chunks);
	    curr_var->sel = NULL;
	    flexpath_var_info * temp = fp->var_list;	
	    curr_var->next = temp;
	    fp->var_list = curr_var;
	    var_count++;
	    f++;
	}
	
	adiosfile->var_namelist = malloc(var_count * sizeof(char *));
	f = struct_list[0].field_list;  // f is top-level field list 
	
	while(f->field_name != NULL) {
	    adiosfile->var_namelist[i++] = strdup(f->field_name);
	    f++;
	}
	adiosfile->nvars = var_count;
	fp->num_vars = var_count;
    }

    int condition;
    int rank;          
    get_int_attr(attrs, attr_atom_from_string("fp_dst_condition"), &condition);   
    get_int_attr(attrs, attr_atom_from_string(FP_RANK_ATTR_NAME), &rank); 
    fp->current_format = format;
    f = struct_list[0].field_list;
    char * curr_offset = NULL;
    int i = 0, l = 0, j = 0;

    while(f->field_name){
        char atom_name[200] = "";
    	flexpath_var_info * var = find_fp_var(fp->var_list, strdup(f->field_name));
	
    	if(!var){
    	    adios_error(err_file_open_error,
    			"file not opened correctly.  var does not match format.\n");
    	    return err_file_open_error;
    	}
        strcat(atom_name, f->field_name);
        strcat(atom_name, "_");
        strcat(atom_name, FP_NDIMS_ATTR_NAME);
        int num_dims;
        int i;
        get_int_attr(attrs, attr_atom_from_string(strdup(atom_name)), &num_dims);
    	flexpath_var_chunk * curr_chunk = &var->chunks[0];
    	// scalar
        fp_log("SEL","inquiring num_dims %d of var %s\n", num_dims, f->field_name);
    	if(num_dims == 0){
	    
    	    curr_chunk->global_offsets = NULL;
    	    curr_chunk->global_bounds = NULL;
    	    curr_chunk->local_bounds = NULL;

	    void *tmp_data = get_FMfieldAddr_by_name(f, f->field_name, base_data);
	    if(var->sel){
		memcpy(var->chunks[0].data, tmp_data, f->field_size);
	    }
	    else{
		var->chunks[0].data = get_FMfieldAddr_by_name(f, f->field_name, base_data);
	    }
    	    curr_chunk->has_data = 1;
    	    // else it's an array
    	}else{
            if(!var->sel){// var hasn't been scheduled yet.       
    		fp_log("SEL", "Variable has not yet been scheduled.  Cannot recieve data for it.\n");
    	    }
    	    else if(var->sel->type == ADIOS_SELECTION_WRITEBLOCK){
    		var->ndims = num_dims;
    		var->dims = malloc(sizeof(int)*num_dims);
    		if(var->was_scheduled == 1){
    		    var->array_size = var->data_size;
    		    for(i=0; i<num_dims; i++){
    			char *dim;
    			atom_name[0] ='\0';
    			strcat(atom_name, f->field_name);
    			strcat(atom_name, "_");
    			strcat(atom_name, FP_DIM_ATTR_NAME);
    			strcat(atom_name, "_");
    			char dim_num[10] = "";
    			sprintf(dim_num, "%d", i+1);
    			strcat(atom_name, dim_num);
    			get_string_attr(attrs, attr_atom_from_string(atom_name), &dim);
    			FMField * temp_f = find_field(dim, f);
    			if(!temp_f){
    			    adios_error(err_invalid_varname,
    					"Could not find fieldname: %s\n",
    					dim);
    			}
    			else{    			    
    			    int *temp_data = get_FMfieldAddr_by_name(temp_f,
    								     temp_f->field_name,
    								     base_data);
			    var->dims[i] = *temp_data;
    			    var->array_size = var->array_size * var->dims[i];
    			}
    		    }    	       
		    void *arrays_data  = get_FMPtrField_by_name(f, f->field_name, base_data, 1);
		    memcpy(var->chunks[0].data, arrays_data, var->array_size);
    		}

    	    }
    	    else if(var->sel->type == ADIOS_SELECTION_BOUNDINGBOX){
    		int i;
                global_var* gv = find_gbl_var(fp->gp->vars,
    					      var->varname,
    					      fp->gp->num_vars);
                int * writer_count = gv->offsets[0].local_dimensions;
                uint64_t * reader_count = var->sel->u.bb.count;
    		array_displacements * disp = find_displacement(var->displ,
    							       rank,
    							       var->num_displ);
		
		void *aptr8 = get_FMPtrField_by_name(f, f->field_name, base_data, 1);
<<<<<<< HEAD
    		//double * temp = (double*)curr_offset;
		log_debug("first call to copyoffsets\n");
		log_debug("dim: %d\n", 0);
		log_debug("ndims: %d\n", disp->ndims);
		log_debug("data_size: %d\n", f->field_size);

		log_debug_cont("disp_start[]: ");
		int k;
		for(k=0; k<disp->ndims; k++){
		    log_debug_cont("%d ", disp->start[k]);
		}
		log_debug("\n");

		log_debug("disp_count[]: ");
		for(k=0; k<disp->ndims; k++){
		    log_debug_cont("%d ", disp->count[k]);
		}
		log_debug("\n");

		log_debug("writer_count[]: ");
		for(k=0; k<disp->ndims; k++){
		    log_debug_cont("%d ", writer_count[k]);
		}
		log_debug("\n");
		
		log_debug("reader_count[]: ");
		for(k=0; k<disp->ndims; k++){
		    log_debug_cont("%d ", (int)reader_count[k]);
		}
=======
>>>>>>> 7185b214
                copyoffsets(0,
    			    disp->ndims,
    			    f->field_size,
    			    disp->start,
    			    disp->count,
    			    writer_count,
    			    reader_count,
    			    (char*)aptr8,
    			    (char*)var->chunks[0].data);
    	    }
    	}
        j++;
        f++;
    }
    CMCondition_signal(fp_read_data->fp_cm, condition);
    return 0; 
}

/*
 * Initializes flexpath read structures for a client read
 * - malloc space for global values
 * - store reference to MPI_Comm and get MPI information
 * - store reference to a new evpath connection manager instance
 */
int
adios_read_flexpath_init_method (MPI_Comm comm, PairStruct* params)
{    
    setenv("CMSelfFormats", "1", 1);
    fp_read_data = malloc(sizeof(flexpath_read_data));     
    if(!fp_read_data) {
        adios_error(err_no_memory, "Cannot allocate memory for flexpath.");
        return -1;
    }
    memset(fp_read_data, 0, sizeof(flexpath_read_data));
    
    fp_read_data->CM_TRANSPORT = attr_atom_from_string("CM_TRANSPORT");
    attr_list listen_list = NULL;
    char * transport = NULL;
    transport = getenv("CMTransport");

    // setup MPI stuffs
    fp_read_data->fp_comm = comm;
    MPI_Comm_size(fp_read_data->fp_comm, &(fp_read_data->fp_comm_size));
    MPI_Comm_rank(fp_read_data->fp_comm, &(fp_read_data->fp_comm_rank));

    // setup connection manager
    gen_pthread_init();
    fp_read_data->fp_cm = CManager_create();
    if(transport == NULL){
	if(CMlisten(fp_read_data->fp_cm) == 0) {
	    log_error( "Flexpath ERROR: unable to initialize connection manager.\n");
	}
    }else{
	listen_list = create_attr_list();
	add_attr(listen_list, fp_read_data->CM_TRANSPORT, Attr_String, 
		 (attr_value)strdup(transport));
	CMlisten_specific(fp_read_data->fp_cm, listen_list);
    }
    if(CMfork_comm_thread(fp_read_data->fp_cm)) {/*log_debug( "forked\n");*/}
    return 0;
}


void build_bridge(bridge_info* bridge) {
    attr_list contact_list = attr_list_from_string(bridge->contact);

    bridge->bridge_stone =
        EVcreate_bridge_action(fp_read_data->fp_cm,
            contact_list,
            (EVstone)bridge->their_num);

    bridge->flush_source =
        EVcreate_submit_handle(fp_read_data->fp_cm,
            bridge->bridge_stone,
            flush_format_list);

    bridge->var_source =
	EVcreate_submit_handle(fp_read_data->fp_cm,
	    bridge->bridge_stone,
	    var_format_list);

    bridge->op_source =
	EVcreate_submit_handle(fp_read_data->fp_cm,
	    bridge->bridge_stone,
	    op_format_list);

    bridge->created = 1;

}


ADIOS_FILE*
adios_read_flexpath_open_file(const char * fname, MPI_Comm comm)
{
    adios_error (err_operation_not_supported,
                 "FLEXPATH staging method does not support file mode for reading. "
                 "Use adios_read_open() to open a staged dataset.\n");
    return NULL;
}

/*
 * Still have work to do here.  
 * Change it so that we can support the timeouts and lock_modes.
 */
/*
 * Sets up local data structure for series of reads on an adios file
 * - create evpath graph and structures
 * -- create evpath control stone (outgoing)
 * -- create evpath data stone (incoming)
 * -- rank 0 dumps contact info to file
 * -- create connections using contact info from file
 */
ADIOS_FILE*
adios_read_flexpath_open(const char * fname,
				MPI_Comm comm,
                                enum ADIOS_LOCKMODE lock_mode,
				float timeout_sec)
{
    ADIOS_FILE *adiosfile = malloc(sizeof(ADIOS_FILE));        
    if(!adiosfile){
	adios_error (err_no_memory, "Cannot allocate memory for file info.\n");
	return NULL;
    }    
    
    flexpath_file_data *fp = new_flexpath_file_data(fname);
    fp->ackCondition = CMCondition_get(fp_read_data->fp_cm, NULL);
	
    adios_errno = 0;
    fp->data_stone = EValloc_stone(fp_read_data->fp_cm);	
    fp->comm = comm;

    MPI_Comm_size(fp->comm, &(fp->size));
    MPI_Comm_rank(fp->comm, &(fp->rank));
    EVassoc_terminal_action(fp_read_data->fp_cm,
			    fp->data_stone,
			    op_format_list,
			    op_msg_handler,
			    adiosfile);       

    EVassoc_terminal_action(fp_read_data->fp_cm,
			    fp->data_stone,
			    evgroup_format_list,
			    group_msg_handler,
			    adiosfile);
    EVassoc_raw_terminal_action(fp_read_data->fp_cm,
				fp->data_stone,
				raw_handler,
				(void*)adiosfile);

    char writer_ready_filename[200];
    char writer_info_filename[200];
    char reader_ready_filename[200];
    char reader_info_filename[200];
	
    sprintf(reader_ready_filename, "%s_%s", fname, READER_READY_FILE);
    sprintf(reader_info_filename, "%s_%s", fname, READER_CONTACT_FILE);
    sprintf(writer_ready_filename, "%s_%s", fname, WRITER_READY_FILE);
    sprintf(writer_info_filename, "%s_%s", fname, WRITER_CONTACT_FILE);
	
    char * string_list;
    char data_contact_info[50];
    string_list = attr_list_to_string(CMget_contact_list(fp_read_data->fp_cm));
    sprintf(&data_contact_info[0], "%d:%s", fp->data_stone, string_list);
    char * recvbuf;
    if(fp->rank == 0){	
	recvbuf = (char*)malloc(sizeof(char)*50*(fp->size));
    }

#ifndef _NOMPI
    MPI_Gather(data_contact_info, 50, MPI_CHAR, recvbuf,
	       50, MPI_CHAR, 0, fp->comm);
#endif

    if(fp->rank == 0){	
	// print our own contact information
	FILE * fp_out = fopen(reader_info_filename, "w");
	int i;
	if(!fp_out){	    
	    adios_error(err_file_open_error,
			"File for contact info could not be opened for writing.\n");
	    exit(1);
	}
	for(i=0; i<fp->size; i++) {
	    fprintf(fp_out,"%s\n", &recvbuf[i*50]);
	}
	fclose(fp_out);
	fp_out = fopen(reader_ready_filename, "w");
	fprintf(fp_out, "ready");
	fclose(fp_out);
	free(recvbuf);

	FILE * read_ready = fopen(reader_ready_filename, "w");
	fprintf(read_ready, "ready");
	fclose(read_ready);
    }
    MPI_Barrier(fp->comm);
    //may need to switch to rank 0 and mpi broadcast
    FILE * fp_in = fopen(writer_ready_filename,"r");
    while(!fp_in) {
	CMsleep(fp_read_data->fp_cm, 1);
	fp_in = fopen(writer_ready_filename, "r");
    }
    fclose(fp_in);
    fp_in = fopen(writer_info_filename, "r");
    while(!fp_in){
	CMsleep(fp_read_data->fp_cm, 1);
	fp_in = fopen(writer_info_filename, "r");
    }

    char in_contact[50] = "";
    fp->bridges = malloc(sizeof(bridge_info));
    int num_bridges = 0;
    int their_stone;

    // change to read all numbers, dont create stones, turn bridge array into linked list
    while(fscanf(fp_in, "%d:%s", &their_stone, in_contact) != EOF){	
	fp->bridges = realloc(fp->bridges,
					  sizeof(bridge_info) * (num_bridges+1));
	fp->bridges[num_bridges].their_num = their_stone;
	fp->bridges[num_bridges].contact = strdup(in_contact);
	fp->bridges[num_bridges].created = 0;
	fp->bridges[num_bridges].step = 0;
	fp->bridges[num_bridges].opened = 0;
	num_bridges++;
    }
    fclose(fp_in);
    //build_bridge(&fp->bridges[0]);

    fp->num_bridges = num_bridges;
    // clean up of writer's files
    MPI_Barrier(fp->comm);
    if(fp->rank == 0){
	unlink(writer_info_filename);
	unlink(writer_ready_filename);
    }	
    
    adiosfile->fh = (uint64_t)fp;
    adiosfile->current_step = 0;
    
    // determining from which writer to read
    // if there are less writers
    int writer_rank = fp->rank % num_bridges;
    /* if(num_bridges < fp->size){ */
    /* 	writer_rank = fp->size % num_bridges; */
    /* 	// otherwise */
    /* }else{ */
    /* 	writer_rank = fp->rank; */
    /* }     */
    build_bridge(&fp->bridges[writer_rank]);
    fp->writer_coordinator = writer_rank;
    op_msg init;
    init.step = 0;
    init.type = 3;
    init.process_id = fp->rank;
    init.file_name = "test";
    init.condition = CMCondition_get(fp_read_data->fp_cm, NULL);
    EVsubmit(fp->bridges[writer_rank].op_source, &init, NULL);
    CMCondition_wait(fp_read_data->fp_cm, init.condition); 
    /* Flush_msg msg; */
    /* msg.type = DATA; */
    /* msg.rank = fp->rank; */
    /* msg.condition = CMCondition_get(fp_read_data->fp_cm, NULL); */
    /* EVsubmit(fp->bridges[0].flush_source, &msg, NULL); */
    /* CMCondition_wait(fp_read_data->fp_cm, msg.condition); */
    adios_errno == err_no_error;
    log_debug("\t\tFLEXPATH READER LEAVING OPEN\n");
    return adiosfile;
}

int adios_read_flexpath_finalize_method ()
{
    return 0;
}

void adios_read_flexpath_release_step(ADIOS_FILE *adiosfile) {
    int i;
    log_debug("\t\tFLEXPATH READER RELEASE_STEP\n");
    flexpath_file_data *fp = (flexpath_file_data*)adiosfile->fh;
    for(i=0; i<fp->num_bridges; i++) {
        if(fp->bridges[i].created && !fp->bridges[i].opened) {
            op_msg open;
            open.step = adiosfile->current_step;
            open.type = OPEN_MSG;
            open.process_id = fp->rank;
            open.file_name = "test";
	    open.condition = CMCondition_get(fp_read_data->fp_cm, NULL);
            EVsubmit(fp->bridges[i].op_source, &open, NULL);
            CMCondition_wait(fp_read_data->fp_cm, open.condition);
	    fp->bridges[i].opened = 1;
        }
    }
}

int adios_read_flexpath_advance_step(ADIOS_FILE *adiosfile, int last, float timeout_sec) {
    flexpath_file_data *fp = (flexpath_file_data*)adiosfile->fh;
    log_debug("FLEXPATH ADVANCE_STEP CALLED!\n");
    MPI_Barrier(fp->comm);
    int i=0;
    for(i=0; i<fp->num_bridges; i++) {
        if(fp->bridges[i].created && fp->bridges[i].opened) {
            op_msg close;
            close.step = adiosfile->current_step;
            close.type = 0;
            close.process_id = fp->rank;
	    close.condition = -1;
            close.file_name = "test";
	    fp->bridges[i].opened = 0;
            EVsubmit(fp->bridges[i].op_source, &close, NULL);

            op_msg open;
            open.step = adiosfile->current_step +1;
            open.type = 1;
            open.process_id = fp->rank;
            open.file_name = "test";
	    open.condition = CMCondition_get(fp_read_data->fp_cm, NULL);
	    fp->bridges[i].opened = 1;
            EVsubmit(fp->bridges[i].op_source, &open, NULL);
            CMCondition_wait(fp_read_data->fp_cm, open.condition);
        }
    }
    adiosfile->current_step++;
    
   return 0;
}

int adios_read_flexpath_close(ADIOS_FILE * fp)
{
    flexpath_file_data * file = (flexpath_file_data*)fp->fh;
    int i;
    op_msg msg;
    msg.type=0;
    msg.file_name = strdup(file->file_name);
    msg.process_id = file->rank;
    msg.condition = CMCondition_get(fp_read_data->fp_cm, NULL);
    //send to each opened link
    for(i = 0; i<file->num_bridges; i++){
        if(file->bridges[i].created) {
            msg.step = file->bridges[i].step;
	    EVsubmit(file->bridges[i].op_source, &msg, NULL);
        }
    }
    /*
    start to cleanup.  Clean up var_lists for now, as the
    data has already been copied over to ADIOS_VARINFO structs
    that the user maintains a copy of. 
    */
    flexpath_var_info * v = file->var_list;
    while(v){        	
    	// free chunks; data has already been copied to user
    	int i;	
    	for(i = 0; i<v->num_chunks; i++){    		    
    	    flexpath_var_chunk * c = &v->chunks[i];	    
	    if(!c)
		log_error("FLEXPATH: %s This should not happen! line %d\n",__func__,__LINE__);
	    //free(c->data);    		
	    free(c->global_bounds);		
	    free(c->global_offsets);
	    free(c->local_bounds);
	}
    	v=v->next;
    }
    return 0;
}

ADIOS_FILE *adios_read_flexpath_fopen(const char *fname, MPI_Comm comm) {
   return 0;
}

int adios_read_flexpath_is_var_timed(const ADIOS_FILE* fp, int varid) { return 0; }

void adios_read_flexpath_get_groupinfo(const ADIOS_FILE *fp, int *ngroups, char ***group_namelist, int **nvars_per_group, int **nattrs_per_group) {}

int adios_read_flexpath_check_reads(const ADIOS_FILE* fp, ADIOS_VARCHUNK** chunk) { log_debug( "flexpath:adios function check reads\n"); return 0; }

int adios_read_flexpath_perform_reads(const ADIOS_FILE *adiosfile, int blocking)
{
    flexpath_file_data * fp = (flexpath_file_data*)adiosfile->fh;
    Flush_msg msg;
    msg.rank = fp->rank;
    msg.type = DATA;
    msg.condition = CMCondition_get(fp_read_data->fp_cm, NULL);
    int i;
    int num_sendees = fp->num_sendees;
    for(i = 0; i<num_sendees; i++)
    {
	int sendee = fp->sendees[i];
        fp_log("MSG","rank %d sending flush to %d\n", fp->rank, sendee);
	EVsubmit(fp->bridges[sendee].flush_source, &msg, NULL);
    }
    if(blocking){    
	CMCondition_wait(fp_read_data->fp_cm, msg.condition);
    }
    return 0;
}
int
adios_read_flexpath_inq_var_blockinfo(const ADIOS_FILE* fp,
				      ADIOS_VARINFO* varinfo)
{ /*log_debug( "flexpath:adios function inq var block info\n");*/ return 0; }
int
adios_read_flexpath_inq_var_stat(const ADIOS_FILE* fp,
				 ADIOS_VARINFO* varinfo,
				 int per_step_stat,
				 int per_block_stat)
{ /*log_debug( "flexpath:adios function inq var stat\n");*/ return 0; }
void adiosread_flexpath_release_step (ADIOS_FILE *fp);



array_displacements*
get_writer_displacements(int rank, const ADIOS_SELECTION * sel, global_var* gvar)
{
    int ndims = sel->u.bb.ndim;
    array_displacements * displ = (array_displacements*)malloc(sizeof(array_displacements));
    displ->writer_rank = rank;

    displ->start = (int*)malloc(sizeof(int) * ndims);
    displ->count = (int*)malloc(sizeof(int) * ndims);    
    displ->ndims = ndims;
    int * offsets = gvar->offsets[0].local_offsets;
    int * local_dims = gvar->offsets[0].local_dimensions;
    int pos = rank * gvar->offsets[0].offsets_per_rank;
    // malloc of ndims size;
    //for each dim
    int i;
    for(i=0; i<ndims; i++){	
	if(sel->u.bb.start[i] >= offsets[pos+i]){
	    int start = sel->u.bb.start[i] - offsets[pos+i];
	    displ->start[i] = start;
	}
	if((sel->u.bb.start[i] + sel->u.bb.count[i] - 1) <= (offsets[pos+i] + local_dims[pos+i] - 1)){	   
	    int count = ((sel->u.bb.start[i] + sel->u.bb.count[i] - 1) - offsets[pos+i]) - displ->start[i] + 1;
	    displ->count[i] = count;
	    
	}else{
	    int count = (local_dims[pos+i] - 1) - displ->start[i] + 1;
	    displ->count[i] = count;
	}	
    }
    return displ;
}

int
need_writer(flexpath_file_data *fp, int j, const ADIOS_SELECTION* sel, evgroup_ptr gp, char* varname) {    
    /* if(!file_data_list->gp){ */
    /* 	CMCondition_wait(fp_read_data->fp_cm, ackCondition); */
    /* } */

    while(!fp->gp)
	CMsleep(fp_read_data->fp_cm, 1);
    //select var from group
    global_var * gvar = find_gbl_var(gp->vars, varname, gp->num_vars);

    //for each dimension
    int i=0;
    offset_struct var_offsets = gvar->offsets[0];
    for(i=0; i< var_offsets.offsets_per_rank; i++){
        //select sel offsets
        int sel_offset = sel->u.bb.start[i];
        //grab sel dimensions(size)
        int sel_size = sel->u.bb.count[i];        


        //select rank offsets
        int rank_offset = var_offsets.local_offsets[j*var_offsets.offsets_per_rank+i];
        //grab rank dimencsions(size)
        int rank_size =var_offsets.local_dimensions[j*var_offsets.offsets_per_rank+i];        

        //if rank offset < selector offset and rank offset +size-1 > selector offset
	
        if((rank_offset <= sel_offset) && (rank_offset + rank_size - 1 >=sel_offset)) {
	     log_debug("matched overlap type 1\n");
        }
        //if rank offset < selector offset + selector size -1 and rank offset+size-1 > selector offset +selector size -1
        else if((rank_offset <= sel_offset + sel_size - 1) && \
		(rank_offset+rank_size-1>=sel_offset+sel_size-1)) {
            log_debug("matched overlap type 2\n");
        } else {
            log_debug("overlap not present\n\n");
            return 0;
        }
    }
    log_debug("overlap detected\n\n");
    return 1;
}


int adios_read_flexpath_schedule_read_byid(const ADIOS_FILE * adiosfile,
					   const ADIOS_SELECTION * sel,
					   int varid,
					   int from_steps,
					   int nsteps,
					   void * data)
{   
    flexpath_file_data * fp = (flexpath_file_data*)adiosfile->fh;
    flexpath_var_info * v = fp->var_list;
    while(v){
        if(v->id == varid)
        	break;
        else
    	v=v->next;
    }
    if(!v){
        adios_error(err_invalid_varid,
    		"Invalid variable id: %d\n",
    		varid);
        return err_invalid_varid;
    }    
    //store the user allocated buffer.
    flexpath_var_chunk * chunk = &v->chunks[0];  
    chunk->data = data;
    v->was_scheduled = 1;
    if(nsteps != 1){
	adios_error (err_invalid_timestep,
                     "Only one step can be read from a stream at a time. "
                     "You requested % steps in adios_schedule_read()\n", nsteps);
        return err_invalid_timestep;
    }
    v->sel = sel;
    switch(sel->type)
    {
    case ADIOS_SELECTION_WRITEBLOCK:
    {
	int writer_index = sel->u.block.index;
	if(writer_index > fp->num_bridges){
	    adios_error(err_out_of_bound,
			"No process exists on the writer side matching the index.\n");
	}

        int i = 0;
        int found = 0;
        for(i=0; i<fp->num_sendees; i++) {
            if(fp->sendees[i]==writer_index) {
                found=1;
                break;
            }
        }
        if(!found) {
            fp->num_sendees+=1;
            fp->sendees=realloc(fp->sendees, fp->num_sendees*sizeof(int));
            fp->sendees[fp->num_sendees-1] = writer_index;
        }
        if(!fp->bridges[writer_index].created) {
            build_bridge(&(fp->bridges[writer_index]));
	}
	if(!fp->bridges[writer_index].opened){
	    fp->bridges[writer_index].opened = 1;
            op_msg open_msg;
            open_msg.process_id = fp->rank;
            open_msg.file_name = fp->file_name;
            open_msg.type = 1;
            open_msg.step = 0;
	    open_msg.condition = CMCondition_get(fp_read_data->fp_cm, NULL);
            EVsubmit(fp->bridges[writer_index].op_source, &open_msg, NULL);
            CMCondition_wait(fp_read_data->fp_cm, open_msg.condition);
	}
	Var_msg var;
	var.rank = fp->rank;
	var.var_name = strdup(v->varname);
	EVsubmit(fp->bridges[writer_index].var_source, &var, NULL);    
	break;
    }
    case ADIOS_SELECTION_BOUNDINGBOX:
    {
        fp_log("BOUNDING", "bounding box scheduled read\n");
	if(!fp->gp){
	    Flush_msg msg;
	    msg.type = EVGROUP;
	    msg.rank = fp->rank;
	    msg.condition = CMCondition_get(fp_read_data->fp_cm, NULL);
	    // maybe check to see if the bridge is create first.
	    EVsubmit(fp->bridges[fp->writer_coordinator].flush_source, &msg, NULL);
	    CMCondition_wait(fp_read_data->fp_cm, msg.condition);
	}
        int j=0;
	int need_count = 0;
	array_displacements * all_disp = NULL;	
        for(j=0; j<fp->size; j++) {
            fp_log("BOUNDING", "checking writer %d\n", j);
            int reader=0;	    	    
            if(need_writer(fp, j, sel, fp->gp, v->varname)==1){
                fp_log("BOUNDING", "yes it's neededi\n");		
		need_count++;
                reader = j;
		global_var * gvar = find_gbl_var(fp->gp->vars, v->varname, fp->gp->num_vars);
		array_displacements * displ = get_writer_displacements(j, sel, gvar);
		all_disp = realloc(all_disp, sizeof(array_displacements)*need_count);
		all_disp[need_count-1] = *displ;
            } else {
                fp_log("BOUNDING", "no it's not\n");		
                continue;
            }
            int i = 0;
            int found = 0;
            fp_log("BOUNDING", "remember who to read from\n");
            for(i=0; i<fp->num_sendees; i++) {
                if(fp->sendees[i]==reader) {
                    found=1;
                    break;
                }
            }
            if(!found) {
                fp->num_sendees+=1;
                fp->sendees=realloc(fp->sendees, fp->num_sendees*sizeof(int));
                fp->sendees[fp->num_sendees-1] = reader;
            }
            if(!fp->bridges[reader].created) {
                build_bridge(&(fp->bridges[reader]));
	    }
	    if(!fp->bridges[reader].opened){
		op_msg open_msg;
		open_msg.process_id = fp->rank;
		open_msg.file_name = "hey";
		open_msg.type = 1;
		open_msg.step = adiosfile->current_step;
		fp->bridges[reader].opened = 1;
		open_msg.condition = CMCondition_get(fp_read_data->fp_cm, NULL);
		EVsubmit(fp->bridges[reader].op_source, &open_msg, NULL);
		CMCondition_wait(fp_read_data->fp_cm, open_msg.condition);
	    }
	
	    Var_msg var;
	    var.rank = fp->rank;
	    var.var_name = strdup(v->varname);
	    log_debug("1 sending %s from %d to %p aka %d\n", 
		 var.var_name, var.rank, fp->bridges[reader].var_source, reader);
	    EVsubmit(fp->bridges[reader].var_source, &var, NULL);            
	}
	v->displ = all_disp;
	v->num_displ = need_count;
        break;
    }
    case ADIOS_SELECTION_AUTO:
    {
	adios_error(err_operation_not_supported,
		    "ADIOS_SELECTION_AUTO not yet supported by flexpath.");
	break;
    }
    case ADIOS_SELECTION_POINTS:
    {
	adios_error(err_operation_not_supported,
		    "ADIOS_SELECTION_POINTS not yet supported by flexpath.");
	break;
    }
    }
    log_debug("\t\tFLEXPATH READER LEAVING SCHEDULE_READ\n\n");
    return 0;
}

int adios_read_flexpath_schedule_read(const ADIOS_FILE *adiosfile,
			const ADIOS_SELECTION * sel,
			const char * varname,
			int from_steps,
			int nsteps,
			void * data)
{
    return 0;
}

int adios_read_flexpath_fclose(ADIOS_FILE *adiosfile)
{
    //log_debug( "debug: adios_read_flexpath_fclose\n");
    return 0;
}

int * adios_read_flexpath_gopen (ADIOS_FILE *adiosfile, const char *grpname)
{
    //log_debug( "debug: adios_read_flexpath_gopen\n");
    return NULL;
}

int * adios_read_flexpath_gopen_byid (ADIOS_FILE *adiosfile, int grpid)
{
    //log_debug( "debug: adios_read_flexpath_gopen_byid\n");
    return NULL;
}

int adios_read_flexpath_gclose (int *gp)
{
    log_debug( "adios_read_flexpath_gclose\n");
    adios_errno = 0;
    int i;
//    free_namelist ((gp->var_namelist),gp->vars_count);
    free(gp);
    return 0;

}

int adios_read_flexpath_get_attr (int *gp, const char *attrname,
                                 enum ADIOS_DATATYPES *type,
                                 int *size, void **data)
{
    //log_debug( "debug: adios_read_flexpath_get_attr\n");
    // TODO: borrowed from dimes
    adios_error(err_invalid_read_method, "adios_read_flexpath_get_attr is not implemented.");
    *size = 0;
    *type = adios_unknown;
    *data = 0;
    return adios_errno;
}

int adios_read_flexpath_get_attr_byid (const ADIOS_FILE *adiosfile, int attrid,
                                      enum ADIOS_DATATYPES *type,
                                      int *size, void **data)
{
//    log_debug( "debug: adios_read_flexpath_get_attr_byid\n");
    // TODO: borrowed from dimes
    adios_error(err_invalid_read_method, "adios_read_flexpath_get_attr_byid is not implemented.");
    *size = 0;
    *type = adios_unknown;
    *data = 0;
    return adios_errno;
}

ADIOS_VARINFO* adios_read_flexpath_inq_var(const ADIOS_FILE * adiosfile, const char* varname)
{
    log_debug("\t\tFLEXPATH READER CALLS INQ_VAR\n\n");
    flexpath_file_data *fp = (flexpath_file_data*)adiosfile->fh;
    ADIOS_VARINFO* v = malloc(sizeof(ADIOS_VARINFO));
    if(!v) {
        adios_error(err_no_memory, "Cannot allocate buffer in adios_read_datatap_inq_var()");
	log_debug("\t\tFLEXPATH INQ_VAR_ERROR\n\n");
        return NULL;
    }
    memset(v, 0, sizeof(ADIOS_VARINFO));
    
    flexpath_var_info *current_var = find_fp_var(fp->var_list, varname);
    if(current_var) {
	v = convert_file_info(current_var, v, varname, adiosfile);
	log_debug("\t\tFLEXPATH READER LEAVING INQ_VAR\n");
	return v;
    }
    else {
	log_debug("\t\t%s OOOPS, line %d\n", __func__, __LINE__);
        adios_error(err_invalid_varname, "Cannot find var %s\n", varname);
        return NULL;
    }
}

ADIOS_VARINFO * adios_read_flexpath_inq_var_byid (const ADIOS_FILE * adiosfile, int varid)
{
    flexpath_file_data *fp = (flexpath_file_data*)adiosfile->fh;
    if(varid >= 0 && varid < adiosfile->nvars) {
        return adios_read_flexpath_inq_var(adiosfile, adiosfile->var_namelist[varid]);
    }
    else {
        adios_error(err_invalid_varid, "FLEXPATH method: Cannot find var %d\n", varid);
        return NULL;
    }
}

ADIOS_VARINFO* 
convert_file_info(flexpath_var_info * current_var,
				 ADIOS_VARINFO * v, const char* varname,
				 const ADIOS_FILE *adiosfile)
{
    int i;
    flexpath_file_data *fp = (flexpath_file_data*)adiosfile->fh;
    current_var->type = v->type;
    for(i = 0; i < adiosfile->nvars; i ++) {
	if(!strcmp(adiosfile->var_namelist[i], varname)) {
	    v->varid = i; // TODO: this may not be cmpatible with BP
	    break;
	}
    }
    v->type = current_var->type;
    v->ndim = current_var->ndims;
    //v->timedim = current_var->time_dim;
    if(v->ndim == 0){    
	//int value_size = common_read_type_size(v->type, current_var->chunks->data);
	int value_size = current_var->data_size;
	v->value = malloc(value_size);
	if(!v->value) {
	    adios_error(err_no_memory, "Cannot allocate buffer in adios_read_datatap_inq_var()");
	    return NULL;
	}
	flexpath_var_chunk * chunk = &current_var->chunks[0];
	memcpy(v->value, chunk->data, value_size);
    }else{ // arrays
	v->dims = (uint64_t *) malloc(v->ndim * sizeof(uint64_t));
	if(!v->dims) {
	    adios_error(err_no_memory, "Cannot allocate buffer in adios_read_datatap_inq_var()");
	    return NULL;
	}
	int k;
	for(k = 0; k < v->ndim; k ++) {
	    //v->dims[k] = ds->pgs[i].vars[j].global_bounds[k];
	    v->dims[k] = current_var->chunks->global_bounds[k];
	}
    }
    return v;
}


void adios_read_flexpath_free_varinfo (ADIOS_VARINFO *adiosvar)
{
    //log_debug( "debug: adios_read_flexpath_free_varinfo\n");
    return;
}

int64_t adios_read_flexpath_read_var (int *gp, const char *varname,
                                     const uint64_t *start, const uint64_t *count,
                                     void *data)
{
    //log_debug( "debug: adios_read_flexpath_read_var\n");
    return (int64_t)0;
}

int64_t adios_read_flexpath_read_var_byid (int *gp, int varid,
                                          const uint64_t *start,
                                          const uint64_t *count,
                                          void *data)
{
    //log_debug( "debug: adios_read_flexpath_read_var_byid\n");
    return (int64_t)0;
}

void adios_read_flexpath_reset_dimension_order (const ADIOS_FILE *adiosfile, int is_fortran)
{
    //log_debug( "debug: adios_read_flexpath_reset_dimension_order\n");
    adios_error(err_invalid_read_method, "adios_read_flexpath_reset_dimension_order is not implemented.");
}<|MERGE_RESOLUTION|>--- conflicted
+++ resolved
@@ -555,7 +555,7 @@
     							       var->num_displ);
 		
 		void *aptr8 = get_FMPtrField_by_name(f, f->field_name, base_data, 1);
-<<<<<<< HEAD
+
     		//double * temp = (double*)curr_offset;
 		log_debug("first call to copyoffsets\n");
 		log_debug("dim: %d\n", 0);
@@ -585,8 +585,7 @@
 		for(k=0; k<disp->ndims; k++){
 		    log_debug_cont("%d ", (int)reader_count[k]);
 		}
-=======
->>>>>>> 7185b214
+
                 copyoffsets(0,
     			    disp->ndims,
     			    f->field_size,
