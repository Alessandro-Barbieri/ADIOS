--- conflicted
+++ resolved
@@ -52,21 +52,12 @@
     //Tian's method
     ASSIGN_FNS(var_merge,ADIOS_METHOD_VAR_MERGE)
 #      ifndef NO_RESEARCH_TRANSPORTS
-<<<<<<< HEAD
     //ASSIGN_FNS(mpi_stripe,ADIOS_METHOD_MPI_STRIPE)
     //ASSIGN_FNS(mpi_cio,ADIOS_METHOD_MPI_CIO)
     //ASSIGN_FNS(mpi_stagger,ADIOS_METHOD_MPI_STAGGER)
     //ASSIGN_FNS(mpi_aggregate,ADIOS_METHOD_MPI_AGG)
     //ASSIGN_FNS(mpi_amr1,ADIOS_METHOD_MPI_AMR1)
     //ASSIGN_FNS(adaptive,ADIOS_METHOD_ADAPTIVE)
-=======
-    ASSIGN_FNS(mpi_stripe,ADIOS_METHOD_MPI_STRIPE)
-    ASSIGN_FNS(mpi_cio,ADIOS_METHOD_MPI_CIO)
-    ASSIGN_FNS(mpi_stagger,ADIOS_METHOD_MPI_STAGGER)
-    ASSIGN_FNS(mpi_aggregate,ADIOS_METHOD_MPI_AGG)
-    ASSIGN_FNS(mpi_amr1,ADIOS_METHOD_MPI_AMR1)
-    ASSIGN_FNS(adaptive,ADIOS_METHOD_ADAPTIVE)
->>>>>>> 6f991ac4
 #      endif
 #    endif
 
@@ -90,7 +81,7 @@
 #  endif
 
 # if HAVE_FLEXPATH
-	ASSIGN_FNS(flexpath,ADIOS_METHOD_FLEXPATH)
+    ASSIGN_FNS(flexpath,ADIOS_METHOD_FLEXPATH)
 # endif
 
     ASSIGN_FNS(posix,ADIOS_METHOD_POSIX)
@@ -101,7 +92,7 @@
 #  endif
 
 #  if HAVE_DIMES
-	ASSIGN_FNS(dimes,ADIOS_METHOD_DIMES)
+    ASSIGN_FNS(dimes,ADIOS_METHOD_DIMES)
 #  endif
 
 #  ifndef NO_RESEARCH_TRANSPORTS
@@ -109,7 +100,7 @@
 #  endif
 
 #endif /* ADIOS_EMPTY_TRANSPORTS */
-	}
+    }
 
 int adios_parse_method (const char * buf, enum ADIOS_IO_METHOD * method
                        ,int * requires_group_comm
@@ -121,12 +112,9 @@
     MATCH_STRING_TO_METHOD("MPI",ADIOS_METHOD_MPI,1)
     MATCH_STRING_TO_METHOD("MPI_LUSTRE",ADIOS_METHOD_MPI_LUSTRE,1)
     MATCH_STRING_TO_METHOD("MPI_AMR",ADIOS_METHOD_MPI_AMR,1)
-<<<<<<< HEAD
     // Tian's method
     MATCH_STRING_TO_METHOD("VAR_MERGE",ADIOS_METHOD_VAR_MERGE,1)
 
-=======
->>>>>>> 6f991ac4
     MATCH_STRING_TO_METHOD("MPI_AGGREGATE",ADIOS_METHOD_MPI_AMR,1)
 #ifndef NO_RESEARCH_TRANSPORTS
     MATCH_STRING_TO_METHOD("MPI_STRIPE",ADIOS_METHOD_MPI_STRIPE,1)
