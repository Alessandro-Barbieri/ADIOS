--- conflicted
+++ resolved
@@ -90,11 +90,7 @@
     b->length = size;
 }
 
-<<<<<<< HEAD
-/* Return 0: if file is little endian, 1 if file is big endian 
-=======
 /* Return 0: if file is little endian, 1 if file is big endian
->>>>>>> 6f991ac4
  * We know if it is different from the current system, so here
  * we determine the current endianness and report accordingly.
  */
@@ -1263,11 +1259,7 @@
                         }
 #define IS_MIN_MAX \
 if (idx == adios_statistic_min \
-<<<<<<< HEAD
- || idx == adios_statistic_max) 
-=======
  || idx == adios_statistic_max)
->>>>>>> 6f991ac4
 
 #define IS_SUM \
 if (idx == adios_statistic_sum)
@@ -1301,11 +1293,7 @@
                         {
                             case adios_byte:
                                 SET_DATA(int8_t)
-<<<<<<< HEAD
                                 break;
-=======
-            break;
->>>>>>> 6f991ac4
                             case adios_short:
                                 SET_DATA(int16_t)
                                 break;
@@ -1340,11 +1328,7 @@
                                 fr = * (float *) (*root)->characteristics [j].value;
                                 fi = * ((float *) (*root)->characteristics [j].value + 1);
 
-<<<<<<< HEAD
-                                if (idx == adios_statistic_min || idx == adios_statistic_max) 
-=======
                                 if (idx == adios_statistic_min || idx == adios_statistic_max)
->>>>>>> 6f991ac4
                                 {
                                     if (c == 0)
                                     {
@@ -1356,11 +1340,7 @@
                                     }
                                     else if (c == 2)
                                     {
-<<<<<<< HEAD
-                                        * (float *) data = sqrt (fr * fr + fi * fi); 
-=======
                                         * (float *) data = sqrt (fr * fr + fi * fi);
->>>>>>> 6f991ac4
                                     }
                                 }
                                 else if (idx == adios_statistic_sum)
@@ -1474,11 +1454,7 @@
         // NCSU - Parse the statistical information based in the bitmap
         case adios_characteristic_stat:
         {
-<<<<<<< HEAD
-            uint8_t i, c, idx; 
-=======
             uint8_t i, c, idx;
->>>>>>> 6f991ac4
             uint8_t count = adios_get_stat_set_count ((*root)->type);
             uint16_t characteristic_size;
 
@@ -1499,11 +1475,7 @@
                             uint32_t bi;
 
                             (*root)->characteristics [j].stats[c][idx].data = malloc (sizeof(struct adios_index_characteristics_hist_struct));
-<<<<<<< HEAD
-                            struct adios_index_characteristics_hist_struct * hist = (*root)->characteristics [j].stats[c][idx].data; 
-=======
                             struct adios_index_characteristics_hist_struct * hist = (*root)->characteristics [j].stats[c][idx].data;
->>>>>>> 6f991ac4
 
                             BUFREAD32(b, hist->num_breaks)
                             hist->min = * (double *) bp_read_data_from_buffer(b, adios_double);
@@ -1525,57 +1497,31 @@
                         {
                             characteristic_size = adios_get_stat_size(
                                 (*root)->characteristics [j].stats[c][idx].data
-<<<<<<< HEAD
                                ,(*root)->type
                                ,(enum ADIOS_STAT)i
                                );
                             (*root)->characteristics [j].stats[c][idx].data = malloc (characteristic_size);
 
                             void * data = (*root)->characteristics [j].stats[c][idx].data;
-			    memcpy (data, (b->buff + b->offset), characteristic_size);
+                memcpy (data, (b->buff + b->offset), characteristic_size);
                             b->offset += characteristic_size;
 
-                            if(b->change_endianness == adios_flag_yes) 
-=======
-                                                                                                 ,(*root)->type
-                                                                                                 ,(enum ADIOS_STAT)i
-                                                                                                 );
-                            (*root)->characteristics [j].stats[c][idx].data = malloc (characteristic_size);
-
-                            void * data = (*root)->characteristics [j].stats[c][idx].data;
-                            memcpy (data, (b->buff + b->offset), characteristic_size);
-                            b->offset += characteristic_size;
-
                             if(b->change_endianness == adios_flag_yes)
->>>>>>> 6f991ac4
                                 swap_ptr(data, characteristic_size * 8);
                         }
                         idx ++;
                     }
                     i ++;
-<<<<<<< HEAD
-                }	
-            }	
-            break;
-	}
+                }
+            }
+            break;
+    }
 
        // NCSU - Statistics. Read the bitmap
        case adios_characteristic_bitmap:
            BUFREAD32(b, (*root)->characteristics [j].bitmap);
            break;
 
-        case adios_characteristic_offset: 
-=======
-                }
-            }
-            break;
-        }
-
-        // NCSU - Statistics. Read the bitmap
-        case adios_characteristic_bitmap:
-            BUFREAD32(b, (*root)->characteristics [j].bitmap);
-            break;
-
         // NCSU ALACRITY-ADIOS - Read transform type field
         case adios_characteristic_transform_type:
             adios_transform_deserialize_transform_characteristic(&(*root)->characteristics[j].transform, b);
@@ -1583,7 +1529,6 @@
             break;
 
         case adios_characteristic_offset:
->>>>>>> 6f991ac4
             BUFREAD64(b, (*root)->characteristics [j].offset)
             break;
 
@@ -1815,7 +1760,7 @@
    return: 1 = it is a global array, 0 = local array
 */
 int bp_get_dimension_generic(const struct adios_index_characteristic_dims_struct_v1 *dims,
-                      uint64_t *ldims, uint64_t *gdims, uint64_t *offsets)
+                                    uint64_t *ldims, uint64_t *gdims, uint64_t *offsets)
 {
     int is_global = 0; // global array or just an array written by one process?
     int k;
@@ -1854,14 +1799,10 @@
 /* As opposed to bp_get_dimension_characteristics, this routine returns
    ldims/gdims/offsets with 'time' extracted. */
 int bp_get_dimension_generic_notime (const struct adios_index_characteristic_dims_struct_v1 *dims,
-                              uint64_t *ldims, uint64_t *gdims, uint64_t *offsets,
-                              int file_is_fortran)
+        uint64_t *ldims, uint64_t *gdims, uint64_t *offsets,
+        int file_is_fortran)
 {
     int is_global = 0, dummy = 0, has_time;
-<<<<<<< HEAD
-    int ndim = ch->dims.count; //ndim possibly has 'time' dimension
-=======
->>>>>>> 6f991ac4
     int k;
 
     is_global = bp_get_dimension_generic(dims, ldims, gdims, offsets);
@@ -1875,11 +1816,7 @@
         is_global = is_global || gdims[k];
     }*/
 
-<<<<<<< HEAD
     has_time = (gdims[ndim - 1] == 0 && ldims[ndim - 1] > 0);
-=======
-    has_time = (gdims[ndim - 1] == 0);
->>>>>>> 6f991ac4
     // change all the stuff to C ordering
     if (file_is_fortran)
     {
@@ -1897,104 +1834,53 @@
         }
     }
 
-    if (has_time)
-    {
-<<<<<<< HEAD
-        if (!file_is_fortran)
-=======
+    else // NCSU ALACRITY-ADIOS - Bugfix, I think (should have commented on this when I did it...)
+    {
         if (has_time)
->>>>>>> 6f991ac4
         {
-            /* first dimension is the time (C array)
-             * ldims[0] = 1 but gdims does not contain time info and 
-             * gdims[0] is 1st data dimension and 
-             * gdims is shorter by one value than ldims in case of C.
-             * Therefore, gdims[*ndim-1] = 0 if there is a time dimension. 
-             */
-            // error check
-            if (ndim > 1 && ldims[0] != 1)
+            if (!file_is_fortran)
             {
-<<<<<<< HEAD
-                log_error ("ADIOS Error 1: this is a BP file with C ordering "
-                           "but we didn't find an array to have time dimension "
-                           "in the first dimension. l:g:o = (");
-                for (k = 0; k < ndim; k++)
-                {
-                    log_error_cont ("%llu:%llu:%llu%s", 
-                                   ldims[k], gdims[k], offsets[k], 
-=======
                 /* first dimension is the time (C array)
-                 * ldims[0] = 1 but gdims does not contain time info and
-                 * gdims[0] is 1st data dimension and
-                 * gdims is shorter by one value than ldims in case of C.
-                 * Therefore, gdims[*ndim-1] = 0 if there is a time dimension.
-                 */
+                * ldims[0] = 1 but gdims does not contain time info and
+                * gdims[0] is 1st data dimension and
+                * gdims is shorter by one value than ldims in case of C.
+                * Therefore, gdims[*ndim-1] = 0 if there is a time dimension.
+                */
                 // error check
                 if (ndim > 1 && ldims[0] != 1)
                 {
                     log_error ("ADIOS Error 1: this is a BP file with C ordering "
-                               "but we didn't find an array to have time dimension "
-                               "in the first dimension. l:g:o = (");
+                            "but we didn't find an array to have time dimension "
+                            "in the first dimension. l:g:o = (");
                     for (k = 0; k < ndim; k++)
                     {
                         log_error_cont ("%llu:%llu:%llu%s",
-                                   ldims[k], gdims[k], offsets[k],
->>>>>>> 6f991ac4
-                                   (k<ndim-1 ? ", " : "") );
+                                ldims[k], gdims[k], offsets[k],
+                                (k<ndim-1 ? ", " : "") );
+                    }
+
+                    log_error_cont ("\n");
                 }
 
-<<<<<<< HEAD
-                log_error_cont ("\n");
-=======
                 for (k = 0; k < ndim - 1; k++)
                 {
                     ldims[k] = ldims[k + 1];
                 }
                 ldims[ndim-1] = 0;
->>>>>>> 6f991ac4
-            }
-
-            for (k = 0; k < ndim - 1; k++)
+            }
+            else
             {
-<<<<<<< HEAD
-                ldims[k] = ldims[k + 1];
-            }
-        }
-        else
-        {
-            // last dimension is the time (Fortran array)
-            if (ndim > 1 && ldims[0] != 1)
-            {
-                log_error ("ADIOS Error: this is a BP file with Fortran array "
-                           "ordering but we didn't find an array to have time "
-                           "dimension in the last dimension. l:g:o = (");
-                for (k = 0; k < ndim; k++)
-                {
-                    log_error_cont ("%llu:%llu:%llu%s", 
-                                    ldims[k], gdims[k], offsets[k], 
-                                    (k<ndim-1 ? ", " : "") );
-                }
-
-                log_error_cont (")\n");
-            }
-
-            for (k = 0; k < ndim - 1; k++)
-            {
-                gdims[k] = gdims[k + 1];
-                ldims[k] = ldims[k + 1];
-                offsets[k] = offsets[k + 1]; 
-=======
                 // last dimension is the time (Fortran array)
                 if (ndim > 1 && ldims[0] != 1)
                 {
                     log_error ("ADIOS Error: this is a BP file with Fortran array "
-                               "ordering but we didn't find an array to have time "
-                               "dimension in the last dimension. l:g:o = (");
+                            "ordering but we didn't find an array to have time "
+                            "dimension in the last dimension. l:g:o = (");
                     for (k = 0; k < ndim; k++)
                     {
                         log_error_cont ("%llu:%llu:%llu%s",
-                                        ldims[k], gdims[k], offsets[k],
-                                        (k<ndim-1 ? ", " : "") );
+                                ldims[k], gdims[k], offsets[k],
+                                (k<ndim-1 ? ", " : "") );
                     }
 
                     log_error_cont (")\n");
@@ -2006,10 +1892,11 @@
                     ldims[k] = ldims[k + 1];
                     offsets[k] = offsets[k + 1];
                 }
+
+                // NCSU ALACRITY-ADIOS - Bugfix, I think
                 gdims[ndim-1] = 0;
                 ldims[ndim-1] = 0;
                 offsets[ndim-1] = 0;
->>>>>>> 6f991ac4
             }
         }
     }
@@ -2075,7 +1962,7 @@
     memset (*dims, 0, sizeof (uint64_t) * (* ndim));
 
     is_global = bp_get_dimension_generic(var_dims,//&(var_root->characteristics[0]),
-                                         ldims, gdims, offsets);
+                                                  ldims, gdims, offsets);
 
     if (!is_global)
     {
