/*
 * ADIOS is freely available under the terms of the BSD license described
 * in the COPYING file in the top level directory of this source distribution.
 *
 * Copyright (c) 2008 - 2009.  UT-BATTELLE, LLC. All rights reserved.
 */

#ifndef ADIOS_TRANSPORT_HOOKS_H
#define ADIOS_TRANSPORT_HOOKS_H

#include "config.h"
#include <stdint.h>
#include <string.h>
#include "core/util.h" /* PairStruct* */
#include "public/adios_mpi.h"

#define FORWARD_DECLARE_EMPTY(a) \
void adios_##a##_init (const PairStruct * parameters \
                      ,struct adios_method_struct * method \
                      ) {} \
int adios_##a##_open (struct adios_file_struct * fd \
                     ,struct adios_method_struct * method, MPI_Comm comm \
                     ) {return 0;} \
enum ADIOS_FLAG adios_##a##_should_buffer (struct adios_file_struct * fd \
                                          ,struct adios_method_struct * method \
                                          ) {return 0;} \
void adios_##a##_write (struct adios_file_struct * fd \
                       ,struct adios_var_struct * v \
                       ,void * data \
                       ,struct adios_method_struct * method \
                       ) {} \
void adios_##a##_get_write_buffer (struct adios_file_struct * fd \
                                  ,struct adios_var_struct * v \
                                  ,uint64_t * size \
                                  ,void ** buffer \
                                  ,struct adios_method_struct * method \
                                  ) {} \
void adios_##a##_read (struct adios_file_struct * fd \
                      ,struct adios_var_struct * v \
                      ,void * buffer \
                      ,uint64_t buffer_size \
                      ,struct adios_method_struct * method \
                      ) {} \
void adios_##a##_close (struct adios_file_struct * fd \
                       ,struct adios_method_struct * method \
                       ) {} \
void adios_##a##_finalize (int mype, struct adios_method_struct * method) {} \
void adios_##a##_end_iteration (struct adios_method_struct * method) {} \
void adios_##a##_start_calculation (struct adios_method_struct * method) {} \
void adios_##a##_stop_calculation (struct adios_method_struct * method) {}

//#ifdef ADIOS_EMPTY_TRANSPORTS
// this is defined in the lint program to get empty implementations
//#define FORWARD_DECLARE(a) FORWARD_DECLARE_EMPTY(a) \
//#else
#define FORWARD_DECLARE(a) \
void adios_##a##_init (const PairStruct * parameters \
                      ,struct adios_method_struct * method \
                      ); \
int adios_##a##_open (struct adios_file_struct * fd \
                     ,struct adios_method_struct * method, MPI_Comm comm \
                     ); \
enum ADIOS_FLAG adios_##a##_should_buffer (struct adios_file_struct * fd \
                                          ,struct adios_method_struct * method \
                                          ); \
void adios_##a##_write (struct adios_file_struct * fd \
                       ,struct adios_var_struct * v \
                       ,void * data \
                       ,struct adios_method_struct * method \
                       ); \
void adios_##a##_get_write_buffer (struct adios_file_struct * fd \
                                  ,struct adios_var_struct * v \
                                  ,uint64_t * size \
                                  ,void ** buffer \
                                  ,struct adios_method_struct * method \
                                  ); \
void adios_##a##_read (struct adios_file_struct * fd \
                      ,struct adios_var_struct * v \
                      ,void * buffer \
                      ,uint64_t buffer_size \
                      ,struct adios_method_struct * method \
                      ); \
void adios_##a##_close (struct adios_file_struct * fd \
                       ,struct adios_method_struct * method \
                       ); \
void adios_##a##_finalize (int mype, struct adios_method_struct * method); \
void adios_##a##_end_iteration (struct adios_method_struct * method); \
void adios_##a##_start_calculation (struct adios_method_struct * method); \
void adios_##a##_stop_calculation (struct adios_method_struct * method);
//#endif

///////////////////////////////////////////////////////////////////////////////
///////////////////////////////////////////////////////////////////////////////
//// SETUP YOUR NEW TRANSPORT METHODS BELOW (FOLLOW THE PATTERN):          ////
//// 1. Add an entry to the ADIOS_IO_METHOD updating the ADIOS_METHOD_COUNT////
//// 2. Add a FOWARD_DECLARE line (assuming standard naming)               ////
//// 3. Add an entry to ADIOS_PARSE_METHOD_SETUP for the string and ID     ////
//// 4. Add an entry to ADIOS_INIT_TRANSPORTS_SETUP for name to ID         ////
///////////////////////////////////////////////////////////////////////////////
///////////////////////////////////////////////////////////////////////////////

struct adios_method_struct;
struct adios_file_struct;
struct adios_var_struct;
// the list of the methods that have been integrated
// VTK and POSIX_ASCII are placeholders reserved for future use
enum ADIOS_IO_METHOD {ADIOS_METHOD_UNKNOWN     = -2
              ,ADIOS_METHOD_NULL        = -1
              ,ADIOS_METHOD_MPI         = 0
              ,ADIOS_METHOD_DATATAP     = 1
              ,ADIOS_METHOD_POSIX       = 2
              ,ADIOS_METHOD_DATASPACES  = 3
              ,ADIOS_METHOD_VTK         = 4
              ,ADIOS_METHOD_POSIX_ASCII = 5
              ,ADIOS_METHOD_MPI_CIO     = 6
              ,ADIOS_METHOD_PHDF5       = 7
              ,ADIOS_METHOD_PROVENANCE  = 8
              ,ADIOS_METHOD_MPI_STRIPE  = 9
              ,ADIOS_METHOD_MPI_LUSTRE  = 10
              ,ADIOS_METHOD_MPI_STAGGER = 11
              ,ADIOS_METHOD_MPI_AGG     = 12
              ,ADIOS_METHOD_ADAPTIVE    = 13
              ,ADIOS_METHOD_POSIX1      = 14
              ,ADIOS_METHOD_NC4         = 15
              ,ADIOS_METHOD_MPI_AMR     = 16
              ,ADIOS_METHOD_MPI_AMR1    = 17
<<<<<<< HEAD
              ,ADIOS_METHOD_FLEXPATH    = 18
              ,ADIOS_METHOD_NSSI_STAGING = 19
              ,ADIOS_METHOD_NSSI_FILTER  = 20
              ,ADIOS_METHOD_DIMES        = 21
              ,ADIOS_METHOD_COUNT        = 22
=======
              ,ADIOS_METHOD_NSSI_STAGING = 18
              ,ADIOS_METHOD_NSSI_FILTER  = 19
              ,ADIOS_METHOD_DIMES        = 20
              //Tian's method
              ,ADIOS_METHOD_CHUNK       = 21
              ,ADIOS_METHOD_COUNT        = 22 //increased from 21 to 22 for Tian's method
>>>>>>> 3987785e
};

// forward declare the functions (or dummies for internals use)
#if !defined(_NOMPI) || !defined (ADIOS_EMPTY_TRANSPORTS)
     FORWARD_DECLARE(mpi)
     FORWARD_DECLARE(mpi_lustre)
     FORWARD_DECLARE(mpi_cio)
     FORWARD_DECLARE(mpi_stripe)
     FORWARD_DECLARE(mpi_stagger)
     FORWARD_DECLARE(mpi_aggregate)
     FORWARD_DECLARE(mpi_amr)
     FORWARD_DECLARE(mpi_amr1)
     FORWARD_DECLARE(phdf5)
     FORWARD_DECLARE(nc4)
     FORWARD_DECLARE(nssi)
     FORWARD_DECLARE(nssi_filter)
<<<<<<< HEAD
     FORWARD_DECLARE(flexpath)
=======
     FORWARD_DECLARE(chunk)
>>>>>>> 3987785e
#endif

#ifdef ADIOS_EMPTY_TRANSPORTS
     FORWARD_DECLARE_EMPTY(datatap)
     FORWARD_DECLARE_EMPTY(posix)
     FORWARD_DECLARE_EMPTY(posix1)
     FORWARD_DECLARE_EMPTY(provenance)
     FORWARD_DECLARE_EMPTY(adaptive)
#else
     FORWARD_DECLARE(datatap)
     FORWARD_DECLARE(posix)
     FORWARD_DECLARE(posix1)
     FORWARD_DECLARE(provenance)
     FORWARD_DECLARE(adaptive)
#endif

#if defined(HAVE_DATASPACES) && !defined(ADIOS_EMPTY_TRANSPORTS) 
FORWARD_DECLARE(dataspaces)
#endif

#if HAVE_DIMES
FORWARD_DECLARE(dimes)
#endif


#undef FORWARD_DECLARE
#endif<|MERGE_RESOLUTION|>--- conflicted
+++ resolved
@@ -124,20 +124,12 @@
               ,ADIOS_METHOD_NC4         = 15
               ,ADIOS_METHOD_MPI_AMR     = 16
               ,ADIOS_METHOD_MPI_AMR1    = 17
-<<<<<<< HEAD
               ,ADIOS_METHOD_FLEXPATH    = 18
               ,ADIOS_METHOD_NSSI_STAGING = 19
               ,ADIOS_METHOD_NSSI_FILTER  = 20
               ,ADIOS_METHOD_DIMES        = 21
-              ,ADIOS_METHOD_COUNT        = 22
-=======
-              ,ADIOS_METHOD_NSSI_STAGING = 18
-              ,ADIOS_METHOD_NSSI_FILTER  = 19
-              ,ADIOS_METHOD_DIMES        = 20
-              //Tian's method
-              ,ADIOS_METHOD_CHUNK       = 21
-              ,ADIOS_METHOD_COUNT        = 22 //increased from 21 to 22 for Tian's method
->>>>>>> 3987785e
+              ,ADIOS_METHOD_CHUNK       = 22
+              ,ADIOS_METHOD_COUNT        = 23
 };
 
 // forward declare the functions (or dummies for internals use)
@@ -154,11 +146,8 @@
      FORWARD_DECLARE(nc4)
      FORWARD_DECLARE(nssi)
      FORWARD_DECLARE(nssi_filter)
-<<<<<<< HEAD
      FORWARD_DECLARE(flexpath)
-=======
      FORWARD_DECLARE(chunk)
->>>>>>> 3987785e
 #endif
 
 #ifdef ADIOS_EMPTY_TRANSPORTS
