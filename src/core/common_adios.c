--- conflicted
+++ resolved
@@ -135,20 +135,19 @@
 static uint32_t pinned_timestep = 0;
 void adios_pin_timestep(uint32_t ts) {
     pinned_timestep = ts;
-<<<<<<< HEAD
 }
 
 
 /////////////////
 //Yuan: check for number of ts to be buffered from XML  
-static int get_ts_buffering(char *parameters)
+static uint64_t get_ts_buffering(char *parameters)
 {
     char *temp_string, *p_count;
-    uint64_t bts=0;
+    int64_t bts=0;
 
     temp_string = (char *) malloc (strlen (parameters) + 1);
     strcpy (temp_string, parameters);
-    trim_spaces (temp_string);
+    a2s_trim_spaces (temp_string);
 
     //get the buffer size from XML in bytes
     if ( (p_count = strstr (temp_string, "ts_buffersize")) )
@@ -166,9 +165,7 @@
         bts=0;
     }
 
-    return bts;
-=======
->>>>>>> 60ae8351
+    return (uint64_t) bts;
 }
 
 ///////////////////////////////////////////////////////////////////////////////
@@ -185,11 +182,7 @@
 
     int64_t group_id = 0;
     struct adios_file_struct * fd = (struct adios_file_struct *)
-<<<<<<< HEAD
-                                      malloc (sizeof (struct adios_file_struct));
-=======
-                                          malloc (sizeof (struct adios_file_struct));
->>>>>>> 60ae8351
+                                              malloc (sizeof (struct adios_file_struct));
     struct adios_group_struct * g = 0;
     struct adios_method_list_struct * methods = 0;
     enum ADIOS_METHOD_MODE mode;
@@ -260,38 +253,26 @@
         else
             MPI_Comm_dup(comm, &fd->comm);
     }
-    else
-        //printf("skip file name and group assignment\n");
+    /*else
+        printf("skip file name and group assignment\n");
+    */
 
 
 #if 1
-<<<<<<< HEAD
+
         /* Time index magic done here */
         if (mode == adios_mode_write)
         {
             /* Traditionally, time=1 at the first step, and for subsequent file
-       creations, time increases. Although, each file contains one step,
-       the time index indicates that they are in a series.
-             */
-
-            //printf("time_index=%lu group_tindex=%lu\n", g->time_index, fd->group->time_index);
-            g->time_index++;
-        }
-=======
-    /* Time index magic done here */
-    if (mode == adios_mode_write)
-    {
-        /* Traditionally, time=1 at the first step, and for subsequent file
            creations, time increases. Although, each file contains one step,
            the time index indicates that they are in a series.
-         */
-        g->time_index++;
-    }
->>>>>>> 60ae8351
+             */
+            g->time_index++;
+        }
+
     /* FIXME: the time_index is updated in the actual method in case of append/update
    so this code below is useless */
 #  if 0 
-<<<<<<< HEAD
         else if (mode == adios_mode_append)
         {
             g->time_index++;
@@ -304,20 +285,6 @@
              */
             g->time_index--;
         }
-=======
-    else if (mode == adios_mode_append)
-    {
-        g->time_index++;
-    }
-    else if (mode == adios_mode_update && g->time_index > 0)
-    {
-        /* Update from Append differs only in the time index. All methods had
-           code for Append, now for Update we decrease the counter by one,
-           for all methods. (But do not go below 1).
-         */
-        g->time_index--;
-    }
->>>>>>> 60ae8351
 #  endif
     /* time starts from 1 not from 0 (traditionally; now no one cares */
     if (g->time_index == 0)
@@ -333,7 +300,6 @@
         g->time_index = pinned_timestep;
 
     methods = g->methods;
-<<<<<<< HEAD
 
     //Yuan: if time aggregation is turned on, only open() at the first
     //time step
@@ -373,17 +339,6 @@
             }
 
             methods = methods->next;
-=======
-    while (methods)
-    {
-        if (   methods->method->m != ADIOS_METHOD_UNKNOWN
-                && methods->method->m != ADIOS_METHOD_NULL
-                && adios_transports [methods->method->m].adios_open_fn
-        )
-        {
-            adios_transports [methods->method->m].adios_open_fn
-            (fd, methods->method, fd->comm);
->>>>>>> 60ae8351
         }
 
         if (!adios_errno) 
@@ -411,17 +366,6 @@
             gettimeofday(&tp, NULL);
             sprintf(epoch, "%d", (int) tp.tv_sec);
 
-<<<<<<< HEAD
-            /* Yuan: norbert's fix of growing attr size
-            int def_adios_init_attrs = 1;
-            // if we append/update, define these attributes only at the first step
-            if (fd->mode != adios_mode_write && fd->group->time_index > 1)
-                def_adios_init_attrs = 0;
-
-            if (def_adios_init_attrs) {
-             */
-            if (fd->group->time_index == 1) {
-=======
             /* FIXME: this code works fine, it does not duplicate the attribute,
                but the index will still contain all copies and the read will see
                only the first one. Thus updating an attribute does not work
@@ -430,7 +374,6 @@
 
             if (fd->group->time_index == 1)
             {
->>>>>>> 60ae8351
                 log_debug ("Define ADIOS extra attributes, "
                         "time = %d, rank = %d, epoch = %s subfile=%d\n",
                         fd->group->time_index, fd->group->process_id, epoch, fd->subfile_index);
@@ -496,7 +439,6 @@
 
         /* Now ask the methods if anyone wants common-layer BP formatted buffering */
         methods = g->methods;
-<<<<<<< HEAD
 
         //Yuan: FIXME do I need to do this for should_buffer?  
         if(g->do_ts_aggr==0 || (fd->mode == adios_mode_write && g->do_ts_aggr==1 &&
@@ -512,19 +454,6 @@
                     bufstrat = adios_transports [methods->method->m].
                             adios_should_buffer_fn (fd, methods->method);
                 }
-=======
-        while (methods)
-        {
-            enum BUFFERING_STRATEGY bufstrat = no_buffering;
-            if (   methods->method->m != ADIOS_METHOD_UNKNOWN
-                    && methods->method->m != ADIOS_METHOD_NULL
-                    && adios_transports [methods->method->m].adios_should_buffer_fn
-            )
-            {
-                bufstrat = adios_transports [methods->method->m].
-                        adios_should_buffer_fn (fd, methods->method);
-            }
->>>>>>> 60ae8351
 
                 if (bufstrat != no_buffering) {
                     fd->shared_buffer = adios_flag_yes;
@@ -1435,7 +1364,6 @@
                 && adios_transports [m->method->m].adios_close_fn
         )
         {
-<<<<<<< HEAD
             //==================this part of the code can be optimized.... 
             //Yuan: do not go to transport close() until enough time steps
             //are accumulated. Only works for WRITE for now
@@ -1485,10 +1413,6 @@
                 adios_transports [m->method->m].adios_close_fn
                 (fd, m->method);
             }
-=======
-            adios_transports [m->method->m].adios_close_fn
-            (fd, m->method);
->>>>>>> 60ae8351
         }
     }
 
@@ -1602,11 +1526,7 @@
     timer_stop ("adios_open_to_close");
     //    printf ("Timers, ");
     //    printf ("%d, ", fd->group->process_id);
-<<<<<<< HEAD
-    //    printf ("%d, ", fd->group- >time_index);
-=======
     //    printf ("%d, ", fd->group->time_index);
->>>>>>> 60ae8351
     //    printf ("%lf, ", timer_get_total_interval ("adios_open" ));
     //    printf ("%lf, ", timer_get_total_interval ("adios_group_size"));
     //    printf ("%lf, ", timer_get_total_interval ("adios_transform" ));
