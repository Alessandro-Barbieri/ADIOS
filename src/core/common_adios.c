--- conflicted
+++ resolved
@@ -43,14 +43,6 @@
 ///////////////////////////////////////////////////////////////////////////////
 int common_adios_init (const char * config, MPI_Comm comm)
 {
-<<<<<<< HEAD
-=======
-#if defined(WITH_TIMER) && defined(TIMER_LEVEL) && (TIMER_LEVEL <= 0)
-    timer_init ();
-#endif
-
-    MPI_Comm comm = MPI_COMM_WORLD; // FIXME: this should be an argument from app
->>>>>>> 6f991ac4
     // parse the config file
     return adios_parse_config (config, comm);
 }
@@ -485,10 +477,7 @@
 
     if (fd->mode == adios_mode_write || fd->mode == adios_mode_append)
     {
-<<<<<<< HEAD
         adios_copy_var_written (fd->group, v);
-=======
-        adios_copy_var_written (&fd->group->vars_written, v, fd);
     }
 }
 
@@ -561,7 +550,6 @@
         assert(v->data);
 
         return ret;
->>>>>>> 6f991ac4
     }
 }
 
@@ -584,14 +572,14 @@
     // buffer immediately, if one exists)
     if (v->transform_type == adios_transform_none)
     {
-        if (fd->shared_buffer == adios_flag_yes)
-        {
-            // var payload sent for sizing information
-            adios_write_var_header_v1 (fd, v);
-
-            // write payload
-            adios_write_var_payload_v1 (fd, v);
-        }
+    if (fd->shared_buffer == adios_flag_yes)
+    {
+        // var payload sent for sizing information
+        adios_write_var_header_v1 (fd, v);
+
+        // write payload
+        adios_write_var_payload_v1 (fd, v);
+    }
     }
     // Else, do a transform
     else
