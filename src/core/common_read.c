/*
 * ADIOS is freely available under the terms of the BSD license described
 * in the COPYING file in the top level directory of this source distribution.
 *
 * Copyright (c) 2008 - 2009.  UT-BATTELLE, LLC. All rights reserved.
 */

#include <stdio.h>
#include <stdlib.h>
#include <string.h>
#include <errno.h>
#include <assert.h>
#include "public/adios_error.h"
#include "core/adios_logger.h"
#include "core/common_read.h"
#include "core/futils.h"
#include "core/bp_utils.h" // struct namelists_struct

// NCSU ALACRITY-ADIOS
#include "adios_read_hooks.h"
#include "transforms/adios_transforms_transinfo.h"
#include "transforms/adios_transforms_hooks_read.h"
#include "transforms/adios_transforms_reqgroup.h"
#include "transforms/adios_transforms_datablock.h"
#define BYTE_ALIGN 8

#ifdef DMALLOC
#include "dmalloc.h"
#endif


/* Note: MATLAB reloads the mex64 files each time, so all static variables get the original value.
   Therefore static variables cannot be used to pass info between two Matlab/ADIOS calls */
static struct adios_read_hooks_struct * adios_read_hooks = 0;

struct common_read_internals_struct {
    enum ADIOS_READ_METHOD method;
    struct adios_read_hooks_struct * read_hooks; /* Save adios_read_hooks for each fopen for Matlab */

    /* Group view information *//* Actual method provides the group names */
    int     ngroups;
    char ** group_namelist;
    int   * nvars_per_group;     /* # of variables per each group */
    int   * nattrs_per_group;    /* # of attributes per each group */
    int     group_in_view;       /* 0..ngroups-1: selected group in view,
                                  -1: all groups */
    int     group_varid_offset;  /* offset of var IDs from specific group to full list
                                    if a selected group is in view */
    int     group_attrid_offset;
    int     full_nvars;          /* fp->nvars to save here for a group view */
    char ** full_varnamelist;    /* fp->var_namelist to save here if one group is viewed */
    int     full_nattrs;         /* fp->nvars to save here for a group view */
    char ** full_attrnamelist;   /* fp->attr_namelist to save here if one group is viewed */

    // NCSU ALACRITY-ADIOS - Table of sub-requests issued by transform method
    adios_transform_read_request *transform_reqgroups;
};

// NCSU ALACRITY-ADIOS - Forward declaration/function prototypes
static void common_read_free_blockinfo(ADIOS_VARBLOCK **varblock, int sum_nblocks);



int common_read_init_method (enum ADIOS_READ_METHOD method,
                             MPI_Comm comm,
                             const char * parameters)
{
    PairStruct *params, *p, *prev_p;
    int verbose_level, removeit, save;
<<<<<<< HEAD
    int retval; 
=======
    int retval;
>>>>>>> 6f991ac4
    char *end;

    adios_errno = err_no_error;
    if ((int)method < 0 || (int)method >= ADIOS_READ_METHOD_COUNT) {
        adios_error (err_invalid_read_method,
            "Invalid read method (=%d) passed to adios_read_init_method().\n", (int)method);
        return err_invalid_read_method;
    }
    // init the adios_read_hooks_struct if not yet initialized
    adios_read_hooks_init (&adios_read_hooks);
    // NCSU ALACRITY-ADIOS - Initialize transform methods
    adios_transform_read_init();

    // process common parameters here
    params = text_to_name_value_pairs (parameters);
    p = params;
    prev_p = NULL;
    while (p) {
        removeit = 0;
        if (!strcasecmp (p->name, "verbose"))
        {
            if (p->value) {
                errno = 0;
                verbose_level = strtol(p->value, &end, 10);
                if (errno || (end != 0 && *end != '\0')) {
                    log_error ("Invalid 'verbose' parameter passed to read init function: '%s'\n", p->value);
                    verbose_level = 1; // print errors only
                }
            } else {
                verbose_level = 3;  // info level
            }
            adios_verbose_level = verbose_level;
            removeit = 1;
        }
        else if (!strcasecmp (p->name, "quiet"))
        {
            adios_verbose_level = 0; //don't print errors
            removeit = 1;
        }
        else if (!strcasecmp (p->name, "logfile"))
        {
            if (p->value) {
                adios_logger_open (p->value, -1);
            }
            removeit = 1;
        }
        else if (!strcasecmp (p->name, "abort_on_error"))
        {
            adios_abort_on_error = 1;
            save = adios_verbose_level;
            adios_verbose_level = 2;
            log_warn ("ADIOS is set to abort on error\n");
            adios_verbose_level = save;
            removeit = 1;
        }
        if (removeit) {
            if (p == params) {
                // remove head
                p = p->next;
                params->next = NULL;
                free_name_value_pairs (params);
                params = p;
            } else {
                // remove from middle of the list
                prev_p->next = p->next;
                p->next = NULL;
                free_name_value_pairs (p);
                p = prev_p->next;
            }
        } else {
            prev_p = p;
            p = p->next;
        }
    }

    // call method specific init
    retval = adios_read_hooks[method].adios_init_method_fn (comm, params);
    free_name_value_pairs (params);
    return retval;
}


int common_read_finalize_method(enum ADIOS_READ_METHOD method)
{
    adios_errno = err_no_error;
    if ((int)method < 0 || (int)method >= ADIOS_READ_METHOD_COUNT) {
        adios_error (err_invalid_read_method,
            "Invalid read method (=%d) passed to adios_read_finalize_method().\n", (int)method);
        return err_invalid_read_method;
    }

    return adios_read_hooks[method].adios_finalize_method_fn ();
}


<<<<<<< HEAD
ADIOS_FILE * common_read_open (const char * fname, 
                               enum ADIOS_READ_METHOD method, 
                               MPI_Comm comm, 
                               enum ADIOS_LOCKMODE lock_mode, 
                               float timeout_sec)
=======
ADIOS_FILE * common_read_open_stream (const char * fname,
                                      enum ADIOS_READ_METHOD method,
                                      MPI_Comm comm,
                                      enum ADIOS_LOCKMODE lock_mode,
                                      float timeout_sec)
>>>>>>> 6f991ac4
{
    ADIOS_FILE * fp;
    struct common_read_internals_struct * internals;

    if ((int)method < 0 || (int)method >= ADIOS_READ_METHOD_COUNT) {
<<<<<<< HEAD
        adios_error (err_invalid_read_method, 
            "Invalid read method (=%d) passed to adios_read_open().\n", (int)method);
=======
        adios_error (err_invalid_read_method,
            "Invalid read method (=%d) passed to adios_read_open_stream().\n", (int)method);
>>>>>>> 6f991ac4
        return NULL;
    }

    adios_errno = err_no_error;
    internals = (struct common_read_internals_struct *)
                    calloc(1,sizeof(struct common_read_internals_struct));
    // init the adios_read_hooks_struct if not yet initialized
    adios_read_hooks_init (&adios_read_hooks);
    // NCSU ALACRITY-ADIOS - Initialize transform methods
    adios_transform_read_init();

    internals->method = method;
    internals->read_hooks = adios_read_hooks;

    fp = adios_read_hooks[internals->method].adios_open_fn (fname, comm, lock_mode, timeout_sec);

    // save the method and group information in fp->internal_data
    if (fp){
        adios_read_hooks[internals->method].adios_get_groupinfo_fn (fp, &internals->ngroups,
                &internals->group_namelist, &internals->nvars_per_group, &internals->nattrs_per_group);
        internals->group_in_view = -1;
        internals->group_varid_offset = 0;
        internals->group_attrid_offset = 0;
        fp->internal_data = (void *)internals;
    } else {
        free (internals);
    }
    return fp;
}


ADIOS_FILE * common_read_open_file (const char * fname,
                                    enum ADIOS_READ_METHOD method,
                                    MPI_Comm comm)
{
    ADIOS_FILE * fp;
    struct common_read_internals_struct * internals;

    if ((int)method < 0 || (int)method >= ADIOS_READ_METHOD_COUNT) {
        adios_error (err_invalid_read_method,
            "Invalid read method (=%d) passed to adios_read_open_file().\n", (int)method);
        return NULL;
    }

    adios_errno = err_no_error;
    internals = (struct common_read_internals_struct *)
                    calloc(1,sizeof(struct common_read_internals_struct));
    // init the adios_read_hooks_struct if not yet initialized
    adios_read_hooks_init (&adios_read_hooks);
    // NCSU ALACRITY-ADIOS - Initialize transform methods
    adios_transform_read_init();

    internals->method = method;
    internals->read_hooks = adios_read_hooks;

    fp = adios_read_hooks[internals->method].adios_open_file_fn (fname, comm);

    // save the method and group information in fp->internal_data
    if (fp){
        adios_read_hooks[internals->method].adios_get_groupinfo_fn (fp, &internals->ngroups,
                &internals->group_namelist, &internals->nvars_per_group, &internals->nattrs_per_group);
        internals->group_in_view = -1;
        internals->group_varid_offset = 0;
        internals->group_attrid_offset = 0;
        fp->internal_data = (void *)internals;
    } else {
        free (internals);
    }
    return fp;
}

// NCSU ALACRITY-ADIOS - Cleanup for read request groups
#define MYFREE(p) {if (p) free((void*)p); (p)=NULL;}
static void clean_up_read_reqgroups(adios_transform_read_request **reqgroups_head) {
    adios_transform_read_request *removed;
    while ((removed = adios_transform_read_request_pop(reqgroups_head)) != NULL) {
        adios_transform_read_request_free(&removed);
    }
}
#undef MYFREE

int common_read_close (ADIOS_FILE *fp)
{
    struct common_read_internals_struct * internals;
    int retval;

    adios_errno = err_no_error;
    if (fp) {
        internals = (struct common_read_internals_struct *) fp->internal_data;
        if (internals->group_in_view != -1) {
            // reset from group view before calling the real close
            common_read_group_view (fp, -1);
        }
        retval = internals->read_hooks[internals->method].adios_close_fn (fp);
        free_namelist (internals->group_namelist, internals->ngroups);
        free (internals->nvars_per_group);
        free (internals->nattrs_per_group);
        // NCSU ALACRITY-ADIOS - Cleanup read request groups
        clean_up_read_reqgroups(&internals->transform_reqgroups);
        free (internals);
    } else {
        adios_error ( err_invalid_file_pointer, "Invalid file pointer at adios_read_close()\n");
        retval = err_invalid_file_pointer;
    }
    return retval;
}

void common_read_reset_dimension_order (const ADIOS_FILE *fp, int is_fortran)
{
    struct common_read_internals_struct * internals;

    adios_errno = err_no_error;
    if (fp) {
        internals = (struct common_read_internals_struct *) fp->internal_data;
        internals->read_hooks[internals->method].adios_reset_dimension_order_fn (fp, is_fortran);
    } else {
        adios_error ( err_invalid_file_pointer, "Invalid file pointer at adios_reset_dimension_order()\n");
    }
}


int common_read_advance_step (ADIOS_FILE *fp, int last, float timeout_sec)
{
    struct common_read_internals_struct * internals;
    int retval;

    adios_errno = err_no_error;
    if (fp) {
        internals = (struct common_read_internals_struct *) fp->internal_data;
        retval = internals->read_hooks[internals->method].adios_advance_step_fn (fp, last, timeout_sec);
        if (!retval) {
            /* Update group information too */
            adios_read_hooks[internals->method].adios_get_groupinfo_fn (fp, &internals->ngroups,
                    &internals->group_namelist, &internals->nvars_per_group, &internals->nattrs_per_group);
            if (internals->group_in_view > -1) {
                /* if we have a group view, we need to update the presented list again */
                /* advance_step updated fp->nvars, nattrs, var_namelist, attr_namelist */
                int groupid = internals->group_in_view;
                internals->group_in_view = -1; // we have the full view at this moment
                common_read_group_view (fp, groupid);
            }
        }
    } else {
        adios_error ( err_invalid_file_pointer, "Invalid file pointer at adios_advance_step()\n");
        retval = err_invalid_file_pointer;
    }
    return retval;
}


void common_read_release_step (ADIOS_FILE *fp)
{
    struct common_read_internals_struct * internals;

    adios_errno = err_no_error;
    if (fp) {
        internals = (struct common_read_internals_struct *) fp->internal_data;
        internals->read_hooks[internals->method].adios_release_step_fn (fp);
    } else {
        adios_error ( err_invalid_file_pointer, "Invalid file pointer at adios_reset_dimension_order()\n");
    }
}


static int common_read_find_name (int n, char ** namelist, const char *name, int role)
{
    /** Find a string name in a list of names and return the index.
        Search should work with starting / characters and without.
        Create adios error and return -1 if name is null or
          if name is not found in the list.
        role = 0 for variable search, 1 for attribute search
     */
    int id, nstartpos=0, sstartpos;
    char ** s = namelist;
    char *rolename[2] = { "variable", "attribute" };
    enum ADIOS_ERRCODES roleerror[2] = { err_invalid_varname, err_invalid_attrname };

    if (!name) {
        adios_error (roleerror[role!=0], "Null pointer passed as %s name!\n", rolename[role!=0]);
        return -1;
    }

    // find names with or without beginning /
    if (*name == '/') nstartpos = 1;

    for (id=0; id < n; id++) {
        if (*s[0] == '/') sstartpos = 1;
        else sstartpos = 0;
        //DBG_PRINTF("     check %s, startpos=%d\n", *s, sstartpos);
        if (!strcmp (*s+sstartpos, name+nstartpos))
            break; // found this name
        s++;
    }

    if (id == n) {
        adios_error (roleerror[role!=0], "%s '%s' is not found! One "
                "possible error is to set the view to a specific group and "
                "then try to read a %s of another group. In this case, "
                "reset the group view with adios_group_view(fp,-1).\n",
                rolename[role!=0], name, rolename[role!=0]);
        return -1;
    }
    return id;
}


ADIOS_VARINFO * common_read_inq_var (const ADIOS_FILE *fp, const char * varname)
{
    struct common_read_internals_struct * internals;
    ADIOS_VARINFO * retval;

    adios_errno = err_no_error;
    if (fp) {
        internals = (struct common_read_internals_struct *) fp->internal_data;
        int varid = common_read_find_name (fp->nvars, fp->var_namelist, varname, 0);
        if (varid >= 0) {
            retval = common_read_inq_var_byid (fp, varid);
        } else {
            retval = NULL;
        }
    } else {
        adios_error (err_invalid_file_pointer, "Null pointer passed as file to adios_inq_var()\n");
        retval = NULL;
    }
    return retval;
}

// NCSU ALACRITY-ADIOS - For copying original metadata from transform
//   info to inq var info
static void patch_varinfo_with_transform_blockinfo(ADIOS_VARINFO *vi, ADIOS_TRANSINFO *ti) {
    common_read_free_blockinfo(&vi->blockinfo, vi->sum_nblocks);    // Free blockinfo in varinfo
    vi->blockinfo = ti->orig_blockinfo;                                // Move blockinfo from transinfo to varinfo
    ti->orig_blockinfo = 0;                                            // Delink blockinfo from transinfo
}
static void patch_varinfo_with_transinfo(ADIOS_VARINFO *vi, ADIOS_TRANSINFO *ti) {
    // First make room for the transform info fields
    free(vi->dims);

    // Now move them
    vi->type = ti->orig_type;
    vi->ndim = ti->orig_ndim;
    vi->global = ti->orig_global;
    vi->dims = ti->orig_dims;

    // Finally, delink them from the transform info so they aren't inadvertently free'd
    ti->orig_dims = 0;

    patch_varinfo_with_transform_blockinfo(vi, ti); // Also move blockinfo if extant
}

// NCSU ALACRITY-ADIOS - Delegate to the 'inq_var_raw_byid' function, then
//   patch the original metadata in from the transform info
ADIOS_VARINFO * common_read_inq_var_byid(const ADIOS_FILE *fp, int varid)
{
    ADIOS_VARINFO *vi;
    ADIOS_TRANSINFO *ti;

    vi = common_read_inq_var_raw_byid(fp, varid);
    if (vi == NULL)
        return NULL;

    // NCSU ALACRITY-ADIOS - translate between original and transformed metadata if necessary
    ti = common_read_inq_transinfo(fp, vi); // No orig_blockinfo
    if (ti->transform_type != adios_transform_none) {
        patch_varinfo_with_transinfo(vi, ti);
    }
    common_read_free_transinfo(vi, ti);

    return vi;
}

// NCSU ALACRITY-ADIOS - Renaming of common_read_inq_var_byid, named 'raw'
//   because it is oblivious to the original metadata as stored in TRANSINFO
ADIOS_VARINFO * common_read_inq_var_raw_byid (const ADIOS_FILE *fp, int varid)
{
    struct common_read_internals_struct * internals;
    ADIOS_VARINFO * retval;

    adios_errno = err_no_error;
    if (fp) {
        if (varid >= 0 && varid < fp->nvars) {
            internals = (struct common_read_internals_struct *) fp->internal_data;
            /* Translate varid to varid in global varlist if a selected group is in view */
            retval = internals->read_hooks[internals->method].adios_inq_var_byid_fn
                                            (fp, varid+internals->group_varid_offset);
            if (retval) {
                /* Translate real varid to the group varid presented to the user */
                retval->varid = varid;
            }
        } else {
            adios_error (err_invalid_varid,
                         "Variable ID %d is not valid adios_inq_var_byid(). "
                         "Available 0..%d\n", varid, fp->nvars-1);
            retval = NULL;
        }
    } else {
        adios_error (err_invalid_file_pointer, "Null pointer passed as file to adios_inq_var_byid()\n");
        retval = NULL;
    }
    return retval;
}

// NCSU ALACRITY-ADIOS - common-layer inquiry function to read transform info.
// NOTE: does not follow the normal pattern of adding the info into
//   ADIOS_VARINFO because this information should not be sent to the user;
//   only in rare cases will a user application need this information (like a
//   query engine using an transform-embedded index), in which case that code
//   can dive deeper and access this function. Alternatively, if this use case
//   becomes more common, a simple 'transform raw' API could be added.
ADIOS_TRANSINFO * common_read_inq_transinfo(const ADIOS_FILE *fp, const ADIOS_VARINFO *vi) {
    if (!fp) {
        adios_error (err_invalid_file_pointer,
                     "Null ADIOS_FILE pointer passed to common_read_inq_transinfo()\n");
        return NULL;
    }
    if (!vi) {
        adios_error (err_invalid_argument,
                     "Null ADIOS_VARINFO pointer passed to common_read_inq_transinfo()\n");
        return NULL;
    }

    struct common_read_internals_struct * internals;
    internals = (struct common_read_internals_struct *) fp->internal_data;

    ADIOS_TRANSINFO *ti = internals->read_hooks[internals->method].adios_inq_var_transinfo_fn(fp, vi);
    return ti;
}

int common_read_inq_trans_blockinfo(const ADIOS_FILE *fp, const ADIOS_VARINFO *vi, ADIOS_TRANSINFO * ti) {
    if (!fp) {
        adios_error (err_invalid_argument,
                     "Null ADIOS_FILE pointer passed to common_read_inq_trans_blockinfo()\n");
        return 1;
    }
    if (!vi) {
        adios_error (err_invalid_argument,
                     "Null ADIOS_VARINFO pointer passed to common_read_inq_trans_blockinfo()\n");
        return 1;
    }
    if (!ti) {
        adios_error (err_invalid_argument,
                     "Null ADIOS_TRANSINFO pointer passed to common_read_inq_trans_blockinfo()\n");
        return 1;
    }

    struct common_read_internals_struct * internals;
    internals = (struct common_read_internals_struct *) fp->internal_data;
    return internals->read_hooks[internals->method].adios_inq_var_trans_blockinfo_fn(fp, vi, ti);
}



int common_read_inq_var_stat (const ADIOS_FILE *fp, ADIOS_VARINFO * varinfo,
                             int per_step_stat, int per_block_stat)
{
    struct common_read_internals_struct * internals;
    int retval;
    int group_varid;

    adios_errno = err_no_error;
    if (fp) {
        internals = (struct common_read_internals_struct *) fp->internal_data;
        if (varinfo) {
            /* Translate group varid presented to the user to the real varid */
            group_varid = varinfo->varid;
            varinfo->varid = varinfo->varid + internals->group_varid_offset;
        }
        retval = internals->read_hooks[internals->method].adios_inq_var_stat_fn (fp, varinfo, per_step_stat, per_block_stat);
        /* Translate back real varid to the group varid presented to the user */
        varinfo->varid = group_varid;
    } else {
        adios_error (err_invalid_file_pointer, "Null pointer passed as file to adios_inq_var_stat()\n");
        retval = err_invalid_file_pointer;
    }
    return retval;
}

// NCSU ALACRITY-ADIOS - Delegate to the 'inq_var_blockinfo_raw' function, then
//   patch the original metadata in from the transform info
int common_read_inq_var_blockinfo (const ADIOS_FILE *fp, ADIOS_VARINFO * varinfo)
{
    ADIOS_TRANSINFO *ti;

    int retval = common_read_inq_var_blockinfo_raw(fp, varinfo);
    if (retval != err_no_error)
        return retval;

    // NCSU ALACRITY-ADIOS - translate between original and transformed metadata if necessary
    ti = common_read_inq_transinfo(fp, varinfo);
    if (ti->transform_type != adios_transform_none) {
        retval = common_read_inq_trans_blockinfo(fp, varinfo, ti);
        if (retval != err_no_error)
            return retval;

        patch_varinfo_with_transform_blockinfo(varinfo, ti);
    }
    common_read_free_transinfo(varinfo, ti);

    return err_no_error;
}

// NCSU ALACRITY-ADIOS - Renaming of common_read_inq_var_blockinfo, named 'raw'
//   because it is oblivious to the original metadata as stored in TRANSINFO
int common_read_inq_var_blockinfo_raw (const ADIOS_FILE *fp, ADIOS_VARINFO * varinfo)
{
    struct common_read_internals_struct * internals;
    int retval;
    int group_varid;

    adios_errno = err_no_error;
    if (fp) {
        internals = (struct common_read_internals_struct *) fp->internal_data;
        if (varinfo) {
            /* Translate group varid presented to the user to the real varid */
            group_varid = varinfo->varid;
            varinfo->varid = varinfo->varid + internals->group_varid_offset;
        }
        retval = internals->read_hooks[internals->method].adios_inq_var_blockinfo_fn (fp, varinfo);
        /* Translate back real varid to the group varid presented to the user */
        varinfo->varid = group_varid;
    } else {
        adios_error (err_invalid_file_pointer, "Null pointer passed as file to adios_inq_var_blockinfo()\n");
        retval = err_invalid_file_pointer;
    }
    return retval;
}

#define MYFREE(p) {free(p); (p)=NULL;}
// NCSU ALACRITY-ADIOS - Factored this out to use elsewhere
static void common_read_free_blockinfo(ADIOS_VARBLOCK **varblock, int sum_nblocks) {
    if (*varblock) {
        int i;
        ADIOS_VARBLOCK *bp = *varblock;
        for (i = 0; i < sum_nblocks; i++) {
            if (bp->start) MYFREE (bp->start);
            if (bp->count) MYFREE (bp->count);
            bp++;
        }
        MYFREE(*varblock);
    }
}

void common_read_free_varinfo (ADIOS_VARINFO *vp)
{
    int i;
    if (vp) {
        common_read_free_blockinfo(&vp->blockinfo, vp->sum_nblocks);

        if (vp->statistics) {
            ADIOS_VARSTAT *sp = vp->statistics;
            if (sp->min && sp->min != vp->value)   MYFREE(sp->min);
            if (sp->max && sp->max != vp->value)   MYFREE(sp->max);
            if (sp->avg && sp->avg != vp->value)   MYFREE(sp->avg);
            if (sp->std_dev)                       MYFREE(sp->std_dev);

            if (sp->steps) {
                if (sp->steps->mins)        MYFREE(sp->steps->mins);
                if (sp->steps->maxs)        MYFREE(sp->steps->maxs);
                if (sp->steps->avgs)        MYFREE(sp->steps->avgs);
                if (sp->steps->std_devs)    MYFREE(sp->steps->std_devs);
                MYFREE(sp->steps);
            }

            if (sp->blocks) {
                if (sp->blocks->mins)        MYFREE(sp->blocks->mins);
                if (sp->blocks->maxs)        MYFREE(sp->blocks->maxs);
                if (sp->blocks->avgs)        MYFREE(sp->blocks->avgs);
                if (sp->blocks->std_devs)    MYFREE(sp->blocks->std_devs);
                MYFREE(sp->blocks);
            }

            if (sp->histogram) {
                if (sp->histogram->breaks)        MYFREE(sp->histogram->breaks);
                if (sp->histogram->frequencies)   MYFREE(sp->histogram->frequencies);
                if (sp->histogram->gfrequencies)  MYFREE(sp->histogram->gfrequencies);
                MYFREE(sp->histogram);
            }

            MYFREE(vp->statistics);
        }

        if (vp->dims)    MYFREE(vp->dims);
        if (vp->value)   MYFREE(vp->value);
        if (vp->nblocks) MYFREE(vp->nblocks);

        free(vp);
    }
}

// NCSU ALACRITY-ADIOS - Free transform info
void common_read_free_transinfo(const ADIOS_VARINFO *vi, ADIOS_TRANSINFO *ti) {
    if (ti) {
        if (ti->orig_dims) MYFREE(ti->orig_dims);
        if (ti->transform_metadata && ti->should_free_transform_metadata)
            MYFREE(ti->transform_metadata);

        common_read_free_blockinfo(&ti->orig_blockinfo, vi->sum_nblocks);

        free(ti);
    }
}
#undef MYFREE

int common_read_schedule_read (const ADIOS_FILE      * fp,
                               const ADIOS_SELECTION * sel,
                               const char            * varname,
                               int                     from_steps,
                               int                     nsteps,
                               const char            * param, // NCSU ALACRITY-ADIOS
                               void                  * data)

{
    struct common_read_internals_struct * internals;
    int retval;

    adios_errno = err_no_error;
    if (fp) {
        internals = (struct common_read_internals_struct *) fp->internal_data;
        int varid = common_read_find_name (fp->nvars, fp->var_namelist, varname, 0);
        if (varid >= 0) {
            retval = common_read_schedule_read_byid (fp, sel, varid, from_steps, nsteps, param /* NCSU ALACRITY-ADIOS */, data);
        } else {
            retval = adios_errno; // adios_errno was set in common_read_find_name
        }
    } else {
        adios_error (err_invalid_file_pointer, "Null pointer passed as file to adios_schedule_read()\n");
        retval = err_invalid_file_pointer;
    }
    return retval;
}

// NCSU ALACRITY-ADIOS - Modified to delegate to transform method when called
//   on a transformed variable
int common_read_schedule_read_byid (const ADIOS_FILE      * fp,
        const ADIOS_SELECTION * sel,
        int                     varid,
        int                     from_steps,
        int                     nsteps,
        const char            * param, // NCSU ALACRITY-ADIOS
        void                  * data)

{
#if defined(WITH_TIMER) && defined(TIMER_LEVEL) && (TIMER_LEVEL <= 2)
    timer_start ("adios_schedule_read");
#endif
    struct common_read_internals_struct * internals;
    int retval;

    adios_errno = err_no_error;
    if (fp) {
        if (varid >=0 && varid < fp->nvars) {
            // NCSU ALACRITY-ADIOS - If the variable is transformed, intercept
            //   the read scheduling and schedule our own reads
            ADIOS_VARINFO *raw_varinfo = common_read_inq_var_raw_byid(fp, varid);        // Get the *raw* varinfo
            ADIOS_TRANSINFO *transinfo = common_read_inq_transinfo(fp, raw_varinfo);    // Get the transform info (i.e. original var info)
            //assert(vi);
            //assert(ti);

            // If this variable is transformed, delegate to the transform
            // method to generate subrequests
            // Else, do the normal thing
            if (transinfo->transform_type != adios_transform_none) {
                adios_transform_raw_read_request *subreq;
                adios_transform_pg_read_request *pg_reqgroup;
                adios_transform_read_request *new_reqgroup;

                internals = (struct common_read_internals_struct *) fp->internal_data;

#if defined(WITH_TIMER) && defined(TIMER_LEVEL) && (TIMER_LEVEL <= 2)
    timer_start ("adios_transform_generate_read_requests");
#endif
                // Generate the read request group and append it to the list
                new_reqgroup = adios_transform_generate_read_reqgroup(raw_varinfo, transinfo, fp, sel, from_steps, nsteps, param, data);
#if defined(WITH_TIMER) && defined(TIMER_LEVEL) && (TIMER_LEVEL <= 2)
    timer_stop ("adios_transform_generate_read_requests");
#endif

                // Proceed to register the read request and schedule all of its grandchild raw
                // read requests ONLY IF a non-NULL reqgroup was returned (i.e., the user's
                // selection intersected at least one PG).
#if defined(WITH_TIMER) && defined(TIMER_LEVEL) && (TIMER_LEVEL <= 2)
    timer_start ("adios_transform_submit_read_requests");
#endif
                if (new_reqgroup) {
                    adios_transform_read_request_append(&internals->transform_reqgroups, new_reqgroup);

                    // Now schedule all of the new subrequests
                    retval = 0;
                    for (pg_reqgroup = new_reqgroup->pg_reqgroups; pg_reqgroup; pg_reqgroup = pg_reqgroup->next) {
                        for (subreq = pg_reqgroup->subreqs; subreq; subreq = subreq->next) {
                            retval |= internals->read_hooks[internals->method].adios_schedule_read_byid_fn(
                                            fp, subreq->raw_sel, varid+internals->group_varid_offset, pg_reqgroup->timestep, 1, subreq->data);
                        }
                    }
                }
#if defined(WITH_TIMER) && defined(TIMER_LEVEL) && (TIMER_LEVEL <= 2)
    timer_stop ("adios_transform_submit_read_requests");
#endif
            } else {
                // Old functionality
                internals = (struct common_read_internals_struct *) fp->internal_data;
                retval = internals->read_hooks[internals->method].adios_schedule_read_byid_fn (fp, sel, varid+internals->group_varid_offset, from_steps, nsteps, data);
            }
        } else {
            adios_error (err_invalid_varid,
                         "Variable ID %d is not valid in adios_schedule_read_byid(). "
                         "Available 0..%d\n", varid, fp->nvars-1);
            retval = err_invalid_varid;
        }
    } else {
        adios_error (err_invalid_file_pointer, "Null pointer passed as file to adios_schedule_read_byid()\n");
        retval = err_invalid_file_pointer;
    }

#if defined(WITH_TIMER) && defined(TIMER_LEVEL) && (TIMER_LEVEL <= 2)
    timer_stop ("adios_schedule_read");
#endif
    return retval;
}

// NCSU ALACRITY-ADIOS - Modified to delegate to transform method to combine
//  read subrequests to answer original requests
int common_read_perform_reads (const ADIOS_FILE *fp, int blocking)
{
#if defined(WITH_TIMER) && defined(TIMER_LEVEL) && (TIMER_LEVEL <= 2)
    timer_start ("adios_perform_reads");
#endif
    struct common_read_internals_struct * internals;
    int retval;

    adios_errno = err_no_error;
    if (fp) {
        internals = (struct common_read_internals_struct *) fp->internal_data;
        retval = internals->read_hooks[internals->method].adios_perform_reads_fn (fp, blocking);

        // NCSU ALACRITY-ADIOS - If this was a blocking call, consider all read
        //   request groups completed, and reassemble via the transform method.
        //   Otherwise, do nothing.
        if (blocking) {
#if defined(WITH_TIMER) && defined(TIMER_LEVEL) && (TIMER_LEVEL <= 2)
    timer_start ("adios_perform_reads_transform");
#endif
            adios_transform_process_all_reads(&internals->transform_reqgroups);
#if defined(WITH_TIMER) && defined(TIMER_LEVEL) && (TIMER_LEVEL <= 2)
    timer_stop ("adios_perform_reads_transform");
#endif
        } else {
            // Do nothing; reads will be performed by check_reads
        }
    } else {
        adios_error (err_invalid_file_pointer, "Null pointer passed as file to adios_perform_reads()\n");
        retval = err_invalid_file_pointer;
    }
#if defined(WITH_TIMER) && defined(TIMER_LEVEL) && (TIMER_LEVEL <= 2)
    timer_stop ("adios_perform_reads");
#endif
    return retval;
}

int common_read_check_reads (const ADIOS_FILE * fp, ADIOS_VARCHUNK ** chunk)
{
    struct common_read_internals_struct * internals;
    int retval;

    adios_errno = err_no_error;
    if (fp) {
        internals = (struct common_read_internals_struct *) fp->internal_data;

        // NCSU ALACRITY-ADIOS - Handle those VARCHUNKs that correspond to
        //   subrequests; don't return until we get a completed one
        do {
            // Read some chunk
            retval = internals->read_hooks[internals->method].adios_check_reads_fn(fp, chunk);
            if (!*chunk) break; // If no more chunks are available, stop now

            // Process the chunk through a transform method, if necessary
            adios_transform_process_read_chunk(internals->transform_reqgroups, chunk);
        } while (!*chunk); // Keep reading until we have a chunk to return
    } else {
        adios_error (err_invalid_file_pointer, "Null pointer passed as file to adios_check_reads()\n");
        retval = err_invalid_file_pointer;
    }
    return retval;
}


void common_read_free_chunk (ADIOS_VARCHUNK *chunk)
{
    /** Free the memory of a chunk allocated inside adios_check_reads().
     * It only frees the ADIOS_VARCHUNK struct and the ADIOS_SELECTION struct
     * pointed by the chunk. The data pointer should never be freed since
     * that memory belongs to the reading method.
     */
     if (chunk) {
        if (chunk->sel) {
            free(chunk->sel);
            chunk->sel = NULL;
        }
        free(chunk);
     }
}


int common_read_get_attr (const ADIOS_FILE * fp,
                          const char * attrname,
                          enum ADIOS_DATATYPES * type,
                          int * size,
                          void ** data)
{
    struct common_read_internals_struct * internals;
    int retval;

    adios_errno = err_no_error;
    if (fp) {
        internals = (struct common_read_internals_struct *) fp->internal_data;
        int attrid = common_read_find_name (fp->nattrs, fp->attr_namelist, attrname, 1);
        if (attrid > -1) {
            retval = common_read_get_attr_byid (fp, attrid, type, size, data);
        } else {
            retval = adios_errno; // adios_errno was set in common_read_find_name
        }
    } else {
        adios_error (err_invalid_file_pointer, "Null pointer passed as file to adios_read_get_attr()\n");
        retval = err_invalid_file_pointer;
    }
    return retval;
}


int common_read_get_attr_byid (const ADIOS_FILE * fp,
                               int attrid,
                               enum ADIOS_DATATYPES * type,
                               int * size,
                               void ** data)
{
    struct common_read_internals_struct * internals;
    int retval;

    adios_errno = err_no_error;
    if (fp) {
        if (attrid >= 0 && attrid < fp->nattrs) {
            internals = (struct common_read_internals_struct *) fp->internal_data;
            retval = internals->read_hooks[internals->method].adios_get_attr_byid_fn (fp, attrid+internals->group_attrid_offset, type, size, data);
        } else {
            adios_error (err_invalid_attrid,
                         "Attribute ID %d is not valid in adios_get_attr_byid(). "
                         "Available 0..%d\n", attrid, fp->nattrs-1);
            retval = err_invalid_attrid;
        }
    } else {
        adios_error (err_invalid_file_pointer, "Null pointer passed as file to adios_read_get_attr_byid()\n");
        retval = err_invalid_file_pointer;
    }
    return retval;
}


const char * common_read_type_to_string (enum ADIOS_DATATYPES type)
{
    switch (type)
    {
        case adios_unsigned_byte:    return "unsigned byte";
        case adios_unsigned_short:   return "unsigned short";
        case adios_unsigned_integer: return "unsigned integer";
        case adios_unsigned_long:    return "unsigned long long";

        case adios_byte:             return "byte";
        case adios_short:            return "short";
        case adios_integer:          return "integer";
        case adios_long:             return "long long";

        case adios_real:             return "real";
        case adios_double:           return "double";
        case adios_long_double:      return "long double";

        case adios_string:           return "string";
        case adios_complex:          return "complex";
        case adios_double_complex:   return "double complex";

        default:
        {
            static char buf [50];
            sprintf (buf, "(unknown: %d)", type);
            return buf;
        }
    }
}


int common_read_type_size(enum ADIOS_DATATYPES type, void *data)
{
    return bp_get_type_size(type, data);
}


int common_read_get_grouplist (const ADIOS_FILE  *fp, char ***group_namelist)
{
    struct common_read_internals_struct * internals;
    int retval;

    adios_errno = err_no_error;
    if (fp) {
        internals = (struct common_read_internals_struct *) fp->internal_data;
        retval = internals->ngroups;
        *group_namelist = internals->group_namelist;
    } else {
        adios_error (err_invalid_file_pointer, "Null pointer passed as file to adios_get_grouplist()\n");
        retval = err_invalid_file_pointer;
    }
    return retval;
}

/** Select a subset of variables and attributes to present in ADIOS_FILE struct.
    ADIOS_FILE-> nvars, nattrs, var_namelist, attr_namelist will contain
    only a subset of all variables and attributes.
    internals-> full_* stores the complete lists for reset or change of group
 */
int common_read_group_view (ADIOS_FILE  *fp, int groupid)
{
    struct common_read_internals_struct * internals;
    int retval, i;

    adios_errno = err_no_error;
    if (fp) {
        internals = (struct common_read_internals_struct *) fp->internal_data;
        if (groupid >= 0 && groupid < internals->ngroups) {
            /* 1. save complete list if first done */
            if (internals->group_in_view == -1) {
                internals->full_nvars = fp->nvars;
                internals->full_varnamelist = fp->var_namelist;
                internals->full_nattrs = fp->nattrs;
                internals->full_attrnamelist = fp->attr_namelist;
            }
            /* Set ID offsets for easier indexing of vars/attrs in other functions */
            internals->group_varid_offset = 0;
            internals->group_attrid_offset = 0;
            for (i=0; i<groupid; i++) {
                internals->group_varid_offset += internals->nvars_per_group[i];
                internals->group_attrid_offset += internals->nattrs_per_group[i];
            }
            /* Set view to this group */
            fp->nvars = internals->nvars_per_group[groupid];
            fp->var_namelist = &(internals->full_varnamelist [internals->group_varid_offset]);
            fp->nattrs = internals->nattrs_per_group[groupid];
            fp->attr_namelist = &(internals->full_attrnamelist [internals->group_attrid_offset]);
            internals->group_in_view = groupid;
            retval = 0;

        } else if (groupid == -1) {
            /* Reset to full view */
            fp->nvars  = internals->full_nvars;
            fp->var_namelist  = internals->full_varnamelist;
            fp->nattrs = internals->full_nattrs;
            fp->attr_namelist  = internals->full_attrnamelist;
            internals->group_varid_offset = 0;
            internals->group_attrid_offset = 0;
            internals->group_in_view = -1;
            retval = 0;
        } else {
            adios_error (err_invalid_group, "Invalid group ID in adios_group_view()\n");
            retval = err_invalid_group;
        }
    } else {
        adios_error (err_invalid_file_pointer, "Null pointer passed as file to adios_group_view()\n");
        retval = err_invalid_file_pointer;
    }
    return retval;
}

/* internal function to support version 1 time-dimension reads
   called from adios_read_v1.c and adiosf_read_v1.c
*/
int common_read_is_var_timed (const ADIOS_FILE *fp, int varid)
{
    struct common_read_internals_struct * internals;
    int retval;

    adios_errno = err_no_error;
    if (fp) {
        internals = (struct common_read_internals_struct *) fp->internal_data;
        retval = internals->read_hooks[internals->method].adios_is_var_timed_fn (fp, varid+internals->group_varid_offset);
    } else {
        adios_error (err_invalid_file_pointer, "Null pointer passed as file to common_read_is_var_timed()\n");
        retval = err_invalid_file_pointer;
    }
    return retval;
}

void common_read_print_fileinfo (const ADIOS_FILE *fp)
{
    int i;
    int ngroups;
    char **group_namelist;
    ngroups = common_read_get_grouplist (fp, &group_namelist);

    printf ("---------------------------\n");
    printf ("     file information\n");
    printf ("---------------------------\n");
    printf ("  # of groups:     %d\n"
            "  # of variables:  %d\n"
            "  # of attributes: %d\n"
            "  current step:    %d\n"
            "  last step:       %d\n",
            ngroups,
            fp->nvars,
            fp->nattrs,
            fp->current_step,
            fp->last_step);
    printf ("---------------------------\n");
    printf ("     var information\n");
    printf ("---------------------------\n");
    printf ("    var id\tname\n");
    if (fp->var_namelist) {
        for (i=0; i<fp->nvars; i++)
            printf("\t%d)\t%s\n", i, fp->var_namelist[i]);
    }
    printf ("---------------------------\n");
    printf ("     attribute information\n");
    printf ("---------------------------\n");
    printf ("    attr id\tname\n");
    if (fp->attr_namelist) {
        for (i=0; i<fp->nattrs; i++)
            printf("\t%d)\t%s\n", i, fp->attr_namelist[i]);
    }
    printf ("---------------------------\n");
    printf ("     group information\n");
    printf ("---------------------------\n");
    if (group_namelist) {
        for (i=0; i<ngroups; i++)
            printf("\t%d)\t%s\n", i, group_namelist[i]);
    }


    return;
}


<<<<<<< HEAD
/**    SELECTIONS   **/ 
ADIOS_SELECTION * common_read_selection_boundingbox (int ndim, const uint64_t *start, const uint64_t *count)
{   
=======
/**    SELECTIONS   **/
ADIOS_SELECTION * common_read_selection_boundingbox (uint64_t ndim, const uint64_t *start, const uint64_t *count)
{
>>>>>>> 6f991ac4
    adios_errno = err_no_error;
    ADIOS_SELECTION * sel = (ADIOS_SELECTION *) malloc (sizeof(ADIOS_SELECTION));
    if (sel) {
        sel->type = ADIOS_SELECTION_BOUNDINGBOX;
        sel->u.bb.ndim = ndim;
        sel->u.bb.start = (uint64_t *)start;
        sel->u.bb.count = (uint64_t *)count;
    } else {
        adios_error(err_no_memory, "Cannot allocate memory for bounding box selection\n");
    }
    return sel;
}


<<<<<<< HEAD
ADIOS_SELECTION * common_read_selection_points (int ndim, uint64_t npoints, const uint64_t *points)
{   
=======
ADIOS_SELECTION * common_read_selection_points (uint64_t ndim, uint64_t npoints, const uint64_t *points)
{
>>>>>>> 6f991ac4
    adios_errno = err_no_error;
    ADIOS_SELECTION * sel = (ADIOS_SELECTION *) malloc (sizeof(ADIOS_SELECTION));
    if (sel) {
        sel->type = ADIOS_SELECTION_POINTS;
        sel->u.points.ndim = ndim;
        sel->u.points.npoints = npoints;
        sel->u.points.points = (uint64_t *) points;
    } else {
        adios_error(err_no_memory, "Cannot allocate memory for points selection\n");
    }
    return sel;
}

ADIOS_SELECTION * common_read_selection_writeblock (int index)
{
    adios_errno = err_no_error;
    ADIOS_SELECTION * sel = (ADIOS_SELECTION *) malloc (sizeof(ADIOS_SELECTION));
    if (sel) {
        sel->type = ADIOS_SELECTION_WRITEBLOCK;
        sel->u.block.index = index;
        // NCSU ALACRITY-ADIOS: Set the writeblock selection to be a full-PG selection by default
        sel->u.block.is_absolute_index = 0;
        sel->u.block.is_sub_pg_selection = 0;
    } else {
        adios_error(err_no_memory, "Cannot allocate memory for writeblock selection\n");
    }
    return sel;
}

ADIOS_SELECTION * common_read_selection_auto (char *hints)
{
    adios_errno = err_no_error;
    ADIOS_SELECTION * sel = (ADIOS_SELECTION *) malloc (sizeof(ADIOS_SELECTION));
    if (sel) {
        sel->type = ADIOS_SELECTION_AUTO;
        sel->u.autosel.hints = hints;
    } else {
        adios_error(err_no_memory, "Cannot allocate memory for auto selection\n");
    }
    return sel;
}

void common_read_selection_delete (ADIOS_SELECTION *sel)
{
    free(sel);
}<|MERGE_RESOLUTION|>--- conflicted
+++ resolved
@@ -1,4 +1,4 @@
-/*
+/* 
  * ADIOS is freely available under the terms of the BSD license described
  * in the COPYING file in the top level directory of this source distribution.
  *
@@ -36,7 +36,7 @@
 struct common_read_internals_struct {
     enum ADIOS_READ_METHOD method;
     struct adios_read_hooks_struct * read_hooks; /* Save adios_read_hooks for each fopen for Matlab */
-
+    
     /* Group view information *//* Actual method provides the group names */
     int     ngroups;
     char ** group_namelist;
@@ -67,21 +67,17 @@
 {
     PairStruct *params, *p, *prev_p;
     int verbose_level, removeit, save;
-<<<<<<< HEAD
     int retval; 
-=======
-    int retval;
->>>>>>> 6f991ac4
     char *end;
 
     adios_errno = err_no_error;
     if ((int)method < 0 || (int)method >= ADIOS_READ_METHOD_COUNT) {
-        adios_error (err_invalid_read_method,
+        adios_error (err_invalid_read_method, 
             "Invalid read method (=%d) passed to adios_read_init_method().\n", (int)method);
         return err_invalid_read_method;
-    }
-    // init the adios_read_hooks_struct if not yet initialized
-    adios_read_hooks_init (&adios_read_hooks);
+    } 
+    // init the adios_read_hooks_struct if not yet initialized  
+    adios_read_hooks_init (&adios_read_hooks); 
     // NCSU ALACRITY-ADIOS - Initialize transform methods
     adios_transform_read_init();
 
@@ -91,7 +87,7 @@
     prev_p = NULL;
     while (p) {
         removeit = 0;
-        if (!strcasecmp (p->name, "verbose"))
+        if (!strcasecmp (p->name, "verbose")) 
         {
             if (p->value) {
                 errno = 0;
@@ -106,19 +102,19 @@
             adios_verbose_level = verbose_level;
             removeit = 1;
         }
-        else if (!strcasecmp (p->name, "quiet"))
+        else if (!strcasecmp (p->name, "quiet")) 
         {
             adios_verbose_level = 0; //don't print errors
             removeit = 1;
         }
-        else if (!strcasecmp (p->name, "logfile"))
+        else if (!strcasecmp (p->name, "logfile")) 
         {
             if (p->value) {
                 adios_logger_open (p->value, -1);
             }
             removeit = 1;
         }
-        else if (!strcasecmp (p->name, "abort_on_error"))
+        else if (!strcasecmp (p->name, "abort_on_error")) 
         {
             adios_abort_on_error = 1;
             save = adios_verbose_level;
@@ -147,7 +143,7 @@
         }
     }
 
-    // call method specific init
+    // call method specific init 
     retval = adios_read_hooks[method].adios_init_method_fn (comm, params);
     free_name_value_pairs (params);
     return retval;
@@ -158,48 +154,35 @@
 {
     adios_errno = err_no_error;
     if ((int)method < 0 || (int)method >= ADIOS_READ_METHOD_COUNT) {
-        adios_error (err_invalid_read_method,
+        adios_error (err_invalid_read_method, 
             "Invalid read method (=%d) passed to adios_read_finalize_method().\n", (int)method);
         return err_invalid_read_method;
-    }
+    } 
 
     return adios_read_hooks[method].adios_finalize_method_fn ();
 }
 
 
-<<<<<<< HEAD
 ADIOS_FILE * common_read_open (const char * fname, 
                                enum ADIOS_READ_METHOD method, 
                                MPI_Comm comm, 
                                enum ADIOS_LOCKMODE lock_mode, 
                                float timeout_sec)
-=======
-ADIOS_FILE * common_read_open_stream (const char * fname,
-                                      enum ADIOS_READ_METHOD method,
-                                      MPI_Comm comm,
-                                      enum ADIOS_LOCKMODE lock_mode,
-                                      float timeout_sec)
->>>>>>> 6f991ac4
 {
     ADIOS_FILE * fp;
-    struct common_read_internals_struct * internals;
+    struct common_read_internals_struct * internals; 
 
     if ((int)method < 0 || (int)method >= ADIOS_READ_METHOD_COUNT) {
-<<<<<<< HEAD
         adios_error (err_invalid_read_method, 
             "Invalid read method (=%d) passed to adios_read_open().\n", (int)method);
-=======
-        adios_error (err_invalid_read_method,
-            "Invalid read method (=%d) passed to adios_read_open_stream().\n", (int)method);
->>>>>>> 6f991ac4
         return NULL;
-    }
-
-    adios_errno = err_no_error;
-    internals = (struct common_read_internals_struct *)
+    } 
+
+    adios_errno = err_no_error;
+    internals = (struct common_read_internals_struct *) 
                     calloc(1,sizeof(struct common_read_internals_struct));
-    // init the adios_read_hooks_struct if not yet initialized
-    adios_read_hooks_init (&adios_read_hooks);
+    // init the adios_read_hooks_struct if not yet initialized 
+    adios_read_hooks_init (&adios_read_hooks); 
     // NCSU ALACRITY-ADIOS - Initialize transform methods
     adios_transform_read_init();
 
@@ -210,7 +193,7 @@
 
     // save the method and group information in fp->internal_data
     if (fp){
-        adios_read_hooks[internals->method].adios_get_groupinfo_fn (fp, &internals->ngroups,
+        adios_read_hooks[internals->method].adios_get_groupinfo_fn (fp, &internals->ngroups, 
                 &internals->group_namelist, &internals->nvars_per_group, &internals->nattrs_per_group);
         internals->group_in_view = -1;
         internals->group_varid_offset = 0;
@@ -223,24 +206,24 @@
 }
 
 
-ADIOS_FILE * common_read_open_file (const char * fname,
+ADIOS_FILE * common_read_open_file (const char * fname, 
                                     enum ADIOS_READ_METHOD method,
                                     MPI_Comm comm)
 {
     ADIOS_FILE * fp;
-    struct common_read_internals_struct * internals;
+    struct common_read_internals_struct * internals; 
 
     if ((int)method < 0 || (int)method >= ADIOS_READ_METHOD_COUNT) {
-        adios_error (err_invalid_read_method,
+        adios_error (err_invalid_read_method, 
             "Invalid read method (=%d) passed to adios_read_open_file().\n", (int)method);
         return NULL;
-    }
-
-    adios_errno = err_no_error;
-    internals = (struct common_read_internals_struct *)
+    } 
+
+    adios_errno = err_no_error;
+    internals = (struct common_read_internals_struct *) 
                     calloc(1,sizeof(struct common_read_internals_struct));
-    // init the adios_read_hooks_struct if not yet initialized
-    adios_read_hooks_init (&adios_read_hooks);
+    // init the adios_read_hooks_struct if not yet initialized 
+    adios_read_hooks_init (&adios_read_hooks); 
     // NCSU ALACRITY-ADIOS - Initialize transform methods
     adios_transform_read_init();
 
@@ -251,7 +234,7 @@
 
     // save the method and group information in fp->internal_data
     if (fp){
-        adios_read_hooks[internals->method].adios_get_groupinfo_fn (fp, &internals->ngroups,
+        adios_read_hooks[internals->method].adios_get_groupinfo_fn (fp, &internals->ngroups, 
                 &internals->group_namelist, &internals->nvars_per_group, &internals->nattrs_per_group);
         internals->group_in_view = -1;
         internals->group_varid_offset = 0;
@@ -273,7 +256,7 @@
 }
 #undef MYFREE
 
-int common_read_close (ADIOS_FILE *fp)
+int common_read_close (ADIOS_FILE *fp) 
 {
     struct common_read_internals_struct * internals;
     int retval;
@@ -317,20 +300,20 @@
 {
     struct common_read_internals_struct * internals;
     int retval;
-
+    
     adios_errno = err_no_error;
     if (fp) {
         internals = (struct common_read_internals_struct *) fp->internal_data;
         retval = internals->read_hooks[internals->method].adios_advance_step_fn (fp, last, timeout_sec);
         if (!retval) {
             /* Update group information too */
-            adios_read_hooks[internals->method].adios_get_groupinfo_fn (fp, &internals->ngroups,
+            adios_read_hooks[internals->method].adios_get_groupinfo_fn (fp, &internals->ngroups, 
                     &internals->group_namelist, &internals->nvars_per_group, &internals->nattrs_per_group);
             if (internals->group_in_view > -1) {
                 /* if we have a group view, we need to update the presented list again */
                 /* advance_step updated fp->nvars, nattrs, var_namelist, attr_namelist */
                 int groupid = internals->group_in_view;
-                internals->group_in_view = -1; // we have the full view at this moment
+                internals->group_in_view = -1; // we have the full view at this moment 
                 common_read_group_view (fp, groupid);
             }
         }
@@ -342,7 +325,7 @@
 }
 
 
-void common_read_release_step (ADIOS_FILE *fp)
+void common_read_release_step (ADIOS_FILE *fp) 
 {
     struct common_read_internals_struct * internals;
 
@@ -358,7 +341,7 @@
 
 static int common_read_find_name (int n, char ** namelist, const char *name, int role)
 {
-    /** Find a string name in a list of names and return the index.
+    /** Find a string name in a list of names and return the index. 
         Search should work with starting / characters and without.
         Create adios error and return -1 if name is null or
           if name is not found in the list.
@@ -390,7 +373,7 @@
         adios_error (roleerror[role!=0], "%s '%s' is not found! One "
                 "possible error is to set the view to a specific group and "
                 "then try to read a %s of another group. In this case, "
-                "reset the group view with adios_group_view(fp,-1).\n",
+                "reset the group view with adios_group_view(fp,-1).\n", 
                 rolename[role!=0], name, rolename[role!=0]);
         return -1;
     }
@@ -398,11 +381,11 @@
 }
 
 
-ADIOS_VARINFO * common_read_inq_var (const ADIOS_FILE *fp, const char * varname)
+ADIOS_VARINFO * common_read_inq_var (const ADIOS_FILE *fp, const char * varname) 
 {
     struct common_read_internals_struct * internals;
     ADIOS_VARINFO * retval;
-
+    
     adios_errno = err_no_error;
     if (fp) {
         internals = (struct common_read_internals_struct *) fp->internal_data;
@@ -444,7 +427,7 @@
 
 // NCSU ALACRITY-ADIOS - Delegate to the 'inq_var_raw_byid' function, then
 //   patch the original metadata in from the transform info
-ADIOS_VARINFO * common_read_inq_var_byid(const ADIOS_FILE *fp, int varid)
+ADIOS_VARINFO * common_read_inq_var_byid (const ADIOS_FILE *fp, int varid)
 {
     ADIOS_VARINFO *vi;
     ADIOS_TRANSINFO *ti;
@@ -469,20 +452,20 @@
 {
     struct common_read_internals_struct * internals;
     ADIOS_VARINFO * retval;
-
+    
     adios_errno = err_no_error;
     if (fp) {
         if (varid >= 0 && varid < fp->nvars) {
             internals = (struct common_read_internals_struct *) fp->internal_data;
-            /* Translate varid to varid in global varlist if a selected group is in view */
-            retval = internals->read_hooks[internals->method].adios_inq_var_byid_fn
+            /* Translate varid to varid in global varlist if a selected group is in view */ 
+            retval = internals->read_hooks[internals->method].adios_inq_var_byid_fn 
                                             (fp, varid+internals->group_varid_offset);
             if (retval) {
                 /* Translate real varid to the group varid presented to the user */
                 retval->varid = varid;
             }
         } else {
-            adios_error (err_invalid_varid,
+            adios_error (err_invalid_varid, 
                          "Variable ID %d is not valid adios_inq_var_byid(). "
                          "Available 0..%d\n", varid, fp->nvars-1);
             retval = NULL;
@@ -550,7 +533,7 @@
     struct common_read_internals_struct * internals;
     int retval;
     int group_varid;
-
+    
     adios_errno = err_no_error;
     if (fp) {
         internals = (struct common_read_internals_struct *) fp->internal_data;
@@ -600,7 +583,7 @@
     struct common_read_internals_struct * internals;
     int retval;
     int group_varid;
-
+    
     adios_errno = err_no_error;
     if (fp) {
         internals = (struct common_read_internals_struct *) fp->internal_data;
@@ -623,15 +606,15 @@
 // NCSU ALACRITY-ADIOS - Factored this out to use elsewhere
 static void common_read_free_blockinfo(ADIOS_VARBLOCK **varblock, int sum_nblocks) {
     if (*varblock) {
-        int i;
+    int i;
         ADIOS_VARBLOCK *bp = *varblock;
         for (i = 0; i < sum_nblocks; i++) {
-            if (bp->start) MYFREE (bp->start);
-            if (bp->count) MYFREE (bp->count);
-            bp++;
-        }
+                if (bp->start) MYFREE (bp->start);
+                if (bp->count) MYFREE (bp->count);
+                bp++;
+            }
         MYFREE(*varblock);
-    }
+        }
 }
 
 void common_read_free_varinfo (ADIOS_VARINFO *vp)
@@ -706,7 +689,7 @@
 {
     struct common_read_internals_struct * internals;
     int retval;
-
+    
     adios_errno = err_no_error;
     if (fp) {
         internals = (struct common_read_internals_struct *) fp->internal_data;
@@ -739,7 +722,7 @@
 #endif
     struct common_read_internals_struct * internals;
     int retval;
-
+    
     adios_errno = err_no_error;
     if (fp) {
         if (varid >=0 && varid < fp->nvars) {
@@ -792,11 +775,11 @@
 #endif
             } else {
                 // Old functionality
-                internals = (struct common_read_internals_struct *) fp->internal_data;
-                retval = internals->read_hooks[internals->method].adios_schedule_read_byid_fn (fp, sel, varid+internals->group_varid_offset, from_steps, nsteps, data);
+            internals = (struct common_read_internals_struct *) fp->internal_data;
+            retval = internals->read_hooks[internals->method].adios_schedule_read_byid_fn (fp, sel, varid+internals->group_varid_offset, from_steps, nsteps, data);
             }
         } else {
-            adios_error (err_invalid_varid,
+            adios_error (err_invalid_varid, 
                          "Variable ID %d is not valid in adios_schedule_read_byid(). "
                          "Available 0..%d\n", varid, fp->nvars-1);
             retval = err_invalid_varid;
@@ -821,7 +804,7 @@
 #endif
     struct common_read_internals_struct * internals;
     int retval;
-
+    
     adios_errno = err_no_error;
     if (fp) {
         internals = (struct common_read_internals_struct *) fp->internal_data;
@@ -855,7 +838,7 @@
 {
     struct common_read_internals_struct * internals;
     int retval;
-
+    
     adios_errno = err_no_error;
     if (fp) {
         internals = (struct common_read_internals_struct *) fp->internal_data;
@@ -864,7 +847,7 @@
         //   subrequests; don't return until we get a completed one
         do {
             // Read some chunk
-            retval = internals->read_hooks[internals->method].adios_check_reads_fn(fp, chunk);
+        retval = internals->read_hooks[internals->method].adios_check_reads_fn (fp, chunk);
             if (!*chunk) break; // If no more chunks are available, stop now
 
             // Process the chunk through a transform method, if necessary
@@ -895,15 +878,15 @@
 }
 
 
-int common_read_get_attr (const ADIOS_FILE * fp,
-                          const char * attrname,
+int common_read_get_attr (const ADIOS_FILE * fp, 
+                          const char * attrname, 
                           enum ADIOS_DATATYPES * type,
-                          int * size,
+                          int * size, 
                           void ** data)
 {
     struct common_read_internals_struct * internals;
     int retval;
-
+    
     adios_errno = err_no_error;
     if (fp) {
         internals = (struct common_read_internals_struct *) fp->internal_data;
@@ -921,22 +904,22 @@
 }
 
 
-int common_read_get_attr_byid (const ADIOS_FILE * fp,
-                               int attrid,
-                               enum ADIOS_DATATYPES * type,
-                               int * size,
+int common_read_get_attr_byid (const ADIOS_FILE * fp, 
+                               int attrid, 
+                               enum ADIOS_DATATYPES * type, 
+                               int * size, 
                                void ** data)
 {
     struct common_read_internals_struct * internals;
     int retval;
-
+    
     adios_errno = err_no_error;
     if (fp) {
         if (attrid >= 0 && attrid < fp->nattrs) {
             internals = (struct common_read_internals_struct *) fp->internal_data;
             retval = internals->read_hooks[internals->method].adios_get_attr_byid_fn (fp, attrid+internals->group_attrid_offset, type, size, data);
         } else {
-            adios_error (err_invalid_attrid,
+            adios_error (err_invalid_attrid, 
                          "Attribute ID %d is not valid in adios_get_attr_byid(). "
                          "Available 0..%d\n", attrid, fp->nattrs-1);
             retval = err_invalid_attrid;
@@ -991,7 +974,7 @@
 {
     struct common_read_internals_struct * internals;
     int retval;
-
+    
     adios_errno = err_no_error;
     if (fp) {
         internals = (struct common_read_internals_struct *) fp->internal_data;
@@ -1013,7 +996,7 @@
 {
     struct common_read_internals_struct * internals;
     int retval, i;
-
+    
     adios_errno = err_no_error;
     if (fp) {
         internals = (struct common_read_internals_struct *) fp->internal_data;
@@ -1062,13 +1045,13 @@
 }
 
 /* internal function to support version 1 time-dimension reads
-   called from adios_read_v1.c and adiosf_read_v1.c
+   called from adios_read_v1.c and adiosf_read_v1.c 
 */
 int common_read_is_var_timed (const ADIOS_FILE *fp, int varid)
 {
     struct common_read_internals_struct * internals;
     int retval;
-
+    
     adios_errno = err_no_error;
     if (fp) {
         internals = (struct common_read_internals_struct *) fp->internal_data;
@@ -1080,7 +1063,7 @@
     return retval;
 }
 
-void common_read_print_fileinfo (const ADIOS_FILE *fp)
+void common_read_print_fileinfo (const ADIOS_FILE *fp) 
 {
     int i;
     int ngroups;
@@ -1129,15 +1112,9 @@
 }
 
 
-<<<<<<< HEAD
 /**    SELECTIONS   **/ 
 ADIOS_SELECTION * common_read_selection_boundingbox (int ndim, const uint64_t *start, const uint64_t *count)
 {   
-=======
-/**    SELECTIONS   **/
-ADIOS_SELECTION * common_read_selection_boundingbox (uint64_t ndim, const uint64_t *start, const uint64_t *count)
-{
->>>>>>> 6f991ac4
     adios_errno = err_no_error;
     ADIOS_SELECTION * sel = (ADIOS_SELECTION *) malloc (sizeof(ADIOS_SELECTION));
     if (sel) {
@@ -1152,13 +1129,8 @@
 }
 
 
-<<<<<<< HEAD
 ADIOS_SELECTION * common_read_selection_points (int ndim, uint64_t npoints, const uint64_t *points)
 {   
-=======
-ADIOS_SELECTION * common_read_selection_points (uint64_t ndim, uint64_t npoints, const uint64_t *points)
-{
->>>>>>> 6f991ac4
     adios_errno = err_no_error;
     ADIOS_SELECTION * sel = (ADIOS_SELECTION *) malloc (sizeof(ADIOS_SELECTION));
     if (sel) {
@@ -1173,7 +1145,7 @@
 }
 
 ADIOS_SELECTION * common_read_selection_writeblock (int index)
-{
+{   
     adios_errno = err_no_error;
     ADIOS_SELECTION * sel = (ADIOS_SELECTION *) malloc (sizeof(ADIOS_SELECTION));
     if (sel) {
@@ -1189,7 +1161,7 @@
 }
 
 ADIOS_SELECTION * common_read_selection_auto (char *hints)
-{
+{   
     adios_errno = err_no_error;
     ADIOS_SELECTION * sel = (ADIOS_SELECTION *) malloc (sizeof(ADIOS_SELECTION));
     if (sel) {
