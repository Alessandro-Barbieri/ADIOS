--- conflicted
+++ resolved
@@ -40,19 +40,11 @@
 static struct adios_read_hooks_struct * adios_read_hooks = 0;
 
 struct common_read_internals_struct {
-<<<<<<< HEAD
-	enum ADIOS_READ_METHOD method;
-	struct adios_read_hooks_struct * read_hooks; /* Save adios_read_hooks for each fopen for Matlab */
-	
-	/* Group view information *//* Actual method provides the group names */
-	int         ngroups;
-=======
     enum ADIOS_READ_METHOD method;
     struct adios_read_hooks_struct * read_hooks; /* Save adios_read_hooks for each fopen for Matlab */
 
     /* Group view information *//* Actual method provides the group names */
     int         ngroups;
->>>>>>> 016048ff
     char     ** group_namelist;
     uint32_t  * nvars_per_group;     /* # of variables per each group */
     uint32_t  * nattrs_per_group;    /* # of attributes per each group */
