--- conflicted
+++ resolved
@@ -1,4 +1,4 @@
-/*
+/* 
  * ADIOS is freely available under the terms of the BSD license described
  * in the COPYING file in the top level directory of this source distribution.
  *
@@ -17,8 +17,8 @@
 
 #include <stdint.h>
 
-int common_read_init_method (enum ADIOS_READ_METHOD method,
-                             MPI_Comm comm,
+int common_read_init_method (enum ADIOS_READ_METHOD method, 
+                             MPI_Comm comm, 
                              const char * parameters);
 
 int common_read_finalize_method(enum ADIOS_READ_METHOD method);
@@ -76,8 +76,8 @@
                     int                   * size,
                     void                 ** data);
 
-int common_read_get_attr_byid (const ADIOS_FILE  * fp, int attrid, enum ADIOS_DATATYPES * type,
-                         int * size, void ** data);
+int common_read_get_attr_byid (const ADIOS_FILE  * fp, int attrid, enum ADIOS_DATATYPES * type, 
+                         int * size, void ** data); 
 
 const char * common_read_type_to_string (enum ADIOS_DATATYPES type);
 int common_read_type_size(enum ADIOS_DATATYPES type, void *data);
@@ -86,22 +86,16 @@
 int common_read_group_view (ADIOS_FILE  *fp, int groupid);
 
 /* internal function to support version 1 time-dimension reads
-   called from adios_read_v1.c and adiosf_read_v1.c
+   called from adios_read_v1.c and adiosf_read_v1.c 
 */
 int common_read_is_var_timed (const ADIOS_FILE *fp, int varid);
 
 void common_read_reset_dimension_order (const ADIOS_FILE *fp, int is_fortran);
 void common_read_print_fileinfo (const ADIOS_FILE *fp);
 
-<<<<<<< HEAD
 // selections 
 ADIOS_SELECTION * common_read_selection_boundingbox (int ndim, const uint64_t *start, const uint64_t *count);
 ADIOS_SELECTION * common_read_selection_points (int ndim, uint64_t npoints, const uint64_t *points);
-=======
-// selections
-ADIOS_SELECTION * common_read_selection_boundingbox (uint64_t ndim, const uint64_t *start, const uint64_t *count);
-ADIOS_SELECTION * common_read_selection_points (uint64_t ndim, uint64_t npoints, const uint64_t *points);
->>>>>>> 6f991ac4
 ADIOS_SELECTION * common_read_selection_writeblock (int index);
 ADIOS_SELECTION * common_read_selection_auto (char *hints);
 void common_read_selection_delete (ADIOS_SELECTION *sel);
