/*
 * ADIOS is freely available under the terms of the BSD license described
 * in the COPYING file in the top level directory of this source distribution.
 *
 * Copyright (c) 2008 - 2009.  UT-BATTELLE, LLC. All rights reserved.
 */

#include "config.h" /* VERSION_xxx */
#include <math.h>
#include <string.h>
#include <ctype.h>  /* isdigit() */
#include <unistd.h>
#include <limits.h>
#include <stdio.h>
#include <stdlib.h>
#include <errno.h>
#include <arpa/inet.h>
#include <stdint.h>
#include <sys/stat.h>
#include <assert.h>

#include "public/adios.h"
#include "core/adios_internals.h"
#include "core/adios_bp_v1.h"
#include "core/qhashtbl.h"
#include "core/adios_logger.h"
#include "core/util.h"

#ifdef DMALLOC
#include "dmalloc.h"
#endif

// NCSU ALACRITY-ADIOS - Added header file
#include "core/transforms/adios_transforms_common.h"
#include "core/transforms/adios_transforms_hooks.h"
#include "core/transforms/adios_transforms_read.h"
#include "core/transforms/adios_transforms_write.h"
#include "core/transforms/adios_transforms_specparse.h"

struct adios_method_list_struct * adios_methods = 0;
struct adios_group_list_struct * adios_groups = 0;

void adios_file_struct_init (struct adios_file_struct * fd)
{
    fd->name = NULL;
    fd->subfile_index = -1; // subfile index is by default -1
    fd->group = NULL;
    fd->mode = adios_mode_write;
    fd->pgs_written = NULL;
    fd->current_pg = NULL;
    fd->allocated_bufptr = NULL;
    fd->buffer = NULL;
    fd->shared_buffer = adios_flag_no;
    fd->bufstrat = no_buffering;
    fd->bufstate = buffering_stopped;
    fd->offset = 0;
    fd->bytes_written = 0;
    fd->buffer_size = 0;
    fd->pg_start = 0;
    fd->vars_start = 0;
    fd->nvars_written = 0;
    fd->attrs_start = 0;
    fd->nattrs_written = 0;
    fd->comm = MPI_COMM_NULL;
}

int adios_int_is_var (const char * temp) // 1 == yes, 0 == no
{
    if (!temp)
        return 1;

    if (*temp == '-' || isdigit (*temp))
    {
        temp++;
        while (*temp)
        {
            if (isdigit (*temp))
                temp++;
            else
                return 1;
        }
    }
    else
        return 1;

    return 0;
}

int adios_int_is_num (char * temp) // 1 == yes, 0 == no
{
    char * extra = 0;

    strtod (temp, &extra);

    if (extra)
        return 0;
    else
        return 1;

    return 0;
}

/** Find a variable in the hash table and return the pointer to the var struct.
 *  A full path is required (to match var->path+"/"+var->name)
 */
struct adios_var_struct * adios_find_var_by_name (struct adios_group_struct * g,
                                                  const char * fullpath)
{
    // Find variable in the hash table
    return  (struct adios_var_struct *)
            g->hashtbl_vars->get (g->hashtbl_vars, fullpath);
}

/*
struct adios_var_struct * adios_find_var_by_name (struct adios_var_struct * root
        ,const char * name
        ,enum ADIOS_FLAG unique_names
        )
{
    int done = 0;
    struct adios_var_struct * var = 0;

    if (!name)
    {
        done = 1;
        root = 0;
    }

    while (!done && root)
    {
        char * compare_name = root->name;
        char * compare_name_path = root->name;
        if (unique_names == adios_flag_no)
        {
            compare_name_path = malloc (  strlen (root->name)
                    + strlen (root->path)
                    + 2 // null term and '/'
                    );
            if (!strcmp (root->path, "/"))
                sprintf (compare_name_path, "/%s", root->name);
            else
                sprintf (compare_name_path, "%s/%s", root->path, root->name);
        }

        if (   !strcasecmp (name, compare_name)
                || (   unique_names == adios_flag_no
                    && !strcasecmp (name, compare_name_path)
                   )
           )
        {
            done = 1;
            var = root;
        }
        else
        {
            root = root->next;
        }

        if (unique_names == adios_flag_no)
        {
            free (compare_name_path);
        }
    }

    return var;
}
*/

struct adios_attribute_struct * adios_find_attribute_by_name
(struct adios_attribute_struct * root
 ,const char * name
 ,enum ADIOS_FLAG unique_names
 )
{
    int done = 0;
    struct adios_attribute_struct * attr = 0;

    if (!name)
    {
        done = 1;
        root = 0;
    }

    while (!done && root)
    {
        char * compare_name = root->name;
        char * compare_name_path = root->name;
        if (unique_names == adios_flag_no)
        {
            compare_name_path = malloc (  strlen (root->name)
                    + strlen (root->path)
                    + 2 // null term and '/'
                    );
            if (!root->path || !root->path[0])
                sprintf (compare_name_path, "%s", root->name);
            else if (!strcmp (root->path, "/"))
                sprintf (compare_name_path, "/%s", root->name);
            else
                sprintf (compare_name_path, "%s/%s", root->path, root->name);
        }

        if (   !strcasecmp (name, compare_name)
                || (   unique_names == adios_flag_no
                    && !strcasecmp (name, compare_name_path)
                   )
           )
        {
            done = 1;
            attr = root;
        }
        else
        {
            root = root->next;
        }

        if (unique_names == adios_flag_no)
        {
            free (compare_name_path);
        }
    }

    return attr;
}

struct adios_var_struct * adios_find_var_by_id (struct adios_var_struct * root
        ,uint32_t id
        )
{
    while (root)
    {
        if (root->id == id)
            return root;
        else
            root = root->next;
    }

    return NULL;
}

struct adios_attribute_struct * adios_find_attribute_by_id
(struct adios_attribute_struct * root
 ,uint32_t id
 )
{
    while (root)
    {
        if (root->id == id)
            return root;
        else
            root = root->next;
    }

    return NULL;
}

int adios_parse_dimension (const char * dimension
        ,const char * global_dimension
        ,const char * local_offset
        ,struct adios_group_struct * g
        ,struct adios_dimension_struct * dim
        )
{
    if (!dimension)
    {
        adios_error (err_dimension_required, "adios_parse_dimension: dimension not provided\n");

        return 0;
    }

    /* Get the local dimension */
    // one of the three fields below will be set, the other two remain 0
    dim->dimension.rank = 0;
    dim->dimension.var = NULL;
    dim->dimension.attr = NULL;

    dim->dimension.is_time_index = adios_flag_no;
    if ( g->time_index_name &&
         !strcasecmp (g->time_index_name, dimension)
       )
    {
        /* this is time dimension */
        dim->dimension.is_time_index = adios_flag_yes;
    }
    else if (adios_int_is_var (dimension))
    {
        struct adios_var_struct * var = 0;
        dim->dimension.rank = 0;
        var = adios_find_var_by_name (g, dimension);
        if (!var)
        {
            struct adios_attribute_struct * attr = 0;
            attr = adios_find_attribute_by_name (g->attributes, dimension
                    ,g->all_unique_var_names
                    );

            if (!attr)
            {
                adios_error (err_invalid_dimension,
                        "config.xml: invalid var dimension: %s\n",
                        dimension);

                return 0;
            }
            else
            {
                if (attr->var)
                {
                    switch (attr->var->type)
                    {
                        case adios_string:
                        case adios_string_array:
                        case adios_real:
                        case adios_double:
                        case adios_long_double:
                        case adios_complex:
                        case adios_double_complex:
                            adios_error (err_invalid_var_as_dimension,
                                    "config.xml: dimension defining var %s "
                                    "pointed by attribute %s "
                                    "has an invalid type: %s\n",
                                    attr->var->name,
                                    attr->name,
                                    adios_type_to_string_int (attr->var->type));
                            return 0;

                        default: // the integral numeric types are all fine
                            break;
                    }
                    attr->var->is_dim = adios_flag_yes;
                }
                else
                {
                    switch (attr->type)
                    {
                        case adios_string:
                        case adios_string_array:
                        case adios_real:
                        case adios_double:
                        case adios_long_double:
                        case adios_complex:
                        case adios_double_complex:
                            adios_error (err_invalid_var_as_dimension,
                                    "config.xml: dimension defining var %s "
                                    "pointed by attribute %s "
                                    "has an invalid type: %s\n",
                                    attr->var->name,
                                    attr->name,
                                    adios_type_to_string_int (attr->type));
                            return 0;

                        default: // the integral numeric types are all fine
                            break;
                    }
                }
                dim->dimension.attr = attr;
            }
        }
        else
        {
            switch (var->type)
            {
                case adios_string:
                case adios_string_array:
                case adios_real:
                case adios_double:
                case adios_long_double:
                case adios_complex:
                case adios_double_complex:
                    adios_error (err_invalid_var_as_dimension,
                            "config.xml: dimension defining var %s "
                            "has an invalid type: %s\n",
                            var->name,
                            adios_type_to_string_int (var->type));
                    return 0;

                default: // the integral numeric types are all fine
                    break;
            }

            dim->dimension.var = var;
            var->is_dim = adios_flag_yes;
        }
    }
    else
    {
        dim->dimension.rank = atoi (dimension);
    }

    if (!global_dimension)
    {
        adios_error (err_global_dim_required,
                "adios_parse_dimension: global_dimension not provided\n");

        return 0;
    }

    /* Get the global dimension */
    dim->global_dimension.rank = 0;
    dim->global_dimension.var  = NULL;
    dim->global_dimension.attr = NULL;
    if (adios_int_is_var (global_dimension))
    {
        struct adios_var_struct * var = 0;
        var = adios_find_var_by_name (g, global_dimension);
        if (!var)
        {
            struct adios_attribute_struct * attr = 0;
            attr = adios_find_attribute_by_name (g->attributes, global_dimension
                    ,g->all_unique_var_names
                    );

            if (!attr)
            {
                /* FIXME: Is time dimension allowed for global dim definition?
                 * What is this code doing here? */
                if (   g->time_index_name
                        && !strcasecmp (g->time_index_name, global_dimension)
                   )
                {
                    dim->global_dimension.is_time_index = adios_flag_yes;
                }
                else
                {
                    adios_error (err_invalid_global_dimension,
                            "config.xml: invalid global-bounds dimension: %s\n",
                            global_dimension);

                    return 0;
                }
            }
            else
            {
                if (attr->var)
                {
                    switch (attr->var->type)
                    {
                        case adios_string:
                        case adios_string_array:
                        case adios_real:
                        case adios_double:
                        case adios_long_double:
                        case adios_complex:
                        case adios_double_complex:
                            adios_error (err_invalid_var_as_dimension,
                                    "config.xml: global dimension defining var %s "
                                    "pointed by attribute %s "
                                    "has an invalid type: %s\n",
                                    attr->var->name,
                                    attr->name,
                                    adios_type_to_string_int (attr->var->type));
                            return 0;

                        default: // the integral numeric types are all fine
                            break;
                    }
                    attr->var->is_dim = adios_flag_yes;
                }
                else
                {
                    switch (attr->type)
                    {
                        case adios_string:
                        case adios_string_array:
                        case adios_real:
                        case adios_double:
                        case adios_long_double:
                        case adios_complex:
                        case adios_double_complex:
                            adios_error (err_invalid_var_as_dimension,
                                    "config.xml: global dimension defining var %s "
                                    "pointed by attribute %s "
                                    "has an invalid type: %s\n",
                                    attr->var->name,
                                    attr->name,
                                    adios_type_to_string_int (attr->var->type));
                            return 0;

                        default: // the integral numeric types are all fine
                            break;
                    }
                }
                dim->global_dimension.attr = attr;
            }
        }
        else
        {
            switch (var->type)
            {
                case adios_string:
                case adios_string_array:
                case adios_real:
                case adios_double:
                case adios_long_double:
                case adios_complex:
                case adios_double_complex:
                    adios_error (err_invalid_var_as_dimension,
                            "config.xml: global dimension defining var %s "
                            "has an invalid type: %s\n",
                            var->name,
                            adios_type_to_string_int (var->type));
                    return 0;

                default: // the integral numeric types are all fine
                    break;
            }
            var->is_dim = adios_flag_yes;
            dim->global_dimension.var = var;
        }
    }
    else
    {
        dim->global_dimension.rank = strtol (global_dimension, NULL, 10);
    }

    if (!local_offset)
    {
        adios_error (err_offset_required, "adios_parse_dimension: local-offset not provided\n");

        return 0;
    }

    /* Get the local offset */
    dim->local_offset.rank = 0;
    dim->local_offset.var  = NULL;
    dim->local_offset.attr = NULL;
    if (adios_int_is_var (local_offset))
    {
        struct adios_var_struct * var = 0;
        var = adios_find_var_by_name (g, local_offset);
        if (!var)
        {
            struct adios_attribute_struct * attr = 0;
            attr = adios_find_attribute_by_name (g->attributes, local_offset
                    ,g->all_unique_var_names
                    );

            if (!attr)
            {
                /* FIXME: Is time dimension allowed for offset definition?
                 * What is this code doing here? */

                if (   g->time_index_name
                        && !strcasecmp (g->time_index_name, local_offset)
                   )
                {
                    dim->local_offset.is_time_index = adios_flag_yes;
                }
                else
                {
                    adios_error (err_invalid_offset,
                            "config.xml: invalid var local_offset: %s\n",
                            local_offset);

                    return 0;
                }
            }
            else
            {
                if (attr->var)
                {
                    switch (attr->var->type)
                    {
                        case adios_string:
                        case adios_string_array:
                        case adios_real:
                        case adios_double:
                        case adios_long_double:
                        case adios_complex:
                        case adios_double_complex:
                            adios_error (err_invalid_var_as_dimension,
                                    "config.xml: offset defining var %s "
                                    "pointed by attribute %s "
                                    "has an invalid type: %s\n",
                                    attr->var->name,
                                    attr->name,
                                    adios_type_to_string_int (attr->var->type));
                            return 0;

                        default: // the integral numeric types are all fine
                            break;
                    }
                    attr->var->is_dim = adios_flag_yes;
                }
                else
                {
                    switch (attr->type)
                    {
                        case adios_string:
                        case adios_string_array:
                        case adios_real:
                        case adios_double:
                        case adios_long_double:
                        case adios_complex:
                        case adios_double_complex:
                            adios_error (err_invalid_var_as_dimension,
                                    "config.xml: offset defining var %s "
                                    "pointed by attribute %s "
                                    "has an invalid type: %s\n",
                                    attr->var->name,
                                    attr->name,
                                    adios_type_to_string_int (attr->var->type));
                            return 0;

                        default: // the integral numeric types are all fine
                            break;
                    }
                }
                dim->local_offset.attr = attr;
            }
        }
        else
        {
            switch (var->type)
            {
                case adios_string:
                case adios_string_array:
                case adios_real:
                case adios_double:
                case adios_long_double:
                case adios_complex:
                case adios_double_complex:
                    adios_error (err_invalid_var_as_dimension,
                            "config.xml: offset defining var %s "
                            "has an invalid type: %s\n",
                            var->name,
                            adios_type_to_string_int (var->type));
                    return 0;

                default: // the integral numeric types are all fine
                    break;
            }
            var->is_dim = adios_flag_yes;
            dim->local_offset.var = var;
        }
    }
    else
    {
        dim->local_offset.rank = strtol (local_offset, NULL, 10);
    }

    return 1;
}

struct adios_method_list_struct * adios_get_methods ()
{
    return adios_methods;
}

struct adios_group_list_struct * adios_get_groups ()
{
    return adios_groups;
}


int adios_parse_scalar_string (enum ADIOS_DATATYPES type, char * value, void ** out)
{
    char * end;

    switch (type)
    {
        case adios_byte:
        case adios_short:
        case adios_integer:
            {
                int errno_save = errno;
                long t = strtol (value, &end, 10);
                if (errno != errno_save || (end != 0 && *end != '\0'))
                {
                    adios_error (err_invalid_argument,
                            "value: '%s' not valid integer\n",value);
                    return 0;
                }
                else
                {
                    switch (type)
                    {
                        case adios_byte:
                            if (t < SCHAR_MIN || t > SCHAR_MAX)
                            {
                                adios_error (err_out_of_bound,
                                        "type is %s, value "
                                        "is out of range: '%s'\n",
                                        adios_type_to_string_int (type),
                                        value);
                                return 0;
                            }
                            else
                            {
                                *out = malloc (1);
                                *((int8_t *) *out) = t;

                                return 1;
                            }
                        case adios_short:
                            if (t < SHRT_MIN || t > SHRT_MAX)
                            {
                                adios_error (err_out_of_bound,
                                        "type is %s, value "
                                        "is out of range: '%s'\n",
                                        adios_type_to_string_int (type),
                                        value);
                                return 0;
                            }
                            else
                            {
                                *out = malloc (2);
                                *((int16_t *) *out) = t;

                                return 1;
                            }
                        case adios_integer:
                            if (t < INT_MIN || t > INT_MAX)
                            {
                                adios_error (err_out_of_bound,
                                        "type is %s, value "
                                        "is out of range: '%s'\n",
                                        adios_type_to_string_int (type),
                                        value);
                                return 0;
                            }
                            else
                            {
                                *out = malloc (4);
                                *((int32_t *) *out) = t;

                                return 1;
                            }
                        default:
                                return 1;
                    }
                }
            }
        case adios_long:
            {
                int errno_save = errno;
                int64_t t = strtoll (value, &end, 10);
                if (errno != errno_save || (end != 0 && *end != '\0'))
                {
                    adios_error (err_out_of_bound,
                            "type is %s, value "
                            "is out of range: '%s'\n",
                            adios_type_to_string_int (type),
                            value);
                    return 0;
                }
                else
                {
                    *out = malloc (8);
                    *((int64_t *) *out) = t;

                    return 1;
                }
            }
        case adios_unsigned_byte:
        case adios_unsigned_short:
        case adios_unsigned_integer:
            {
                int errno_save = errno;
                unsigned long t = strtoul (value, &end, 10);
                if (errno != errno_save || (end != 0 && *end != '\0'))
                {
                    adios_error (err_invalid_argument,
                            "value: '%s' not valid integer\n", value);
                    return 0;
                }
                else
                {
                    switch (type)
                    {
                        case adios_unsigned_byte:
                            if (t > UCHAR_MAX)
                            {
                                adios_error (err_out_of_bound,
                                        "type is %s, value "
                                        "is out of range: '%s'\n",
                                        adios_type_to_string_int (type),
                                        value);
                                return 0;
                            }
                            else
                            {
                                *out = malloc (1);
                                *((uint8_t *) *out) = t;

                                return 1;
                            }
                        case adios_unsigned_short:
                            if (t > USHRT_MAX)
                            {
                                adios_error (err_out_of_bound,
                                        "type is %s, value "
                                        "is out of range: '%s'\n",
                                        adios_type_to_string_int (type),
                                        value);
                                return 0;
                            }
                            else
                            {
                                *out = malloc (2);
                                *((uint16_t *) *out) = t;

                                return 1;
                            }
                        case adios_unsigned_integer:
                            if (t > UINT_MAX)
                            {
                                adios_error (err_out_of_bound,
                                        "type is %s, value "
                                        "is out of range: '%s'\n",
                                        adios_type_to_string_int (type),
                                        value);
                                return 0;
                            }
                            else
                            {
                                *out = malloc (4);
                                *((uint32_t *) *out) = t;

                                return 1;
                            }
                        default:
                                return 1;
                    }
                }
            }
        case adios_unsigned_long:
            {
                int errno_save = errno;
                uint64_t t = strtoull (value, &end, 10);
                if (errno != errno_save || (end != 0 && *end != '\0'))
                {
                    adios_error (err_out_of_bound,
                            "type is %s, value "
                            "is out of range: '%s'\n",
                            adios_type_to_string_int (type),
                            value);
                    return 0;
                }
                else
                {
                    *out = malloc (8);
                    *((uint64_t *) *out) = t;

                    return 1;
                }
            }
        case adios_real:
            {
                int errno_save = errno;
                float t = strtof (value, &end);
                if (errno != errno_save || (end != 0 && *end != '\0'))
                {
                    adios_error (err_out_of_bound,
                            "type is %s, value "
                            "is out of range: '%s'\n",
                            adios_type_to_string_int (type),
                            value);
                    return 0;
                }
                else
                {
                    *out = malloc (4);
                    *((float *) *out) = t;

                    return 1;
                }
            }
        case adios_double:
            {
                int errno_save = errno;
                double t = strtod (value, &end);
                if (errno != errno_save || (end != 0 && *end != '\0'))
                {
                    adios_error (err_out_of_bound,
                            "type is %s, value "
                            "is out of range: '%s'\n",
                            adios_type_to_string_int (type),
                            value);
                    return 0;
                }
                else
                {
                    *out = malloc (8);
                    *((double *) *out) = t;

                    return 1;
                }
            }
        case adios_long_double:
            {
                int errno_save = errno;
                long double t = strtold (value, &end);
                if (errno != errno_save || (end != 0 && *end != '\0'))
                {
                    adios_error (err_out_of_bound,
                            "type is %s, value "
                            "is out of range: '%s'\n",
                            adios_type_to_string_int (type),
                            value);
                    return 0;
                }
                else
                {
                    *out = malloc (16);
                    *((long double *) *out) = t;
                }
            }
        case adios_string:
            {
                *out = (void *) strdup (value);

                return 1;
            }
        case adios_complex:
            {
                adios_error (err_unspecified,
                        "adios_parse_scalar_string: adios_complex type "
                        "validation needs to be implemented\n");
                return 1;
            }
        case adios_double_complex:
            {
                adios_error (err_unspecified,
                        "adios_parse_scalar_string: adios_double_complex type "
                        "validation needs to be implemented\n");
                return 1;
            }

        case adios_string_array:
            {
            adios_error (err_unspecified,
                    "adios_parse_scalar_string: string arrays cannot be processed yet\n");
            return 1;
            }

        case adios_unknown:
        default:
            adios_error (err_unspecified,
                    "adios_parse_scalar_string: unknown type cannot be validated\n");

            return 0;
    }

    return 1;
}

int adios_common_define_attribute (int64_t group, const char * name
        ,const char * path
        ,enum ADIOS_DATATYPES type
        ,const char * value
        ,const char * var
        )
{
    struct adios_group_struct * g = (struct adios_group_struct *) group;
    struct adios_attribute_struct * attr = (struct adios_attribute_struct *)
        malloc (sizeof (struct adios_attribute_struct));

    attr->name = strdup (name);
    if (path) 
        attr->path = strdup (path);
    else
        attr->path = strdup (""); // not null but empty path
    if (value)
    {
        if (type == adios_unknown)
        {
            adios_error (err_invalid_type_attr,
                    "config.xml: attribute element %s has invalid "
                    "type attribute\n",
                    name);

            free (attr->name);
            free (attr->path);
            free (attr);

            return 0;
        }
        attr->type = type;
        attr->data_size = adios_get_type_size (type, (void *)value);
        if (adios_parse_scalar_string (type, (void *) value, &attr->value))
        {
            attr->var = 0;
        }
        else
        {
            adios_error (err_invalid_value_attr,
                    "config.xml: attribute element %s has invalid "
                    "value attribute: '%s'\n",
                    name, value);

            free (attr->value);
            free (attr->name);
            free (attr->path);
            free (attr);

            return 0;
        }
    }
    else
    {
        attr->value = 0;
        attr->data_size = 0;
        attr->type = adios_unknown;
        attr->var = adios_find_var_by_name (g, var);

        if (attr->var == 0)
        {
            adios_error (err_invalid_varname,
                    "config.xml: attribute element %s references "
                    "var %s that has not been defined.\n",
                    name, var);

            free (attr->name);
            free (attr->path);
            free (attr);

            return 0;
        }
    }

    attr->nelems = 1;
    attr->next = 0;
    attr->write_offset = 0;

    adios_append_attribute (&g->attributes, attr, ++g->member_count);

    return 1;
}


/* define an attribute by passing the values directly, not by a string */
int adios_common_define_attribute_byvalue (int64_t group, const char * name
        ,const char * path
        ,enum ADIOS_DATATYPES type
        ,int nelems
        ,const void * values
        )
{
    struct adios_group_struct * g = (struct adios_group_struct *) group;
    struct adios_attribute_struct * attr = (struct adios_attribute_struct *)
        malloc (sizeof (struct adios_attribute_struct));
    uint64_t size;

    if (values)
    {
        if (type == adios_unknown)
        {
            adios_error (err_invalid_type_attr,
                    "config.xml: attribute element %s has invalid "
                    "type attribute\n",
                    name);
            free (attr);
            return 0;
        }
        attr->type = type;
        attr->nelems = nelems;
        size = adios_get_type_size (attr->type, values);
        if (size > 0)
        {
            if (type == adios_string_array) {
                // need to copy strings from a char** array
                int total_length;
                attr->value = a2s_dup_string_array ((const char**)values, nelems, &total_length);
                if (!attr->value) {
                    adios_error (err_no_memory, 
                            "Not enough memory to copy string array attribute %s/%s\n", 
                            path, name);
                    free (attr);
                    return 0;
                }
                attr->data_size = total_length;

            } else if (type == adios_string) {
                if (nelems > 1) {
                    adios_error (err_no_memory, 
                            "Defining a string attribute (%s/%s) with multiple elements is not supported.\n"
                            "Define a 'string array' type attribute.\n",
                            path, name);
                }
                attr->value = calloc (size+1,1);
                memcpy (attr->value, values, size);
                attr->data_size = size;

            } else {
                attr->value = malloc (nelems*size);
                memcpy (attr->value, values, nelems*size);
                attr->data_size = nelems*size;
            }
            attr->var = 0;
        }
        else
        {
            adios_error (err_invalid_value_attr,
                    "Attribute element %s has invalid "
                    "value attribute\n", name);
            free (attr->value);
            free (attr);
            return 0;
        }
        attr->name = strdup (name);
        attr->path = strdup (path);
    }
    else
    {
        adios_error (err_invalid_value_attr,
                "Attribute element %s has invalid "
                "value attribute\n", name);
        free (attr);
        return 0;
    }

    attr->next = 0;
    attr->write_offset = 0;

    adios_append_attribute (&g->attributes, attr, ++g->member_count);

    return 1;
}

/*void adios_extract_string (char ** out, const char * in, int size)
  {
  if (in && out)
  {
 *out = malloc (strlen (in) + 1);
 strcpy (*out, in);
 }
// for some Fortran implementations, we get a size for a string.
// for others (like PGI), we don't and it isn't null terminated
// unless we do it explicitly.  Assume that it is null terminated
// for now.
//
#if 0
int i = 0;
memcpy (out, in, size);
while (i < size)
{
if (out [i] == ' ')
{
out [i] = 0;
return;
}
else
i++;
}
out [i] = 0;
#endif
}*/

void adios_append_method (struct adios_method_struct * method)
{
    struct adios_method_list_struct ** root = &adios_methods;

    while (root)
    {
        if (!*root)
        {
            struct adios_method_list_struct * new_node =
                (struct adios_method_list_struct *)
                malloc (sizeof (struct adios_method_list_struct));

            if (!new_node)
            {
                adios_error (err_no_memory, "out of memory in adios_append_method\n");
            }
            new_node->method = method;
            new_node->next = 0;

            *root = new_node;
            root = 0;
        }
        else
        {
            root = &(*root)->next;
        }
    }
}

void adios_add_method_to_group (struct adios_method_list_struct ** root
        ,struct adios_method_struct * method
        )
{
    while (root)
    {
        if (!*root)
        {
            struct adios_method_list_struct * new_node =
                (struct adios_method_list_struct *)
                malloc (sizeof (struct adios_method_list_struct));

            if (!new_node)
            {
                adios_error (err_no_memory, "out of memory in adios_add_method_to_group\n");
            }
            new_node->method = method;
            new_node->next = 0;

            *root = new_node;
            root = 0;
        }
        else
        {
            root = &(*root)->next;
        }
    }
}

void adios_append_group (struct adios_group_struct * group)
{
    struct adios_group_list_struct ** root = &adios_groups;
    int id = 1;

    while (root)
    {
        if (!*root)
        {
            struct adios_group_list_struct * new_node =
                (struct adios_group_list_struct *)
                malloc (sizeof (struct adios_group_list_struct));

            if (!new_node)
            {
                adios_error (err_no_memory, "out of memory in adios_append_group\n");
            }
            group->id = id;
            new_node->group = group;
            new_node->next = 0;

            *root = new_node;
            root = 0;
        }
        else
        {
            root = &(*root)->next;
            id++;
        }
    }
}

static void adios_append_var (struct adios_group_struct * g, struct adios_var_struct * var)
{
    assert(g);

    /* Note: many routines parse the list of variables through the ->next pointer with
     * "while (v) { ...; v=v->next }
     * So we need have NULL as next in the last variable
     */
    if (!g->vars) {
        // first variable: g->vars     : V => (null)
        //                 g->vars_tail: V => (null)
        var->next = NULL;
        g->vars = var;      // V => (null)
        g->vars_tail = var; // V => (null)
    } else {
       var->next = NULL;
       // append var to tail
       g->vars_tail->next = var;  // g->vars => ... => tail => V => (null)
       // new tail is var
       g->vars_tail = var;
    }

    // Add variable to the hash table too
    g->hashtbl_vars->put2(g->hashtbl_vars, var->path, var->name, var);
}

// return is whether or not the name is unique
/*
enum ADIOS_FLAG adios_append_var (struct adios_var_struct ** root
        ,struct adios_var_struct * var
        ,uint16_t id
        )
{
    enum ADIOS_FLAG unique_names = adios_flag_yes;

    while (root)
    {
        if (   unique_names == adios_flag_yes
                && *root
                && !strcasecmp ((*root)->name, var->name)
           )
        {
            unique_names = adios_flag_no;
        }
        if (!*root)
        {
            var->id = id;
            *root = var;
            root = 0;
        }
        else
        {
            root = &(*root)->next;
        }
    }

    return unique_names;
}
*/

void adios_append_dimension (struct adios_dimension_struct ** root
        ,struct adios_dimension_struct * dimension
        )
{
    while (root)
    {
        if (!*root)
        {
            *root = dimension;
            root = 0;
        }
        else
        {
            root = &(*root)->next;
        }
    }
}

void adios_append_attribute (struct adios_attribute_struct ** root
        ,struct adios_attribute_struct * attribute
        ,uint32_t id
        )
{
    while (root)
    {
        if (!*root)
        {
            attribute->id = id;
            *root = attribute;
            root = 0;
        }
        else
        {
            root = &(*root)->next;
        }
    }
}

///////////////////////////////////////////////////////////////////////////////
// functions to support C & Fortran interface
///////////////////////////////////////////////////////////////////////////////
int adios_common_declare_group (int64_t * id, const char * name
        ,enum ADIOS_FLAG host_language_fortran
        ,const char * coordination_comm
        ,const char * coordination_var
        ,const char * time_index_name
        ,enum ADIOS_FLAG stats
        )
{
    struct adios_group_struct * g = (struct adios_group_struct *)
        malloc (sizeof (struct adios_group_struct));

    g->name = strdup (name);
    g->adios_host_language_fortran = host_language_fortran;
    g->all_unique_var_names = adios_flag_no;
    // ADIOS Schema: adding similar var for meshes
    g->all_unique_mesh_names = adios_flag_yes;
    g->id = 0; // will be set in adios_append_group
    g->member_count = 0; // will be set in adios_append_group
    g->vars = NULL;
    g->vars_tail = NULL;
    g->hashtbl_vars = qhashtbl(500);
    g->attributes = NULL;
    g->group_by = (coordination_var ? strdup (coordination_var) : 0L);
    g->group_comm = (coordination_comm ? strdup (coordination_comm) : 0L);
    g->time_index_name = (time_index_name ? strdup (time_index_name) : 0L);
    g->time_index = 0;
    g->stats_on = stats;
    g->process_id = 0;
    g->methods = NULL;
    // ADIOS Schema
    g->meshs = NULL;
    g->mesh_count = 0;
    g->last_buffer_size = 0;

#if defined ADIOS_TIMERS || defined ADIOS_TIMER_EVENTS
    g->timing_obj = 0;
    g->prev_timing_obj = 0;
    g->tv_size = 0;
#endif

    *id = (int64_t) g;

    adios_append_group (g);

    return 1;
}

struct adios_pg_struct * add_new_pg_written (struct adios_file_struct * fd)
{
    struct adios_pg_struct * pg = (struct adios_pg_struct *) 
        malloc (sizeof(struct adios_pg_struct));
    if (pg) 
    {
        pg->pg_start_in_file = 0L;
        pg->vars_written = NULL;
        pg->vars_written_tail = NULL;
        pg->next = NULL;
        if (!fd->pgs_written) 
        {
            fd->pgs_written = pg;
            fd->current_pg = pg;
        }
        else
        {
            // add to end of list pointed by current_pg
            assert (fd->current_pg);
            fd->current_pg->next = pg;
            fd->current_pg = pg;
        }
    }
    return pg;
}

void adios_free_pglist (struct adios_file_struct *fd)
{
    struct adios_pg_struct * pg = fd->pgs_written;
    struct adios_pg_struct * pnext;
    while (pg)
    {
        /* clean up copied variables */
        struct adios_var_struct * vars_written = pg->vars_written;
        while (vars_written)
        {
            if (vars_written->name)
                free (vars_written->name);
            if (vars_written->path)
                free (vars_written->path);

            while (vars_written->dimensions)
            {
                struct adios_dimension_struct * dimensions
                    = vars_written->dimensions->next;

                free (vars_written->dimensions);
                vars_written->dimensions = dimensions;
            }

            // NCSU - Clear stat
            if (vars_written->stats)
            {
                uint8_t j = 0, idx = 0;
                uint8_t c = 0, count = adios_get_stat_set_count(vars_written->type);

                for (c = 0; c < count; c ++)
                {
                    while (vars_written->bitmap >> j)
                    {
                        if ((vars_written->bitmap >> j) & 1)
                        {
                            if (j == adios_statistic_hist)
                            {
                                struct adios_hist_struct * hist = (struct adios_hist_struct *) (vars_written->stats[c][idx].data);
                                free (hist->breaks);
                                free (hist->frequencies);
                                free (hist);
                            }
                            else
                                free (vars_written->stats[c][idx].data);

                            idx ++;
                        }
                        j ++;
                    }
                    free (vars_written->stats[c]);
                }
                free (vars_written->stats);
            }

            // NCSU ALACRITY-ADIOS - Clear transform metadata
            adios_transform_clear_transform_var(vars_written);

            if (vars_written->adata) {
                free (vars_written->adata);
                vars_written->data = vars_written->adata = 0;
            }

            struct adios_var_struct * v = vars_written->next;
            free (vars_written);
            vars_written = v;
        }

        pnext = pg->next;
        free (pg);
        pg = pnext;
    }
    fd->pgs_written = NULL;
    fd->current_pg = NULL;
}

// Delete all attribute (definitions) from a group
int adios_common_delete_attrdefs (struct adios_group_struct * g)
{
    while (g->attributes)
    {
        struct adios_attribute_struct * attr = g->attributes;
        g->attributes = g->attributes->next;
        if (attr->type == adios_string_array)
            a2s_free_string_array (attr->value, attr->nelems);
        else
            free (attr->value);
        free (attr->name);
        free (attr->path);
        free (attr);
    }
    return 0;
}

// Delete all variable (definitions) from a group
int adios_common_delete_vardefs (struct adios_group_struct * g)
{
    // remove variables from the hashtable at once
    g->hashtbl_vars->clear(g->hashtbl_vars);

    while (g->vars)
    {
        struct adios_var_struct * var = g->vars;
        g->vars = g->vars->next;

        if (var->name)
            free (var->name);
        if (var->path)
            free (var->path);

        while (var->dimensions)
        {
            struct adios_dimension_struct * dimensions
                = var->dimensions->next;

            free (var->dimensions);
            var->dimensions = dimensions;
        }

        // NCSU - Clear Stat
        if (var->stats)
        {
            uint8_t j = 0, idx = 0;
            enum ADIOS_DATATYPES original_var_type = adios_transform_get_var_original_type_var(var);
            uint8_t c = 0, count = adios_get_stat_set_count(original_var_type);

            for (c = 0; c < count; c ++)
            {
                while (var->bitmap >> j)
                {
                    if ((var->bitmap >> j) & 1)
                    {
                        if (j == adios_statistic_hist)
                        {
                            struct adios_hist_struct * hist = (struct adios_hist_struct *) (var->stats[c][idx].data);
                            free (hist->breaks);
                            free (hist->frequencies);
                            free (hist);
                        }
                        else
                            free (var->stats[c][idx].data);

                        idx ++;
                    }
                    j ++;
                }
                free (var->stats[c]);
            }
            free (var->stats);
        }

        // NCSU ALACRITY-ADIOS - Clean transform metadata
        adios_transform_clear_transform_var(var);

        if (var->adata) 
            free (var->adata);

        free (var);
    }

    return 0;
}

void adios_common_free_groupstruct (struct adios_group_struct * g)
{

    if (g->name)             free (g->name);
    if (g->group_by)         free (g->group_by);
    if (g->group_comm)       free (g->group_comm);
    if (g->time_index_name)  free (g->time_index_name);

    adios_common_delete_vardefs (g);
    adios_common_delete_attrdefs (g);
    g->hashtbl_vars->free(g->hashtbl_vars);
    adios_timing_destroy(g->timing_obj);
    adios_timing_destroy(g->prev_timing_obj);
    free (g);
}

int adios_common_free_group (int64_t id)
{
    struct adios_group_list_struct * root = adios_groups;
    struct adios_group_list_struct * old_root = adios_groups;
    struct adios_group_struct * g = (struct adios_group_struct *) id;

    if (!root)
    {
        adios_error (err_unspecified, "Err in adios_common_free_group(): no groups left\n");
        return -1;
    }
    while (root && root->group->id != g->id)
    {
        old_root = root;
        root = root->next;
    };

    if (!root)
    {
        // Didn't find the group
        adios_error (err_unspecified, "Err in adios_common_free_group(): did not find requested group\n");
        return -1;
    }

    // old_root->root->root next
    if (root == adios_groups)
    {
        adios_groups =  root->next;
    }
    else
    {
        old_root->next = root->next;
    }

    adios_common_free_groupstruct(g);

    free (root);

    return 0;
}


<<<<<<< HEAD
static void cleanup_dimensions (char *** tokens, int * count)
{
    int i;
    for (i = 0; i < *count; i++)
    {
        free ((*tokens) [i]);
    }
    free (*tokens);
    *tokens = 0;
    *count = 0;
}
=======
>>>>>>> f74a74d1

int adios_common_define_var_characteristics (struct adios_group_struct * g
        , const char * var_name
        , const char * bin_intervals
        , const char * bin_min
        , const char * bin_max
        , const char * bin_count
        )
{
    struct adios_var_struct * var;

    var = adios_find_var_by_name (g, var_name);

    struct adios_hist_struct * hist;

    if (var->type == adios_complex || var->type == adios_double_complex)
        return 0;

    int i = 0, j = 0;
    while ((var->bitmap >> j) && (j < adios_statistic_hist))
    {
        if ((var->bitmap >> j) & 1)
            i ++;
        j ++;
    }

    hist = var->stats[0][i].data = (struct adios_hist_struct *) malloc (sizeof(struct adios_hist_struct));

    if (!var)
    {
        adios_error (err_invalid_varname,
                "config.xml: Didn't find the variable %s for analysis\n",
                var_name);
        return 0;
    }
    else
    {
        int i;
        if (bin_intervals)
        {
            int count;
            char ** bin_tokens = 0;

            a2s_tokenize_dimensions (bin_intervals, &bin_tokens, &count);

            if (!count)
            {
                adios_error (err_histogram_error,
                        "config.xml: unable to tokenize break points\n");
                return 0;
            }

            hist->breaks = calloc(count, sizeof(double));

            if(!hist || !hist->breaks)
            {
                adios_error (err_histogram_error,
                        "config.xml: unable to allocate memory for histogram break points in "
                        "adios_common_define_var_characteristics\n");
                return 0;
            }

            for(i = 0; i < count; i++)
            {
                hist->breaks[i] = atof(bin_tokens[i]);
                if(i > 0 && (hist->breaks[i] <= hist->breaks[i-1]))
                {
                    adios_error (err_histogram_error,
                            "config.xml: break points should be in increasing order in "
                            "adios_common_define_var_characteristics\n");
                    return 0;
                }
            }

            hist->num_breaks = count;
            hist->min = hist->breaks[0];

            if(count > 0)
                hist->max = hist->breaks[count - 1];
            else
                hist->max = hist->min;

            var->bitmap = var->bitmap | (1 << adios_statistic_hist);
            a2s_cleanup_dimensions (bin_tokens, count);
        }
        else
        {
            if(!bin_max || !bin_min || !bin_count)
            {
                adios_error (err_histogram_error,
                        "config.xml: unable to generate break points\n");
                return 0;
            }

            int count = atoi(bin_count);

            if (!count)
            {
                adios_error (err_histogram_error,
                        "config.xml: bin count is undefined\n");
                return 0;
            }

            hist->num_breaks = count + 1;
            hist->min = atof(bin_min);
            hist->max = atof(bin_max);
            hist->breaks = calloc(hist->num_breaks, sizeof(double));

            if(!hist || !hist->breaks)
            {
                adios_error (err_no_memory,
                        "config.xml: unable to allocate memory for histogram break points in "
                        "adios_common_define_var_characteristics\n");
                return 0;
            }

            if (hist->min >= hist->max)
            {
                adios_error (err_histogram_error,
                        "config.xml: minimum boundary value greater than maximum\n");
                return 0;
            }

            for(i = 0; i < hist->num_breaks; i ++)
                hist->breaks[i] = hist->min + i * (hist->max - hist->min) / count;

            var->bitmap = var->bitmap | (1 << adios_statistic_hist);
        }
    }


    return 1;
}

/* copy path but remove trailing / characters, and also
   NULL path becomes "", so that we don't need to check for NULL everywhere
*/
static char * dup_path (const char *path)
{
    char * p = NULL;
    int len;
    if (!path)
        return strdup("");
    len = strlen (path);
    /* remove trailing / characters */
    while (len > 1 && path[len-1] == '/') {
        /* ends with '/' and it is not a single '/' */
        len--;
    }
    p = malloc (len+1);
    if (!p)
        return NULL;
    strncpy (p, path, len);
    p[len] = '\0';
    return p;
}

int64_t adios_common_define_var (int64_t group_id, const char * name
        ,const char * path, enum ADIOS_DATATYPES type
        ,const char * dimensions
        ,const char * global_dimensions
        ,const char * local_offsets
        )
{
    struct adios_group_struct * t = (struct adios_group_struct *) group_id;
    struct adios_var_struct * v = (struct adios_var_struct *)
        malloc (sizeof (struct adios_var_struct));
    char * dim_temp;
    char * g_dim_temp;
    char * lo_dim_temp;
    uint8_t i;
    if (dimensions)
        dim_temp = strdup (dimensions);
    else
        dim_temp = 0;
    if (global_dimensions)
        g_dim_temp = strdup (global_dimensions);
    else
        g_dim_temp = 0;
    if (local_offsets)
        lo_dim_temp = strdup (local_offsets);
    else
        lo_dim_temp = 0;

    v->name = strdup (name);
    v->path = dup_path (path);  // copy but remove trailing / characters, and NULL path becomes ""
    //log_error ("define_var: name=%s, path=[%s], dup=[%s]\n", name, path, v->path);
    v->type = type;
    v->dimensions = 0;
    v->is_dim = adios_flag_no;
    v->got_buffer = adios_flag_no;
    v->free_data = adios_flag_no;
    v->parent_var = NULL;

    v->data = 0;
    v->adata = 0;
    v->write_offset = 0;

    v->data_size = 0;
    v->write_count = 0;

    v->next = 0;

    // NCSU - Initializing stat related info
    v->stats = 0;
    v->bitmap = 0;

    // NCSU ALACRITY-ADIOS - Initialize transform metadata (set to 'none')
    adios_transform_init_transform_var(v);

    // Q.L. - Check whether stats are disabled or not
    if (t->stats_on == adios_flag_yes)
    {
        // '1' at the bit location of stat id in adios_bp_v1.h, enables calculation of statistic.
        for (i = 0; i < ADIOS_STAT_LENGTH; i++)
            v->bitmap |= (1 << i);

        // Default values for histogram not yet implemented. Disabling it.
        v->bitmap ^= (1 << adios_statistic_hist);

        // For complex numbers, the set of statistics occur thrice: stat[0] - magnitude, stat[1] - real, stat[2] - imaginary
        if (v->type == adios_complex || v->type == adios_double_complex)
        {
            uint8_t c;
            v->stats = malloc (3 * sizeof(struct adios_stat_struct *));

            for (c = 0; c < 3; c ++)
                v->stats[c] = calloc (ADIOS_STAT_LENGTH, sizeof(struct adios_stat_struct));
        }
        else
        {
            v->stats = malloc (sizeof(struct adios_stat_struct *));
            v->stats[0] = calloc (ADIOS_STAT_LENGTH, sizeof(struct adios_stat_struct));
        }
    }

    // NCSU - End of initializing stat related info

    if (dim_temp && strcmp (dim_temp, ""))
    {
        int dim_count;
        char ** dim_tokens = 0;

        int g_dim_count;
        char ** g_dim_tokens = 0;

        int lo_dim_count;
        char ** lo_dim_tokens = 0;

        int i = 0;

        a2s_tokenize_dimensions (dim_temp, &dim_tokens, &dim_count);
        a2s_tokenize_dimensions (g_dim_temp, &g_dim_tokens, &g_dim_count);
        a2s_tokenize_dimensions (lo_dim_temp, &lo_dim_tokens, &lo_dim_count);

        while (i < dim_count)
        {
            int ret;
            struct adios_dimension_struct * d =
                (struct adios_dimension_struct *)
                calloc (1, sizeof (struct adios_dimension_struct));

            if (!d)
            {
                adios_error (err_no_memory,
                        "config.xml: out of memory in adios_common_define_var\n");

                return 0;
            }
            char * dim = 0;
            char * g_dim = "0";
            char * lo_dim = "0";

            if (i < dim_count)
                dim = dim_tokens [i];
            if (i < g_dim_count)
                g_dim = g_dim_tokens [i];
            if (i < lo_dim_count)
                lo_dim = lo_dim_tokens [i];

            if (!(ret = adios_parse_dimension (dim, g_dim, lo_dim, t, d)))
            {
                free (dim_temp);
                free (g_dim_temp);
                free (lo_dim_temp);
                free (v->name);
                free (v->path);
                free (v);
                a2s_cleanup_dimensions (dim_tokens, dim_count);
                a2s_cleanup_dimensions (g_dim_tokens, g_dim_count);
                a2s_cleanup_dimensions (lo_dim_tokens, lo_dim_count);

                return 0;
            }

            adios_append_dimension (&v->dimensions, d);

            i++;
        }
        a2s_cleanup_dimensions (dim_tokens, dim_count);
        a2s_cleanup_dimensions (g_dim_tokens, g_dim_count);
        a2s_cleanup_dimensions (lo_dim_tokens, lo_dim_count);
    }

    if (dim_temp)
        free (dim_temp);
    if (g_dim_temp)
        free (g_dim_temp);
    if (lo_dim_temp)
        free (lo_dim_temp);

    v->id = ++t->member_count;
    adios_append_var (t, v);

    return (int64_t)v;
}

/* Set the transformation method for a variable. Only one transformation will work for each variable */
int adios_common_set_transform (int64_t var_id, const char *transform_type_str)
{
    struct adios_var_struct * v = (struct adios_var_struct *)var_id;
    assert (v);
    // NCSU ALACRITY-ADIOS - parse transform type string, and call the transform layer to
    //   set up the variable as needed
    adios_transform_parse_spec(transform_type_str, v->transform_spec);
    if (v->transform_spec->transform_type == adios_transform_unknown) {
        adios_error(err_invalid_transform_type, 
                  "Unknown transform type \"%s\" specified for variable \"%s\", ignoring it...\n",
                  v->transform_spec->transform_type_str ? v->transform_spec->transform_type_str : "<null>", v->name);
        v->transform_spec->transform_type = adios_transform_none;
    }

    // This function sets the transform_type field. It does nothing if transform_type is none.
    // Note: ownership of the transform_spec struct is given to this function
    v = adios_transform_define_var(v);
    return adios_errno;
}


void adios_common_get_group (int64_t * group_id, const char * name)
{
    struct adios_group_list_struct * g = adios_get_groups ();

    *group_id = 0;

    while (g)
    {
        if (!strcasecmp (g->group->name, name))
        {
            *group_id = (int64_t) g->group;

            return;
        }

        g = g->next;
    }

    adios_error (err_invalid_group,
            "adios-group '%s' not found in configuration file\n",
            name);
}

// *****************************************************************************
static void buffer_write (char ** buffer, uint64_t * buffer_size
        ,uint64_t * buffer_offset
        ,const void * data, uint64_t size
        )
{
    if (*buffer_offset + size > *buffer_size || *buffer == 0)
    {
        char * b = realloc (*buffer, *buffer_offset + size + 1000000);
        if (b)
        {
            *buffer = b;
            *buffer_size = (*buffer_offset + size + 1000000);
        }
        else
        {
            adios_error (err_no_memory, "Cannot allocate memory in buffer_write.  "
                    "Requested: %" PRIu64 "\n", *buffer_offset + size + 1000000);
            return;
        }
    }

    memcpy (*buffer + *buffer_offset, data, size);
    *buffer_offset += size;
}

// NCSU ALACRITY-ADIOS - Genericized this to take a dimension struct, rather
//                       than the entire variable, so it can be used on the
//                       pre-transform dimension struct as well.
uint16_t adios_calc_var_characteristics_dims_overhead
                                                  (struct adios_dimension_struct * d)
{
    uint16_t overhead = 0;
    //struct adios_dimension_struct * d = v->dimensions;

    overhead += 1; // count
    overhead += 2; // length

    while (d)
    {
        overhead += 8 + 8 + 8; // the dims

        d = d->next;
    }

    return overhead;
}

// NCSU -This function precomputes the amount of overhead consumed by statistics
uint16_t adios_calc_var_characteristics_stat_overhead (struct adios_var_struct * var)
{
    uint16_t i, j, overhead;

    enum ADIOS_DATATYPES original_var_type = adios_transform_get_var_original_type_var (var);
    overhead = j = i = 0;

    while (var->bitmap >> j)
    {
        // NCSU - This characteristic is present. It adds to the overhead
        if ((var->bitmap >> j) & 1)
            overhead += adios_get_stat_size(var->stats[0][i ++].data, original_var_type, j);
        j ++;
    }

    return overhead;
}

static uint16_t adios_calc_var_characteristics_overhead(struct adios_var_struct * v)
{
    uint16_t overhead = 0;

    overhead += 1 + 4; // count + length

    enum ADIOS_DATATYPES original_var_type = adios_transform_get_var_original_type_var (v);
    // struct adios_dimension_struct *original_dimensions = adios_transform_get_characteristic_original_dims_from_var (v);

    switch (original_var_type)
    {
        case adios_string:   // nothing for strings
            //overhead += 1; // id
            //overhead += 2; // size
            break;

        case adios_string_array: // not supported for variables
            break;

        default:   // the 12 numeric types
            if (v->dimensions)
            {
                overhead += 1; // id for bitmap
                overhead += 4; // value for bitmap

                overhead += 1;  // id for statistics
                // For complex numbers - min, max, avg repeated thrice
                overhead += adios_get_stat_set_count(original_var_type) * adios_calc_var_characteristics_stat_overhead (v);

                // NCSU ALACRITY-ADIOS - Adding transform type field overhead calc
                overhead += adios_transform_calc_transform_characteristic_overhead(v);

                overhead += 1;  // id
                overhead += adios_calc_var_characteristics_dims_overhead (v->dimensions);
            }
            break;
    }

    return overhead;
}

uint16_t adios_calc_var_overhead_v1 (struct adios_var_struct * v)
{
    uint16_t overhead = 0;

    struct adios_dimension_struct * d = v->dimensions;

    overhead += 8; // length of var entry
    overhead += 4; // member id
    overhead += 2; // length of name
    overhead += strlen (v->name); // name
    overhead += 2; // length of path
    overhead += strlen (v->path); // path
    overhead += 1; // datatype
    overhead += 1; // used as a dimension flag

    overhead += 1; // ranks
    overhead += 2; // dimensions length
    while (d)
    {
        overhead += 1; // var flag
        if (    d->dimension.var == NULL
             && d->dimension.attr == NULL
             && d->dimension.is_time_index == adios_flag_no
           )
        {
            overhead += 8; // value
        }
        else
        {
            overhead += 4; // member id
        }

        overhead += 1; // var flag
        if (    d->global_dimension.var == NULL
             && d->global_dimension.attr == NULL
             && d->global_dimension.is_time_index == adios_flag_no
           )
        {
            overhead += 8; // value
        }
        else
        {
            overhead += 4; // member id
        }

        overhead += 1; // var flag
        if (    d->local_offset.var == NULL
             && d->local_offset.attr == NULL
             && d->local_offset.is_time_index == adios_flag_no
           )
        {
            overhead += 8; // value
        }
        else
        {
            overhead += 4; // member id
        }

        d = d->next;
    }
    overhead += adios_calc_var_characteristics_overhead (v);

    return overhead;
}

uint32_t adios_calc_attribute_overhead_v1 (struct adios_attribute_struct * a)
{
    uint32_t overhead = 0;

    overhead += 4; // attribute length
    overhead += 4; // member id
    overhead += 2; // length of name
    overhead += strlen (a->name); // name
    overhead += 2; // length of path
    overhead += strlen (a->path); // path
    overhead += 1; // var flag
    if (a->var)
        overhead += 4; // var member id
    else
    {
        overhead += 1; // datatype
        overhead += 4; // length of value (or nelems for string array)
        if (a->type == adios_string_array)
            // strings + terminating 0s + individual lengths in 32bit
            overhead += a->data_size + a->nelems + a->nelems*4; 
        else
            overhead += a->nelems * adios_get_type_size (a->type, a->value); // value
    }

    return overhead;
}

uint32_t adios_calc_attrs_overhead_v1 (struct adios_file_struct * fd)
{
    uint32_t overhead = 0;
    struct adios_attribute_struct * a = fd->group->attributes;
    while (a)
    {
        overhead += adios_calc_attribute_overhead_v1 (a);
        a = a->next;
    }
    return overhead;
}
  
uint64_t adios_calc_overhead_v1 (struct adios_file_struct * fd)
{
    uint64_t overhead = 0;
    struct adios_var_struct * v = fd->group->vars;
    struct adios_attribute_struct * a = fd->group->attributes;
    struct adios_method_list_struct * m = fd->group->methods;

    overhead += 8; // process group length
    overhead += 1; // host language flag
    overhead += 2; // length of group name
    overhead += strlen (fd->group->name); // group name
    overhead += 4; // coordination var id
    overhead += 2; // length of time index name
    overhead += ((fd->group->time_index_name)
            ? strlen (fd->group->time_index_name)
            : 0
            );  // time index name
    overhead += 4; // time index

    overhead += 1; // count of methods employed
    overhead += 2; // length of methods section

    while (m)
    {
        overhead += 1; // method ID
        overhead += 2; // method params length
        overhead += strlen (m->method->parameters);
        m = m->next;
    }

    overhead += 4; // count of vars
    overhead += 8; // length of vars section

    while (v)
    {
        overhead += adios_calc_var_overhead_v1 (v);

        v = v->next;
    }

    overhead += 4; // attributes count
    overhead += 8; // attributes length

    while (a)
    {
        overhead += adios_calc_attribute_overhead_v1 (a);

        a = a->next;
    }

    return overhead;
}

int adios_write_open_process_group_header_v1 (struct adios_file_struct * fd)
{
    struct adios_group_struct * g = fd->group;

    uint8_t flag;
    struct adios_var_struct * var;
    uint16_t len;

    uint64_t total_size = 0L;
    // actual total size is written when closing the group header
    fd->pg_start = fd->offset;
    buffer_write (&fd->buffer, &fd->buffer_size, &fd->offset, &total_size, 8);

    flag = (g->adios_host_language_fortran == adios_flag_yes ? 'y' : 'n');
    buffer_write (&fd->buffer, &fd->buffer_size, &fd->offset, &flag, 1);

    len = strlen (g->name);
    buffer_write (&fd->buffer, &fd->buffer_size, &fd->offset, &len, 2);

    buffer_write (&fd->buffer, &fd->buffer_size, &fd->offset, g->name, len);

    var = adios_find_var_by_name (g, g->group_by);
    if (var)
    {
        buffer_write (&fd->buffer, &fd->buffer_size, &fd->offset, &var->id, 4);
    }
    else
    {
        uint32_t i = 0;
        buffer_write (&fd->buffer, &fd->buffer_size, &fd->offset, &i, 4);
    }

    len = ((g->time_index_name) ? strlen (g->time_index_name) : 0);
    buffer_write (&fd->buffer, &fd->buffer_size, &fd->offset, &len, 2);

    if (g->time_index_name)
    {
        buffer_write (&fd->buffer, &fd->buffer_size, &fd->offset
                ,g->time_index_name, len
                );
    }
    buffer_write (&fd->buffer, &fd->buffer_size, &fd->offset
            ,&g->time_index, 4
            );

    struct adios_method_list_struct * m = fd->group->methods;
    uint8_t methods_count = 0;
    uint16_t methods_length = 0;
    while (m)
    {
        methods_count++;
        methods_length += 1 + 2 + strlen (m->method->parameters);

        m = m->next;
    }
    buffer_write (&fd->buffer, &fd->buffer_size, &fd->offset
            ,&methods_count, 1
            );
    buffer_write (&fd->buffer, &fd->buffer_size, &fd->offset
            ,&methods_length, 2
            );

    m = fd->group->methods;
    while (m)
    {
        uint16_t len = strlen (m->method->parameters);

        flag = (uint8_t) m->method->m;
        buffer_write (&fd->buffer, &fd->buffer_size, &fd->offset, &flag, 1);

        buffer_write (&fd->buffer, &fd->buffer_size, &fd->offset, &len, 2);

        buffer_write (&fd->buffer, &fd->buffer_size, &fd->offset
                ,m->method->parameters, len
                );

        m = m->next;
    }

    if (fd->bytes_written < fd->offset)
        fd->bytes_written = fd->offset;

    return 0;
}

int adios_write_close_process_group_header_v1 (struct adios_file_struct * fd)
{
    // close the PG area: write the total size to the beginning of the buffer
    uint64_t size = fd->offset - fd->pg_start;
    uint64_t offset = fd->pg_start;
    buffer_write (&fd->buffer, &fd->buffer_size, &offset, &size, 8);
    return 0;
}

/*static void print_pglist (struct adios_index_process_group_struct_v1 *pg_root, const char * print_header)
{
    printf ("%s: ", print_header);
    while (pg_root) {
        printf ("(id %d T %d)->",pg_root->process_id, pg_root->time_index);
        pg_root = pg_root->next;
    }
    printf ("nil\n");
}*/

void index_append_process_group_v1 (
        struct adios_index_struct_v1 * index,
        struct adios_index_process_group_struct_v1 * item
        )
{
    //printf ("--- Append process group ----\n");
    //print_pglist (index->pg_root, "Current");
    //print_pglist (item,           "Item(s)");
    /* PG's are not merged, simply add to the end of the list */
    /* This is actually not correct. PG's should be ordered by time, not by process ID,
       but it is irrelevant because this information is never used anywhere. Right?
       See bpdump output PG list is ordered by time for a single process output. 
    */
    if (index->pg_root) {
        index->pg_tail->next = item;
    } else {
        // first element
        index->pg_root = item;
    }
    index->pg_tail = item;
    /* item may be head of a long list of PGs 
       (e.g. during global index aggregation in MPI_AGGREGATE)
       So don't do this: 
          item->next = 0; 
          Instead, go down to last element to set as tail 
    */
    while (item->next) {
        item = item->next;
        index->pg_tail = item;
    }
    //print_pglist (index->pg_root, "Result");
}

void index_append_var_v1 (
        struct adios_index_struct_v1 *index
        ,struct adios_index_var_struct_v1 * item
        ,int do_sort
        )
{
    struct adios_index_var_struct_v1 * olditem;

    olditem = (struct adios_index_var_struct_v1 *)
            index->hashtbl_vars->get2 (index->hashtbl_vars,
                                       item->var_path, item->var_name);

    log_debug ("Hashtable size=%d\n", index->hashtbl_vars->size (index->hashtbl_vars));
    log_debug ("var tail = %p, name=%s\n", index->vars_tail,
                (index->vars_tail ? index->vars_tail->var_name : ""));
    if (!olditem) {
        // new variable, insert into var list
        if (!index->vars_root) {
            log_debug ("   Very first variable\n");
            // first variable: g->vars_written     : V => (null)
            //                 g->vars_written_tail: V => (null)
            item->next = NULL;
            index->vars_root = item;      // V => (null)
            index->vars_tail = item;      // V => (null)
        } else {
            log_debug ("   Append as new variable\n");
            item->next = NULL;
            // append var to tail
            index->vars_tail->next = item;  // index->vars_root => ... => tail => V => (null)
            // new tail is var
            index->vars_tail = item;
        }
        // Add variable to the hash table too
        index->hashtbl_vars->put2(index->hashtbl_vars,
                item->var_path, item->var_name, item);

    } else {
        // existing variable, add this item to its characteristics
        log_debug ("   Append to existing variable\n");

        /* NOTE: old append made sure the variable mathes
         *  name + path + group name + type
         *  Here we just match name + path. We do not support same path
         *  in two groups, not to mention with two types
         */
        if (strcmp (olditem->group_name, item->group_name))
        {

            adios_error (err_unspecified, "Error when merging variable index lists. "
                    "Variable in two different groups have the same path+name. "
                    "Groups: %s and %s, variable: path=%s, name=%s. "
                    "Index aborted\n",
                    olditem->group_name, item->group_name,
                    item->var_path, item->var_name);
            return;
        }

        if (do_sort && item->characteristics_count > 0) 
        {
            log_debug ("  ----------- Append index with merging --------------\n");
            struct adios_index_characteristic_struct_v1 * c;
            int count = olditem->characteristics_count + item->characteristics_count;
            c = malloc ( count * sizeof (struct adios_index_characteristic_struct_v1));
            if (!c)
            {
                adios_error (err_no_memory, "error allocating memory to build "
                        "var index.  Index aborted\n");
                return;
            }
            /* Merge the characteristics sorted with time_index */
            struct adios_index_characteristic_struct_v1 * c1 = olditem->characteristics;
            struct adios_index_characteristic_struct_v1 * c2 = item->characteristics;
            uint64_t k1 = 0;
            uint64_t k2 = 0;
            struct adios_index_characteristic_struct_v1 * cend = c;
            log_debug ("  old count=%" PRIu64 " item count=%" PRIu64 "\n", olditem->characteristics_count, item->characteristics_count);
            while (k1 < olditem->characteristics_count || k2 < item->characteristics_count)
            {
                log_debug ("  k1=%" PRIu64 " k2=%" PRIu64 "", k1, k2);
                /*
                if (k2 >= item->characteristics_count || c1->time_index <= c2->time_index) {
                    memcpy (cend, c1, sizeof(struct adios_index_characteristic_struct_v1)); 
                    log_debug_cont ("  -> choose c1, time_index=%u", c1->time_index);
                    c1++;
                    k1++;
                }
                else if (k1 >= olditem->characteristics_count || c1->time_index > c2->time_index) {
                    memcpy (cend, c2, sizeof(struct adios_index_characteristic_struct_v1)); 
                    log_debug_cont ("  -> choose c2, time_index=%u", c2->time_index);
                    c2++;
                    k2++;
                }*/
                if (k2 >= item->characteristics_count) {
                    memcpy (cend, c1, sizeof(struct adios_index_characteristic_struct_v1)); 
                    log_debug_cont ("  -> only c1, time_index=%u", c1->time_index);
                    c1++;
                    k1++;
                }
                else if (k1 >= olditem->characteristics_count) {
                    memcpy (cend, c2, sizeof(struct adios_index_characteristic_struct_v1)); 
                    log_debug_cont ("  -> only c2, time_index=%u", c2->time_index);
                    c2++;
                    k2++;
                }
                else if (c1->time_index <= c2->time_index) {
                    memcpy (cend, c1, sizeof(struct adios_index_characteristic_struct_v1)); 
                    log_debug_cont ("  -> choose c1, time_index=%u", c1->time_index);
                    c1++;
                    k1++;
                }
                else {
                    memcpy (cend, c2, sizeof(struct adios_index_characteristic_struct_v1)); 
                    log_debug_cont ("  -> choose c2, time_index=%u", c2->time_index);
                    c2++;
                    k2++;
                }
                cend++;
                log_debug_cont ("\n");
            }
            free (olditem->characteristics);
            olditem->characteristics = c;
            olditem->characteristics_allocated = count;
            olditem->characteristics_count = count;
             
        } 
        else 
        {
            if (  olditem->characteristics_count
                    + item->characteristics_count
                    > olditem->characteristics_allocated
               )
            {
                int new_items = (item->characteristics_count == 1)
                    ? 100 : item->characteristics_count;
                olditem->characteristics_allocated =
                    olditem->characteristics_count + new_items;
                void * ptr = realloc (
                        olditem->characteristics,
                        olditem->characteristics_allocated *
                        sizeof (struct adios_index_characteristic_struct_v1)
                        );

                if (ptr)
                {
                    olditem->characteristics = ptr;
                }
                else
                {
                    adios_error (err_no_memory, "error allocating memory to build "
                            "var index.  Index aborted\n");
                    return;
                }
            }
            memcpy (&olditem->characteristics [olditem->characteristics_count],
                    item->characteristics,
                    item->characteristics_count *
                    sizeof (struct adios_index_characteristic_struct_v1)
                   );

            olditem->characteristics_count += item->characteristics_count;
        }

        free (item->characteristics);
        free (item->group_name);
        free (item->var_name);
        free (item->var_path);
        free (item);
    }
}

static void index_append_attribute_v1
(struct adios_index_attribute_struct_v1 ** root
 ,struct adios_index_attribute_struct_v1 * item
 )
{
    while (root)
    {
        if (!*root)
        {
            *root = item;
            root = 0;
        }
        else
        {
            if (   !strcasecmp (item->group_name, (*root)->group_name)
                    && !strcasecmp (item->attr_name, (*root)->attr_name)
                    && !strcasecmp (item->attr_path, (*root)->attr_path)
               )
            {
                if (    (*root)->characteristics_count
                        + item->characteristics_count
                        > (*root)->characteristics_allocated
                   )
                {
                    int new_items = (item->characteristics_count == 1)
                        ? 100 : item->characteristics_count;
                    (*root)->characteristics_allocated =
                        (*root)->characteristics_count + new_items;
                    void * ptr;
                    ptr = realloc ((*root)->characteristics
                            ,  (*root)->characteristics_allocated
                            * sizeof (struct adios_index_characteristic_struct_v1)
                            );

                    if (ptr)
                    {
                        (*root)->characteristics = ptr;
                    }
                    else
                    {
                        adios_error (err_no_memory, "error allocating memory to build "
                                "attribute index.  Index aborted\n");
                        return;
                    }
                }
                memcpy (&(*root)->characteristics
                        [(*root)->characteristics_count]
                        ,item->characteristics
                        ,  item->characteristics_count
                        * sizeof (struct adios_index_characteristic_struct_v1)
                       );

                (*root)->characteristics_count += item->characteristics_count;

                free (item->characteristics);
                free (item->group_name);
                free (item->attr_name);
                free (item->attr_path);
                free (item);

                root = 0;  // exit the loop
            }
            else
            {
                root = &(*root)->next;
            }
        }
    }
}

// lists in new_index will be destroyed as part of the merge operation...
// needs_sorting: use 1 if the the inserted new list has multiple timesteps
//                it will merge sort the characteristics to keep the time in order
void adios_merge_index_v1 (
                   struct adios_index_struct_v1 * main_index
                  ,struct adios_index_process_group_struct_v1 * new_pg_root
                  ,struct adios_index_var_struct_v1 * new_vars_root
                  ,struct adios_index_attribute_struct_v1 * new_attrs_root
                  ,int needs_sorting
                  )
{
    // this will just add it on to the end and all should work fine
    index_append_process_group_v1 (main_index, new_pg_root);

    // need to do vars attrs one at a time to merge them properly
    struct adios_index_var_struct_v1 * v = new_vars_root;
    struct adios_index_var_struct_v1 * v_temp;
    struct adios_index_attribute_struct_v1 * a = new_attrs_root;
    struct adios_index_attribute_struct_v1 * a_temp;

    while (v)
    {
        v_temp = v->next;
        v->next = 0;
        log_debug ("merge index var %s/%s\n", v->var_path, v->var_name);
        index_append_var_v1 (main_index, v, needs_sorting);
        v = v_temp;
    }

    while (a)
    {
        a_temp = a->next;
        a->next = 0;
        index_append_attribute_v1 (&main_index->attrs_root, a);
        a = a_temp;
    }
}

#if 0
// obsolete, merge the index with sorting
// sort pg/var indexes by time index
void adios_sort_index_v1 (struct adios_index_process_group_struct_v1 ** p1
        ,struct adios_index_var_struct_v1 ** v1
        ,struct adios_index_attribute_struct_v1 ** a1
        )
{
    struct adios_index_process_group_struct_v1 * p2 = 0, * p1_temp, * p2_temp, * p2_temp_prev;
    struct adios_index_var_struct_v1 * v1_temp;
    int i, j;

    while (*p1)
    {
        // if new index list is empty
        if (!p2)
        {
            p2 = *p1;
            *p1 = (*p1)->next;
            p2->next = 0;
        }
        else
        {
            p2_temp = p2;
            p2_temp_prev = p2;

            while (p2_temp && (*p1)->time_index >= p2_temp->time_index)
            {
                p2_temp_prev = p2_temp;
                p2_temp = p2_temp->next;
            }

            if (!p2_temp)
            {
                p2_temp_prev->next = *p1;
                *p1 = (*p1)->next;
                p2_temp_prev->next->next = 0;
            }
            else
            {
                p1_temp = (*p1)->next;
                (*p1)->next = p2_temp;
                p2_temp_prev->next = *p1;

                *p1 = p1_temp;
            }

        }
    }

    *p1 = p2;

    v1_temp = *v1;

    while (v1_temp)
    {
        for (i = 0; i < v1_temp->characteristics_count; i++)
        {
            for (j = 0; j < v1_temp->characteristics_count - i - 1; j++)
            {
                if (v1_temp->characteristics[j].time_index > v1_temp->characteristics[j + 1].time_index)
                {
                    uint64_t t_offset;  // beginning of the var or attr entry
                    struct adios_index_characteristic_dims_struct_v1 t_dims;
                    uint16_t t_var_id;
                    void * t_value;
                    uint64_t t_payload_offset;   // beginning of the var or attr payload
                    uint32_t t_file_index;
                    uint32_t t_time_index;

                    // NCSU - Statistics
                    uint32_t t_bitmap;
                    struct adios_index_characteristics_stat_struct ** t_stats;

                    t_offset = v1_temp->characteristics[j].offset;
                    t_dims.count = v1_temp->characteristics[j].dims.count;
                    t_dims.dims = v1_temp->characteristics[j].dims.dims;
                    t_var_id = v1_temp->characteristics[j].var_id;
                    t_value = v1_temp->characteristics[j].value;
                    t_payload_offset = v1_temp->characteristics[j].payload_offset;
                    t_file_index = v1_temp->characteristics[j].file_index;
                    t_time_index = v1_temp->characteristics[j].time_index;
                    t_bitmap = v1_temp->characteristics[j].bitmap;
                    t_stats = v1_temp->characteristics[j].stats;

                    v1_temp->characteristics[j].offset = v1_temp->characteristics[j + 1].offset;
                    v1_temp->characteristics[j].dims.count = v1_temp->characteristics[j + 1].dims.count;
                    v1_temp->characteristics[j].dims.dims = v1_temp->characteristics[j + 1].dims.dims;
                    v1_temp->characteristics[j].var_id = v1_temp->characteristics[j + 1].var_id;
                    v1_temp->characteristics[j].value = v1_temp->characteristics[j + 1].value;
                    v1_temp->characteristics[j].payload_offset = v1_temp->characteristics[j + 1].payload_offset;
                    v1_temp->characteristics[j].file_index = v1_temp->characteristics[j + 1].file_index;
                    v1_temp->characteristics[j].time_index = v1_temp->characteristics[j + 1].time_index;
                    v1_temp->characteristics[j].bitmap = v1_temp->characteristics[j + 1].bitmap;
                    v1_temp->characteristics[j].stats = v1_temp->characteristics[j + 1].stats;

                    v1_temp->characteristics[j + 1].offset = t_offset;
                    v1_temp->characteristics[j + 1].dims.count = t_dims.count;
                    v1_temp->characteristics[j + 1].dims.dims = t_dims.dims;
                    v1_temp->characteristics[j + 1].var_id = t_var_id;
                    v1_temp->characteristics[j + 1].value = t_value;
                    v1_temp->characteristics[j + 1].payload_offset = t_payload_offset;
                    v1_temp->characteristics[j + 1].file_index = t_file_index;
                    v1_temp->characteristics[j + 1].time_index = t_time_index;
                    v1_temp->characteristics[j + 1].bitmap = t_bitmap;
                    v1_temp->characteristics[j + 1].stats = t_stats;

                    // NCSU ALACRITY-ADIOS - Swap transform metadata
                    adios_transform_swap_transform_characteristics(&v1_temp->characteristics[j].transform, &v1_temp->characteristics[j + 1].transform);
                }
            }
        }

        v1_temp = v1_temp->next;
    }

    // no need to sort attributes
}
#endif 

static void adios_clear_process_groups_index_v1 (
        struct adios_index_process_group_struct_v1 * root
        )
{
    while (root)
    {
        struct adios_index_process_group_struct_v1 * temp = root->next;
        if (root->group_name)
            free (root->group_name);
        if (root->time_index_name)
            free (root->time_index_name);
        free (root);
        root = temp;
    }
}

// NCSU - Clears up the statistical data from variable index table
static void adios_clear_vars_index_v1 (struct adios_index_var_struct_v1 * root)
{
    while (root)
    {
        int i;
        struct adios_index_var_struct_v1 * temp = root->next;
        enum ADIOS_DATATYPES original_var_type = adios_transform_get_var_original_type_index (root);

        if (root->group_name)
            free (root->group_name);
        if (root->var_name)
            free (root->var_name);
        if (root->var_path)
            free (root->var_path);

        for (i = 0; i < root->characteristics_count; i++)
        {
            if (root->characteristics [i].dims.count != 0)
                free (root->characteristics [i].dims.dims);
            if (root->characteristics [i].value)
                free (root->characteristics [i].value);

            // NCSU - Clears up the statistical data, based on bitmap
            if (root->characteristics [i].stats != 0)
            {
                uint8_t j = 0, idx = 0;
                uint8_t c = 0, count = adios_get_stat_set_count(original_var_type);

                for (c = 0; c < count; c ++)
                {
                    while (root->characteristics [i].bitmap >> j)
                    {
                        if ((root->characteristics [i].bitmap >> j) & 1)
                        {
                            if (j == adios_statistic_hist)
                            {
                                struct adios_index_characteristics_hist_struct * hist = (struct adios_index_characteristics_hist_struct    *) root->characteristics [i].stats[c][idx].data;
                                free (hist->breaks);
                                free (hist->frequencies);
                            }
                            else
                                free (root->characteristics [i].stats[c][idx].data);
                            idx ++;
                        }
                        j ++;
                    }
                    free (root->characteristics [i].stats [c]);
                }

                free (root->characteristics [i].stats);
            }

            // NCSU ALACRITY-ADIOS - Clear the transform metadata
            adios_transform_clear_transform_characteristic(&root->characteristics[i].transform);
        }
        if (root->characteristics)
            free (root->characteristics);

        free (root);
        root = temp;
    }
}

// NCSU - Clears up the statistical data, based on bitmap
    static void adios_clear_attributes_index_v1
(struct adios_index_attribute_struct_v1 * root)
{
    while (root)
    {
        int i;
        struct adios_index_attribute_struct_v1 * temp = root->next;
        enum ADIOS_DATATYPES var_type = root->type;

        if (root->group_name)
            free (root->group_name);
        if (root->attr_name)
            free (root->attr_name);
        if (root->attr_path)
            free (root->attr_path);
        for (i = 0; i < root->characteristics_count; i++)
        {
            if (root->characteristics [i].dims.count != 0)
                free (root->characteristics [i].dims.dims);

            // NCSU - Clears up the statistical data, based on bitmap
            if (root->characteristics [i].stats != 0)
            {
                uint8_t j = 0, idx = 0;
                uint8_t c = 0, count = adios_get_stat_set_count(var_type);
                for (c = 0; c < count; c ++)
                {
                    while (root->characteristics [i].bitmap >> j)
                    {
                        if ((root->characteristics [i].bitmap >> j) & 1)
                        {
                            if (j == adios_statistic_hist)
                            {
                                struct adios_index_characteristics_hist_struct * hist = (struct adios_index_characteristics_hist_struct *) root->characteristics [i].stats[c][idx].data;
                                free (hist->breaks);
                                free (hist->frequencies);
                                free (hist);
                            }
                            else
                                free (root->characteristics [i].stats[c][idx].data);

                            idx ++;
                        }
                        j ++;
                    }
                    free (root->characteristics [i].stats [c]);
                }
                free (root->characteristics [i].stats);
            }

            // NCSU ALACRITY-ADIOS - Clear the transform metadata
            adios_transform_clear_transform_characteristic(&root->characteristics[i].transform);

            /*if (root->characteristics [i].value) {
                if (root->type == adios_string_array)
                    free_string_array (root->characteristics [i].value, root->nelems);
                else
                    free (root->characteristics [i].value);
            }*/
        }

        if (root->characteristics)
            free (root->characteristics);

        free (root);
        root = temp;
    }
}


struct adios_index_struct_v1 * adios_alloc_index_v1 (int alloc_hashtables)
{
    struct adios_index_struct_v1 * index = (struct adios_index_struct_v1 *)
                malloc (sizeof(struct adios_index_struct_v1));
    assert (index);
    index->pg_root = NULL;
    index->pg_tail = NULL;
    index->vars_root = NULL;
    index->vars_tail = NULL;
    index->attrs_root = NULL;
    index->attrs_tail = NULL;
    if (alloc_hashtables) {
        index->hashtbl_vars  = qhashtbl(500);
        //index->hashtbl_attrs = qhashtbl(100);
        index->hashtbl_attrs = NULL; // not used yet
    } else {
        index->hashtbl_vars = NULL;
        index->hashtbl_attrs = NULL;
    }
    return index;
}



void adios_free_index_v1 (struct adios_index_struct_v1 * index)
{
    if (!index)
        return;

    if (index->hashtbl_vars)
        index->hashtbl_vars->free  (index->hashtbl_vars);
    if (index->hashtbl_attrs)
        index->hashtbl_attrs->free (index->hashtbl_attrs);
    free(index);
}

void adios_clear_index_v1 (struct adios_index_struct_v1 * index)
{
    if (!index)
        return;

    adios_clear_process_groups_index_v1 (index->pg_root);
    adios_clear_vars_index_v1 (index->vars_root);
    adios_clear_attributes_index_v1 (index->attrs_root);
    index->pg_root = NULL;
    index->pg_tail = NULL;
    index->vars_root = NULL;
    index->vars_tail = NULL;
    index->attrs_root = NULL;
    index->attrs_tail = NULL;
    if (index->hashtbl_vars)
        index->hashtbl_vars->clear  (index->hashtbl_vars);
    if (index->hashtbl_attrs)
        index->hashtbl_attrs->clear (index->hashtbl_attrs);
}

uint8_t count_dimensions (const struct adios_dimension_struct * dimensions)
{
    uint8_t count = 0;

    while (dimensions)
    {
        count++;
        dimensions = dimensions->next;
    }

    return count;
}

static uint64_t cast_var_data_as_uint64 (const char * parent_name
        ,enum ADIOS_DATATYPES type
        ,void * data
        )
{
    if (!data)
    {
        adios_error (err_unspecified,
                "cannot write var since dim %s not provided\n",
                parent_name);
        return 0;
    }

    switch (type)
    {
        case adios_byte:
            return (uint64_t) *(int8_t *) data;

        case adios_short:
            return (uint64_t) *(int16_t *) data;

        case adios_integer:
            return (uint64_t) *(int32_t *) data;

        case adios_long:
            return (uint64_t) *(int64_t *) data;

        case adios_unsigned_byte:
            return (uint64_t) *(uint8_t *) data;

        case adios_unsigned_short:
            return (uint64_t) *(uint16_t *) data;

        case adios_unsigned_integer:
            return (uint64_t) *(uint32_t *) data;

        case adios_unsigned_long:
            return (uint64_t) *(uint64_t *) data;

        case adios_real:
            return (uint64_t) *(float *) data;

        case adios_double:
            return (uint64_t) *(double *) data;

        case adios_long_double:
            return (uint64_t) *(long double *) data;

        case adios_string:
        case adios_string_array:
        case adios_complex:
        case adios_double_complex:
        default:
            adios_error (err_unspecified,
                    "Cannot convert type %s to integer for var %s\n",
                    adios_type_to_string_int (type), parent_name);
            return 0;
    }
    return 0;
}

uint64_t adios_get_dim_value (struct adios_dimension_item_struct * dimension)
{
    uint64_t dim = 0;

    if (dimension->var != 0)
    {
        struct adios_var_struct * var = dimension->var;
        if (var->adata)
        {
            dim = cast_var_data_as_uint64 (var->name, var->type, var->adata);
        }
        else
        {
            adios_error (err_dimension_required, "array dimension data missing\n");
        }
    }
    else if (dimension->attr != 0)
    {
        struct adios_attribute_struct * attr = dimension->attr;
        if (attr->var)
        {
            if (attr->var->adata)
            {
                dim = cast_var_data_as_uint64 (attr->var->name,attr->var->type,attr->var->adata);
            }
            else
            {
                adios_error (err_dimension_required, "array dimension data missing\n");
            }
        }
        else
        {
            dim = cast_var_data_as_uint64 (attr->name, attr->type ,attr->value);
        }
    }
    else
    {
        if (dimension->is_time_index == adios_flag_yes)
            dim = 1;
        else
            dim = dimension->rank;
    }

    return dim;
}

void adios_copy_var_written (struct adios_file_struct * fd, struct adios_var_struct * var)
{
    assert(fd);
    struct adios_group_struct * g = fd->group;
    assert(g);
    struct adios_var_struct * var_new;

    var_new = (struct adios_var_struct *) malloc
        (sizeof (struct adios_var_struct));
    var_new->id = var->id;
    var_new->parent_var = var;
    var_new->name = strdup (var->name);
    var_new->path = strdup (var->path);
    var_new->type = var->type;
    var_new->dimensions = 0;
    var_new->got_buffer = var->got_buffer;
    var_new->is_dim = var->is_dim;
    var_new->write_offset = var->write_offset;
    var_new->stats = 0;
    var_new->free_data = var->free_data;
    var_new->data = 0;
    var_new->adata = 0;
    var_new->data_size = var->data_size;
            var_new->write_count = var->write_count;
    var_new->next = 0;

    uint64_t size = adios_get_type_size (var->type, var->data);
    switch (var->type)
    {
        case adios_byte:
        case adios_unsigned_byte:
        case adios_short:
        case adios_unsigned_short:
        case adios_integer:
        case adios_unsigned_integer:
        case adios_long:
        case adios_unsigned_long:
        case adios_real:
        case adios_double:
        case adios_long_double:
        case adios_complex:
        case adios_double_complex:
            if (var->dimensions)
            {
                uint8_t c;
                uint8_t j;
                struct adios_dimension_struct * d = var->dimensions;
                /*
                 *
                 * NOT ALL METHODS TRACK MIN/MAX.  CHECK BEFORE TRYING TO COPY.
                 *
                 */
                // NCSU Statistics - copy stat to new var struct
                enum ADIOS_DATATYPES original_var_type = adios_transform_get_var_original_type_var (var);
                uint8_t count = adios_get_stat_set_count(original_var_type);
                uint8_t idx = 0;
                uint64_t characteristic_size;

                var_new->bitmap = var->bitmap;
                var_new->stats = malloc (count * sizeof(struct adios_stat_struct *));

                // Set of characteristics will be repeated thrice for complex numbers
                for (c = 0; c < count; c ++)
                {
                    var_new->stats[c] = calloc(ADIOS_STAT_LENGTH, sizeof (struct adios_stat_struct));

                    j = idx = 0;
                    while (var->bitmap >> j)
                    {
                        if ((var->bitmap >> j) & 1)
                        {
                            if (var->stats[c][idx].data != NULL)
                            {
                                if (j == adios_statistic_hist)
                                {
                                    var_new->stats[c][idx].data = (struct adios_hist_struct *) malloc (sizeof(struct adios_hist_struct));

                                    struct adios_hist_struct * var_hist = var->stats[c][idx].data;
                                    struct adios_hist_struct * var_new_hist = var_new->stats[c][idx].data;

                                    var_new_hist->min = var_hist->min;
                                    var_new_hist->max = var_hist->max;
                                    var_new_hist->num_breaks = var_hist->num_breaks;

                                    var_new_hist->frequencies = malloc ((var_hist->num_breaks + 1) * adios_get_type_size(adios_unsigned_integer, ""));
                                    memcpy (var_new_hist->frequencies, var_hist->frequencies, (var_hist->num_breaks + 1) * adios_get_type_size(adios_unsigned_integer, ""));
                                    var_new_hist->breaks = malloc ((var_hist->num_breaks) * adios_get_type_size(adios_double, ""));
                                    memcpy (var_new_hist->breaks, var_hist->breaks, (var_hist->num_breaks) * adios_get_type_size(adios_double, ""));
                                }
                                else
                                {
                                    characteristic_size = adios_get_stat_size(var->stats[c][idx].data, original_var_type, j);
                                    var_new->stats[c][idx].data = malloc (characteristic_size);
                                    memcpy (var_new->stats[c][idx].data, var->stats[c][idx].data, characteristic_size);
                                }

                                idx ++;
                            }
                        }
                        j ++;
                    }
                }

                // NCSU ALACRITY-ADIOS - Copy transform metadata
                adios_transform_copy_var_transform(var_new, var);

                c = count_dimensions (var->dimensions);

                for (j = 0; j < c; j++)
                {
                    struct adios_dimension_struct * d_new = (struct adios_dimension_struct *)
                        malloc (sizeof (struct adios_dimension_struct));
                    // de-reference dimension id
                    d_new->dimension.var = NULL;
                    d_new->dimension.attr = NULL;
                    d_new->dimension.rank = adios_get_dim_value (&d->dimension);
                    d_new->dimension.is_time_index = d->dimension.is_time_index;
                    d_new->global_dimension.var = NULL;
                    d_new->global_dimension.attr = NULL;
                    d_new->global_dimension.rank = adios_get_dim_value (&d->global_dimension);
                    d_new->global_dimension.is_time_index = d->global_dimension.is_time_index;
                    d_new->local_offset.var = NULL;
                    d_new->local_offset.attr = NULL;
                    d_new->local_offset.rank = adios_get_dim_value (&d->local_offset);
                    d_new->local_offset.is_time_index = d->local_offset.is_time_index;
                    d_new->next = 0;

                    adios_append_dimension (&var_new->dimensions, d_new);

                    d = d->next;
                }
            }
            else
            {
                adios_transform_init_transform_var(var_new);
                var_new->stats = 0;
                var_new->adata = malloc (size);
                memcpy (var_new->adata, var->data, size);
                var_new->data = var_new->adata;
            }

            break;

        case adios_string:
            {
                adios_transform_init_transform_var(var_new);
                var_new->adata = malloc (size + 1);
                memcpy (var_new->adata, var->data, size);
                ((char *) (var_new->adata)) [size] = 0;
                var_new->data = var_new->adata;

                break;
            }
        case adios_string_array:
            {
                adios_error (err_unspecified, "String arrays are not supported for variables %s:%s:%d\n",
                        __FILE__,__func__, __LINE__);
            }
        default:
            {
                adios_error (err_unspecified, "Reached unexpected branch in %s:%s:%d\n",
                        __FILE__,__func__, __LINE__);
            }
    }

    /* Insert new variable into the copy list */

    struct adios_pg_struct * pg = fd->current_pg;
    assert(pg);
    /* Note: many routines parse the list of variables through the ->next pointer with
     * "while (v) { ...; v=v->next }
     * So we don't make a double linked circular list, just a simple list, with
     * having an extra pointer to the tail
     */
    if (!pg->vars_written) {
        // first variable: pg->vars_written     : V => (null)
        //                 pg->vars_written_tail: V => (null)
        var_new->next = NULL;
        pg->vars_written = var_new;      // V => (null)
        pg->vars_written_tail = var_new; // V => (null)
    } else {
       var_new->next = NULL;
       // append var to tail
       pg->vars_written_tail->next = var_new;  // pg->vars_written => ... => tail => V => (null)
       // new tail is var
       pg->vars_written_tail = var_new;
    }

}

#if 0
void adios_copy_var_written (struct adios_var_struct ** root
        ,struct adios_var_struct * var
        ,struct adios_file_struct * fd
        )
{
    struct adios_var_struct * var_new;

    while (root)
    {
        if (!*root)
        {
            var_new = (struct adios_var_struct *) malloc
                (sizeof (struct adios_var_struct));
            //var_new->id = ++fd->group->member_count;
            var_new->id = var->id;
            var_new->parent_var = var;
            var_new->name = strdup (var->name);
            var_new->path = strdup (var->path);
            var_new->type = var->type;
            var_new->dimensions = 0;
            var_new->got_buffer = var->got_buffer;
            var_new->is_dim = var->is_dim;
            var_new->write_offset = var->write_offset;
            var_new->stats = 0;
            var_new->free_data = var->free_data;
            var_new->data = 0;
            var_new->data_size = var->data_size;
            var_new->next = 0;

            uint64_t size = adios_get_type_size (var->type, var->data);
            switch (var->type)
            {
                case adios_byte:
                case adios_unsigned_byte:
                case adios_short:
                case adios_unsigned_short:
                case adios_integer:
                case adios_unsigned_integer:
                case adios_long:
                case adios_unsigned_long:
                case adios_real:
                case adios_double:
                case adios_long_double:
                case adios_complex:
                case adios_double_complex:
                    if (var->dimensions)
                    {
                        uint8_t c;
                        uint8_t j;
                        struct adios_dimension_struct * d = var->dimensions;

                        // NCSU ALACRITY-ADIOS - Copy transform metadata
                        adios_transform_copy_var_transform(fd, var_new, var);

                        /*
                         *
                         * NOT ALL METHODS TRACK MIN/MAX.  CHECK BEFORE TRYING TO COPY.
                         *
                         */

                        // NCSU Statistics - copy stat to new var struct
                        enum ADIOS_DATATYPES original_var_type = adios_transform_get_var_original_type_var (var);
                        uint8_t count = adios_get_stat_set_count(original_var_type);
                        uint8_t idx = 0;
                        uint64_t characteristic_size;

                        var_new->bitmap = var->bitmap;
                        var_new->stats = malloc (count * sizeof(struct adios_stat_struct *));

                        // Set of characteristics will be repeated thrice for complex numbers
                        for (c = 0; c < count; c ++)
                        {
                            var_new->stats[c] = calloc(ADIOS_STAT_LENGTH, sizeof (struct adios_stat_struct));

                            j = idx = 0;
                            while (var->bitmap >> j)
                            {
                                if ((var->bitmap >> j) & 1)
                                {
                                    if (var->stats[c][idx].data != NULL)
                                    {
                                        if (j == adios_statistic_hist)
                                        {
                                            var_new->stats[c][idx].data = (struct adios_hist_struct *) malloc (sizeof(struct adios_hist_struct));

                                            struct adios_hist_struct * var_hist = var->stats[c][idx].data;
                                            struct adios_hist_struct * var_new_hist = var_new->stats[c][idx].data;

                                            var_new_hist->min = var_hist->min;
                                            var_new_hist->max = var_hist->max;
                                            var_new_hist->num_breaks = var_hist->num_breaks;

                                            var_new_hist->frequencies = malloc ((var_hist->num_breaks + 1) * adios_get_type_size(adios_unsigned_integer, ""));
                                            memcpy (var_new_hist->frequencies, var_hist->frequencies, (var_hist->num_breaks + 1) * adios_get_type_size(adios_unsigned_integer, ""));
                                            var_new_hist->breaks = malloc ((var_hist->num_breaks) * adios_get_type_size(adios_double, ""));
                                            memcpy (var_new_hist->breaks, var_hist->breaks, (var_hist->num_breaks) * adios_get_type_size(adios_double, ""));
                                        }
                                        else
                                        {
                                            characteristic_size = adios_get_stat_size(var->stats[c][idx].data, original_var_type, j);
                                            var_new->stats[c][idx].data = malloc (characteristic_size);
                                            memcpy (var_new->stats[c][idx].data, var->stats[c][idx].data, characteristic_size);
                                        }

                                        idx ++;
                                    }
                                }
                                j ++;
                            }
                        }

                        c = count_dimensions (var->dimensions);

                        for (j = 0; j < c; j++)
                        {
                            struct adios_dimension_struct * d_new = (struct adios_dimension_struct *)
                                malloc (sizeof (struct adios_dimension_struct));
                            // de-reference dimension id
                            d_new->dimension.var = NULL;
                            d_new->dimension.attr = NULL;
                            d_new->dimension.rank = adios_get_dim_value (&d->dimension);
                            d_new->dimension.is_time_index = d->dimension.is_time_index;
                            d_new->global_dimension.var = NULL;
                            d_new->global_dimension.attr = NULL;
                            d_new->global_dimension.rank = adios_get_dim_value (&d->global_dimension);
                            d_new->global_dimension.is_time_index = d->global_dimension.is_time_index;
                            d_new->local_offset.var = NULL;
                            d_new->local_offset.attr = NULL;
                            d_new->local_offset.rank = adios_get_dim_value (&d->local_offset);
                            d_new->local_offset.is_time_index = d->local_offset.is_time_index;
                            d_new->next = 0;

                            adios_append_dimension (&var_new->dimensions, d_new);

                            d = d->next;
                        }
                    }
                    else
                    {
                        var_new->stats = 0;
                        var_new->data = malloc (size);
                        memcpy (var_new->data, var->data, size);
                    }

                    break;

                case adios_string:
                    {
                        var_new->data = malloc (size + 1);
                        memcpy (var_new->data, var->data, size);
                        ((char *) (var_new->data)) [size] = 0;

                        break;
                    }
            }

            *root = var_new;
            root = 0;
        }
        else
        {
            root = &(*root)->next;
        }
    }
}
#endif


/* Build the index from the variables written in all PGs during open()...close().

   The method needs to supply the target file offsets for each PG in fd->pgs_written.

   Since the removal of group_size(), the starting offset of a PG is not always known (so is always set to 0).
   adios_write_var_header_v1() registers written variables with offsets relative to 0 not the
   actual beginning of the PG.
*/
void adios_build_index_v1 (struct adios_file_struct * fd,
                           struct adios_index_struct_v1 * index)
{
    struct adios_group_struct * g = fd->group;
    struct adios_pg_struct * pg = fd->pgs_written;
    int pgid = 0;

    while (pg)
    {
        /* Create a PG entry in index */
        struct adios_index_process_group_struct_v1 * g_item;
        g_item = (struct adios_index_process_group_struct_v1 *)
            malloc (sizeof (struct adios_index_process_group_struct_v1));
        g_item->group_name = (g->name ? strdup (g->name) : 0L);
        g_item->adios_host_language_fortran = g->adios_host_language_fortran;
        g_item->process_id = g->process_id;
        g_item->time_index_name = (g->time_index_name ? strdup (g->time_index_name) : 0L);
        g_item->time_index = g->time_index;
        g_item->offset_in_file = pg->pg_start_in_file;
        g_item->next = 0;

        // build the groups and vars index
        index_append_process_group_v1 (index, g_item);

        /* For each written variable, create a variable entry in the index */
        struct adios_var_struct * v = pg->vars_written;
        while (v)
        {
            // only add items that were written to the index
            assert (v->write_offset > 0); // v is vars_written, so yes it was written actually
            //if (v->write_offset != 0)
            {
                struct adios_index_var_struct_v1 * v_index;
                v_index = malloc (sizeof (struct adios_index_var_struct_v1));
                v_index->characteristics = malloc (
                        sizeof (struct adios_index_characteristic_struct_v1)
                        );

                v_index->id = v->id;
                v_index->group_name = (g->name ? strdup (g->name) : 0L);
                v_index->var_name = (v->name ? strdup (v->name) : 0L);
                v_index->var_path = (v->path ? strdup (v->path) : 0L);
                v_index->type = v->type;
                v_index->characteristics_count = 1;
                v_index->characteristics_allocated = 1;
                v_index->characteristics [0].offset = v->write_offset + pg->pg_start_in_file;
                // Find the old var in g->vars.
                // We need this to calculate the correct payload_offset, because that
                // holds the variable references in the dimensions, while v-> contains
                // only numerical values
                struct adios_var_struct * old_var = v->parent_var;
                v_index->characteristics [0].payload_offset = v_index->characteristics [0].offset
                    + adios_calc_var_overhead_v1 (old_var)
                    - strlen (old_var->path)  // take out the length of path defined in XML
                    + strlen (v->path); // add length of the actual, current path of this var
                v_index->characteristics [0].file_index = fd->subfile_index;
                v_index->characteristics [0].time_index = g_item->time_index;

                v_index->characteristics [0].value = 0;
                v_index->characteristics [0].dims.count = 0;

                // NCSU - Initializing stat related info in index
                v_index->characteristics [0].bitmap = 0;
                v_index->characteristics [0].stats = 0;
                // NCSU ALACRITY-ADIOS - Initialize the transform metadata
                adios_transform_init_transform_characteristic(&v_index->characteristics[0].transform);
                //v_index->characteristics [0].transform_type = adios_transform_none;

                uint64_t size = adios_get_type_size (v->type, v->data);
                switch (v->type)
                {
                    case adios_byte:
                    case adios_unsigned_byte:
                    case adios_short:
                    case adios_unsigned_short:
                    case adios_integer:
                    case adios_unsigned_integer:
                    case adios_long:
                    case adios_unsigned_long:
                    case adios_real:
                    case adios_double:
                    case adios_long_double:
                    case adios_complex:
                    case adios_double_complex:
                        if (v->dimensions)
                        {
                            uint8_t c;
                            uint8_t j;
                            struct adios_dimension_struct * d = v->dimensions;

                            // NCSU - Copy statistics from var struct to index
                            enum ADIOS_DATATYPES original_var_type = adios_transform_get_var_original_type_var (v);

                            uint8_t count = adios_get_stat_set_count(original_var_type);
                            uint8_t idx = 0;
                            uint64_t characteristic_size;

                            v_index->characteristics [0].bitmap = v->bitmap;
                            v_index->characteristics [0].stats = malloc (count * sizeof(struct adios_index_characteristics_stat_struct *));

                            // Set of characteristics will be repeated thrice for complex numbers
                            for (c = 0; c < count; c ++)
                            {
                                v_index->characteristics [0].stats[c] = calloc(ADIOS_STAT_LENGTH, sizeof (struct adios_index_characteristics_stat_struct));

                                j = idx = 0;
                                while (v_index->characteristics [0].bitmap >> j)
                                {
                                    if ((v_index->characteristics [0].bitmap >> j) & 1)
                                    {
                                        if (v->stats[c][idx].data != NULL)
                                        {
                                            if (j == adios_statistic_hist)
                                            {
                                                v_index->characteristics [0].stats[c][idx].data = (struct adios_index_characteristics_hist_struct *) malloc (sizeof(struct adios_index_characteristics_hist_struct));

                                                struct adios_hist_struct * v_hist = v->stats[c][idx].data;
                                                struct adios_hist_struct * v_index_hist = v_index->characteristics [0].stats[c][idx].data;

                                                v_index_hist->min = v_hist->min;
                                                v_index_hist->max = v_hist->max;
                                                v_index_hist->num_breaks = v_hist->num_breaks;

                                                v_index_hist->frequencies = malloc ((v_hist->num_breaks + 1) * adios_get_type_size(adios_unsigned_integer, ""));
                                                memcpy (v_index_hist->frequencies, v_hist->frequencies, (v_hist->num_breaks + 1) * adios_get_type_size(adios_unsigned_integer, ""));
                                                v_index_hist->breaks = malloc ((v_hist->num_breaks) * adios_get_type_size(adios_double, ""));
                                                memcpy (v_index_hist->breaks, v_hist->breaks, (v_hist->num_breaks) * adios_get_type_size(adios_double, ""));
                                            }
                                            else
                                            {
                                                characteristic_size = adios_get_stat_size(v->stats[c][idx].data, original_var_type, j);
                                                v_index->characteristics [0].stats[c][idx].data = malloc (characteristic_size);
                                                memcpy (v_index->characteristics [0].stats[c][idx].data, v->stats[c][idx].data, characteristic_size);
                                            }

                                            idx ++;
                                        }
                                    }
                                    j ++;
                                }
                            }
                            // NCSU - End of copy, for statistics

                            // NCSU ALACRITY-ADIOS - copy transform type field
                            adios_transform_copy_transform_characteristic(&v_index->characteristics[0].transform, v);

                            c = count_dimensions (v->dimensions);
                            v_index->characteristics [0].dims.count = c;
                            // (local, global, local offset)
                            v_index->characteristics [0].dims.dims = malloc
                                (3 * 8 * v_index->characteristics [0].dims.count);
                            for (j = 0; j < c; j++)
                            {
                                v_index->characteristics [0].dims.dims [j * 3 + 0] =
                                    adios_get_dim_value (&d->dimension);
                                v_index->characteristics [0].dims.dims [j * 3 + 1] =
                                    adios_get_dim_value (&d->global_dimension);
                                v_index->characteristics [0].dims.dims [j * 3 + 2] =
                                    adios_get_dim_value (&d->local_offset);

                                d = d->next;
                            }
                            v_index->characteristics [0].value = 0;
                        }

                        if (v->data)
                        {
                            // NCSU - Copy statistics from var struct to index
                            v_index->characteristics [0].bitmap = 0;
                            v_index->characteristics [0].stats = 0;
                            // NCSU ALACRITY-ADIOS - Clear the transform metadata
                            // This is probably redundant with above code, but do it anyway to be safe
                            adios_transform_clear_transform_characteristic(&v_index->characteristics[0].transform);

                            v_index->characteristics [0].value = malloc (size);
                            memcpy (v_index->characteristics [0].value, v->data
                                    ,size
                                   );
                            v_index->characteristics [0].dims.count = 0;
                            v_index->characteristics [0].dims.dims = 0;
                        }

                        break;

                    case adios_string:
                        {
                            v_index->characteristics [0].value = malloc (size + 1);
                            memcpy (v_index->characteristics [0].value, v->data, size);
                            ((char *) (v_index->characteristics [0].value)) [size] = 0;

                            break;
                        }
                    case adios_string_array:
                        {
                            adios_error (err_unspecified, "String arrays are not supported for variables %s:%s:%d\n",
                                    __FILE__,__func__, __LINE__);
                        }
                    default:
                        {
                            adios_error (err_unspecified, "Reached unexpected branch in %s:%s:%d\n",
                                    __FILE__,__func__, __LINE__);
                        }
                }
                v_index->next = 0;

                // this fn will either take ownership for free
                log_debug ("build index var %s/%s\n", v_index->var_path, v_index->var_name);
                index_append_var_v1 (index, v_index, 0);
            }

            v = v->next;
        }

        pg = pg->next;
        pgid++;
    }

    struct adios_attribute_struct * a = g->attributes;
    while (a)
    {
        // only add items that were written to the index
        if (a->write_offset != 0)
        {
            struct adios_index_attribute_struct_v1 * a_index;
            a_index = malloc (sizeof (struct adios_index_attribute_struct_v1));
            a_index->characteristics = malloc (
                    sizeof (struct adios_index_characteristic_struct_v1)
                    );

            a_index->id = a->id;
            a_index->group_name = (g->name ? strdup (g->name) : 0L);
            a_index->attr_name = (a->name ? strdup (a->name) : 0L);
            a_index->attr_path = (a->path ? strdup (a->path) : 0L);
            a_index->type = a->type;
            a_index->nelems = a->nelems;
            a_index->characteristics_count = 1;
            a_index->characteristics_allocated = 1;
            //uint64_t size = a_index->nelems * adios_get_type_size (a->type, a->value);

            // pg_file_offsets [pgid] is now the last PG's start offset, which is the base
            // offset for attributes
            a_index->characteristics [0].offset = a->write_offset + fd->current_pg->pg_start_in_file;
            /*FIXME: this below cannot be correct, calc includes the data size 
                     itself and the payload offset should point to the beginning 
                     of the actual data. ADIOS never accesses this data though */
            a_index->characteristics [0].payload_offset = a_index->characteristics [0].offset  + adios_calc_attribute_overhead_v1 (a);
            a_index->characteristics [0].file_index = fd->subfile_index;
            a_index->characteristics [0].time_index = 0;

            // NCSU - Initializing stat related info in attribute index
            a_index->characteristics [0].bitmap = 0;
            a_index->characteristics [0].stats = 0;
            // NCSU ALACRITY-ADIOS - Initialize transform metadata
            adios_transform_init_transform_characteristic(&a_index->characteristics[0].transform);
            //a_index->characteristics[0].transform_type = adios_transform_none;

            a_index->characteristics [0].value = a->value;
            /* Do not copy the attributes to index, since they don't change */
            /*
            if (a->value)
            {
                if (a->type == adios_string) 
                    size++;
                a_index->characteristics [0].value = malloc (size);
                if (a->type == adios_string) 
                    ((char *) (a_index->characteristics [0].value)) [size] = 0;
                memcpy (a_index->characteristics [0].value, a->value, size);

            }
            else
            {
                a_index->characteristics [0].value = 0;
            }
            */

            if (a_index->nelems > 1) {
                // for array attributes, save nelems as a dimension characteristic
                a_index->characteristics [0].dims.count = 1; // 1D array allowed only
                a_index->characteristics [0].dims.dims = malloc (3*sizeof(uint64_t));
                a_index->characteristics [0].dims.dims[0] = a_index->nelems; // "local dim"
                a_index->characteristics [0].dims.dims[1] = a_index->nelems; // "global dim"
                a_index->characteristics [0].dims.dims[2] = 0;               // "offset"
            } else {
                // old attributes up to version 1.8 never had dimensions
                a_index->characteristics [0].dims.count = 0;
                a_index->characteristics [0].dims.dims = 0;
            }

            if (a->var)
                a_index->characteristics [0].var_id = a->var->id;
            else
                a_index->characteristics [0].var_id = 0;

            a_index->next = 0;

            // this fn will either take ownership for free
            index_append_attribute_v1 (&index->attrs_root, a_index);
        }

        a = a->next;
    }
}

int adios_write_index_v1 (char ** buffer
        ,uint64_t * buffer_size
        ,uint64_t * buffer_offset
        ,uint64_t index_start
        ,struct adios_index_struct_v1 * index
        )
{
    uint64_t groups_count = 0;
    uint32_t vars_count = 0;
    uint32_t attrs_count = 0;

    uint64_t index_size = 0;
    uint64_t pg_index_start = index_start;
    uint64_t vars_index_start = 0;
    uint64_t attrs_index_start = 0;

    // we need to save the offset we will write the count and size
    uint64_t buffer_offset_start = 0; // since we realloc, we can't save a ptr

    struct adios_index_process_group_struct_v1 * pg_root = index->pg_root;
    struct adios_index_var_struct_v1 * vars_root = index->vars_root;
    struct adios_index_attribute_struct_v1 * attrs_root = index->attrs_root;

    // save for the process group index
    buffer_offset_start = *buffer_offset;

    *buffer_offset += (8 + 8); // save space for groups count and index size

    while (pg_root)
    {
        uint8_t flag;
        uint16_t len;
        uint16_t group_size = 0;
        uint64_t group_start = *buffer_offset;

        groups_count++;

        *buffer_offset += 2; // save space for the size

        len = strlen (pg_root->group_name);
        buffer_write (buffer, buffer_size, buffer_offset, &len, 2);
        index_size += 2;
        group_size += 2;
        buffer_write (buffer, buffer_size, buffer_offset
                ,pg_root->group_name, len
                );
        index_size += len;
        group_size += len;

        flag = (pg_root->adios_host_language_fortran == adios_flag_yes ? 'y'
                : 'n'
               );
        buffer_write (buffer, buffer_size, buffer_offset, &flag, 1);
        index_size += 1;
        group_size += 1;

        buffer_write (buffer, buffer_size, buffer_offset
                ,&pg_root->process_id, 4
                );
        index_size += 4;
        group_size += 4;

        if (pg_root->time_index_name)
        {
            len = strlen (pg_root->time_index_name);
        }
        else
        {
            len = 0;
        }
        buffer_write (buffer, buffer_size, buffer_offset, &len, 2);
        index_size += 2;
        group_size += 2;
        if (len)
        {
            buffer_write (buffer, buffer_size, buffer_offset
                    ,pg_root->time_index_name, len
                    );
        }
        index_size += len;
        group_size += len;

        buffer_write (buffer, buffer_size, buffer_offset
                ,&pg_root->time_index, 4
                );
        index_size += 4;
        group_size += 4;
        buffer_write (buffer, buffer_size, buffer_offset
                ,&pg_root->offset_in_file, 8
                );
        index_size += 8;
        group_size += 8;

        buffer_write (buffer, buffer_size, &group_start, &group_size, 2);

        pg_root = pg_root->next;
    }

    buffer_write (buffer, buffer_size, &buffer_offset_start, &groups_count, 8);
    buffer_write (buffer, buffer_size, &buffer_offset_start, &index_size, 8);

    buffer_offset_start = *buffer_offset; // save to write the vars_count/size
    vars_index_start = buffer_offset_start + index_start;
    index_size = 0;

    *buffer_offset += (4 + 8); // save space for count and size

    while (vars_root)
    {
        uint8_t flag;
        uint16_t len;
        uint32_t var_size = 0;
        uint64_t var_start = *buffer_offset;
        int i;

        vars_count++;

        *buffer_offset += 4; // save space for var length

        buffer_write (buffer, buffer_size, buffer_offset, &vars_root->id, 4);
        index_size += 4;
        var_size += 4;

        len = strlen (vars_root->group_name);
        buffer_write (buffer, buffer_size, buffer_offset, &len, 2);
        index_size += 2;
        var_size += 2;
        buffer_write (buffer, buffer_size, buffer_offset
                ,vars_root->group_name, len
                );
        index_size += len;
        var_size += len;

        len = strlen (vars_root->var_name);
        buffer_write (buffer, buffer_size, buffer_offset, &len, 2);
        index_size += 2;
        var_size += 2;
        buffer_write (buffer, buffer_size, buffer_offset
                ,vars_root->var_name, len
                );
        index_size += len;
        var_size += len;

        len = strlen (vars_root->var_path);
        buffer_write (buffer, buffer_size, buffer_offset, &len, 2);
        index_size += 2;
        var_size += 2;
        buffer_write (buffer, buffer_size, buffer_offset
                ,vars_root->var_path, len
                );
        index_size += len;
        var_size += len;

        flag = vars_root->type;
        buffer_write (buffer, buffer_size, buffer_offset, &flag, 1);
        index_size += 1;
        var_size += 1;

        buffer_write (buffer, buffer_size, buffer_offset
                ,&vars_root->characteristics_count, 8
                );
        index_size += 8;
        var_size += 8;

        for (i = 0; i < vars_root->characteristics_count; i++)
        {
            uint64_t size;
            uint8_t characteristic_set_count = 0;
            uint32_t characteristic_set_length = 0;
            // NCSU ALACRITY-ADIOS - Temp vars to store bytes/num
            //   characteristics written by a delegate write function.
            uint64_t characteristic_write_length;
            uint8_t characteristic_write_count;

            uint64_t characteristic_set_start = *buffer_offset;
            *buffer_offset += 1 + 4; // save space for characteristic count/len
            index_size += 1 + 4;
            var_size += 1 + 4;

            // add an offset characteristic for all vars
            characteristic_set_count++;
            flag = (uint8_t) adios_characteristic_offset;
            buffer_write (buffer, buffer_size, buffer_offset, &flag, 1);
            index_size += 1;
            var_size += 1;
            characteristic_set_length += 1;

            buffer_write (buffer, buffer_size, buffer_offset
                    ,&vars_root->characteristics [i].offset, 8
                    );
            index_size += 8;
            var_size += 8;
            characteristic_set_length += 8;

            // add a payload offset characteristic for all vars
            characteristic_set_count++;
            flag = (uint8_t) adios_characteristic_payload_offset;
            buffer_write (buffer, buffer_size, buffer_offset, &flag, 1);
            index_size += 1;
            var_size += 1;
            characteristic_set_length += 1;

            buffer_write (buffer, buffer_size, buffer_offset
                    ,&vars_root->characteristics [i].payload_offset, 8
                    );
            index_size += 8;
            var_size += 8;
            characteristic_set_length += 8;

            // add a file index characteristic for all vars
            characteristic_set_count++;
            flag = (uint8_t) adios_characteristic_file_index;
            buffer_write (buffer, buffer_size, buffer_offset, &flag, 1);
            index_size += 1;
            var_size += 1;
            characteristic_set_length += 1;

            buffer_write (buffer, buffer_size, buffer_offset
                    ,&vars_root->characteristics [i].file_index, 4
                    );
            index_size += 4;
            var_size += 4;
            characteristic_set_length += 4;

            // add a time index characteristic for all vars
            characteristic_set_count++;
            flag = (uint8_t) adios_characteristic_time_index;
            buffer_write (buffer, buffer_size, buffer_offset, &flag, 1);
            index_size += 1;
            var_size += 1;
            characteristic_set_length += 1;

            buffer_write (buffer, buffer_size, buffer_offset
                    ,&vars_root->characteristics [i].time_index, 4
                    );
            index_size += 4;
            var_size += 4;
            characteristic_set_length += 4;

            // depending on if it is an array or not, generate a different
            // additional set of characteristics
            size = adios_get_type_size (vars_root->type
                    ,vars_root->characteristics [i].value
                    );

            switch (vars_root->type)
            {
                case adios_byte:
                case adios_unsigned_byte:
                case adios_short:
                case adios_unsigned_short:
                case adios_integer:
                case adios_unsigned_integer:
                case adios_long:
                case adios_unsigned_long:
                case adios_real:
                case adios_double:
                case adios_long_double:
                case adios_complex:
                case adios_double_complex:
                    if (vars_root->characteristics [i].dims.count)
                    {
                        // add a dimensions characteristic
                        characteristic_set_count++;
                        flag = (uint8_t) adios_characteristic_dimensions;
                        buffer_write (buffer, buffer_size, buffer_offset
                                ,&flag, 1
                                );
                        index_size += 1;
                        var_size += 1;
                        characteristic_set_length += 1;

                        buffer_write (buffer, buffer_size, buffer_offset
                                ,&vars_root->characteristics [i].dims.count
                                ,1
                                );
                        index_size += 1;
                        var_size += 1;
                        characteristic_set_length += 1;

                        len = 3 * 8 * vars_root->characteristics [i].dims.count;
                        buffer_write (buffer, buffer_size, buffer_offset
                                ,&len, 2
                                );
                        index_size += 2;
                        var_size += 2;
                        characteristic_set_length += 2;
                        buffer_write (buffer, buffer_size, buffer_offset
                                ,vars_root->characteristics [i].dims.dims
                                ,len
                                );
                        index_size += len;
                        var_size += len;
                        characteristic_set_length += len;

                        // NCSU ALACRITY-ADIOS - Adding transform type field
                        characteristic_write_length = 0;
                        characteristic_write_count =
                                adios_transform_serialize_transform_characteristic(
                                    &vars_root->characteristics[i].transform,
                                    &characteristic_write_length,
                                    buffer, buffer_size, buffer_offset
                                );

                        characteristic_set_count += characteristic_write_count;
                        index_size += characteristic_write_length;
                        var_size += characteristic_write_length;
                        characteristic_set_length += characteristic_write_length;

                        // NCSU - Adding bitmap
                        characteristic_set_count++;
                        flag = (uint8_t) adios_characteristic_bitmap;
                        buffer_write (buffer, buffer_size, buffer_offset
                                ,&flag, 1
                                );
                        index_size += 1;
                        var_size += 1;
                        characteristic_set_length += 1;

                        buffer_write (buffer, buffer_size, buffer_offset
                                ,&vars_root->characteristics [i].bitmap, 4
                                );
                        index_size += 4;
                        var_size += 4;
                        characteristic_set_length += 4;

                        // NCSU - Adding statistics
                        characteristic_set_count++;
                        flag = (uint8_t) adios_characteristic_stat;
                        buffer_write (buffer, buffer_size, buffer_offset
                                ,&flag, 1
                                );
                        index_size += 1;
                        var_size += 1;
                        characteristic_set_length += 1;

                        enum ADIOS_DATATYPES original_var_type = adios_transform_get_var_original_type_index (vars_root);
                        uint8_t count = adios_get_stat_set_count(original_var_type);

                        uint8_t idx = 0, c, j;
                        uint64_t characteristic_size;

                        for (c = 0; c < count; c ++)
                        {
                            j = idx = 0;

                            while (vars_root->characteristics [i].bitmap >> j)
                            {
                                if ((vars_root->characteristics [i].bitmap >> j) & 1)
                                {
                                    if (j == adios_statistic_hist)
                                    {
                                        struct adios_hist_struct * hist = vars_root->characteristics [i].stats[c][idx].data;

                                        buffer_write (  buffer, buffer_size, buffer_offset
                                                , &hist->num_breaks, 4
                                                );
                                        characteristic_size = 4;

                                        buffer_write (  buffer, buffer_size, buffer_offset
                                                , &hist->min, 8
                                                );
                                        characteristic_size += 8;

                                        buffer_write (  buffer, buffer_size, buffer_offset
                                                , &hist->max, 8
                                                );
                                        characteristic_size += 8;

                                        buffer_write (  buffer, buffer_size, buffer_offset
                                                , hist->frequencies, (hist->num_breaks + 1) * 4
                                                );
                                        characteristic_size += (hist->num_breaks + 1) * 4;

                                        buffer_write (  buffer, buffer_size, buffer_offset
                                                , hist->breaks, hist->num_breaks * 8
                                                );
                                        characteristic_size += (hist->num_breaks) * 8;
                                    }
                                    else
                                    {
                                        characteristic_size = adios_get_stat_size(vars_root->characteristics [i].stats[c][idx].data, original_var_type, j);

                                        buffer_write (     buffer, buffer_size, buffer_offset
                                                ,vars_root->characteristics [i].stats[c][idx].data, characteristic_size
                                                );

                                    }

                                    index_size += characteristic_size;
                                    var_size += characteristic_size;
                                    characteristic_set_length += characteristic_size;

                                    idx ++;
                                }
                                j ++;
                            }
                        }
                        // NCSU - End of addition statistic to buffer

                        /*
                        characteristic_set_count++;
                        flag = (uint8_t) adios_characteristic_transform_type;
                        buffer_write (buffer, buffer_size, buffer_offset, &flag, 1);
                        index_size += 1;
                        var_size += 1;
                        characteristic_set_length += 1;

                        buffer_write (buffer, buffer_size, buffer_offset, &vars_root->characteristics[i].transform_type, 1);
                        index_size += 1;
                        var_size += 1;
                        characteristic_set_length += 1;
                        */
                    }

                    if (vars_root->characteristics [i].value)
                    {
                        // add a value characteristic
                        characteristic_set_count++;
                        flag = (uint8_t) adios_characteristic_value;
                        buffer_write (buffer, buffer_size, buffer_offset
                                ,&flag, 1
                                );
                        index_size += 1;
                        var_size += 1;
                        characteristic_set_length += 1;
                        buffer_write (buffer, buffer_size, buffer_offset
                                ,vars_root->characteristics [i].value, size
                                );
                        index_size += size;
                        var_size += size;
                        characteristic_set_length += size;
                    }
                    break;

                case adios_string:
                    {
                        // add a value characteristic
                        characteristic_set_count++;
                        flag = (uint8_t) adios_characteristic_value;
                        buffer_write (buffer, buffer_size, buffer_offset
                                ,&flag, 1
                                );
                        index_size += 1;
                        var_size += 1;
                        characteristic_set_length += 1;
                        if (vars_root->type == adios_string)
                        {
                            uint16_t len = (uint16_t) size;
                            buffer_write (buffer, buffer_size, buffer_offset
                                    ,&len, 2
                                    );
                            index_size += 2;
                            var_size += 2;
                            characteristic_set_length += 2;
                        }
                        buffer_write (buffer, buffer_size, buffer_offset
                                ,vars_root->characteristics [i].value, size
                                );
                        index_size += size;
                        var_size += size;
                        characteristic_set_length += size;
                    }
                    break;
                default:
                    {
                        adios_error (err_unspecified, "Reached unexpected branch in %s:%s:%d\n",
                                __FILE__,__func__, __LINE__);
                    }
            }
            // characteristics count/size prefix
            buffer_write (buffer, buffer_size, &characteristic_set_start
                    ,&characteristic_set_count, 1
                    );
            buffer_write (buffer, buffer_size, &characteristic_set_start
                    ,&characteristic_set_length, 4
                    );
        }

        buffer_write (buffer, buffer_size, &var_start, &var_size, 4);

        vars_root = vars_root->next;
    }

    log_debug ("%s: wrote %d variables into the var-index buffer\n", __func__, vars_count);

    // vars index count/size prefix
    buffer_write (buffer, buffer_size, &buffer_offset_start, &vars_count, 4);
    buffer_write (buffer, buffer_size, &buffer_offset_start, &index_size, 8);

    buffer_offset_start = *buffer_offset; // save to write the attrs_count/size
    attrs_index_start = buffer_offset_start + index_start;
    index_size = 0;

    *buffer_offset += (4 + 8); // save space for count and size

    while (attrs_root)
    {
        uint8_t flag;
        uint16_t len;
        uint32_t attr_size = 0;
        uint64_t attr_start = *buffer_offset;
        int i;

        attrs_count++;

        *buffer_offset += 4; // save space for attr length

        buffer_write (buffer, buffer_size, buffer_offset, &attrs_root->id, 4);
        index_size += 4;
        attr_size += 4;

        len = strlen (attrs_root->group_name);
        buffer_write (buffer, buffer_size, buffer_offset, &len, 2);
        index_size += 2;
        attr_size += 2;
        buffer_write (buffer, buffer_size, buffer_offset
                ,attrs_root->group_name, len
                );
        index_size += len;
        attr_size += len;

        len = strlen (attrs_root->attr_name);
        buffer_write (buffer, buffer_size, buffer_offset, &len, 2);
        index_size += 2;
        attr_size += 2;
        buffer_write (buffer, buffer_size, buffer_offset
                ,attrs_root->attr_name, len
                );
        index_size += len;
        attr_size += len;

        len = strlen (attrs_root->attr_path);
        buffer_write (buffer, buffer_size, buffer_offset, &len, 2);
        index_size += 2;
        attr_size += 2;
        buffer_write (buffer, buffer_size, buffer_offset
                ,attrs_root->attr_path, len
                );
        index_size += len;
        attr_size += len;

        flag = attrs_root->type;
        buffer_write (buffer, buffer_size, buffer_offset, &flag, 1);
        index_size += 1;
        attr_size += 1;

        buffer_write (buffer, buffer_size, buffer_offset
                ,&attrs_root->characteristics_count, 8
                );
        index_size += 8;
        attr_size += 8;

        for (i = 0; i < attrs_root->characteristics_count; i++)
        {
            uint64_t size = 0;
            uint8_t characteristic_set_count = 0;
            uint32_t characteristic_set_length = 0;

            uint64_t characteristic_set_start = *buffer_offset;
            *buffer_offset += 1 + 4; // save space for characteristic count/len
            index_size += 1 + 4;
            attr_size += 1 + 4;

            // add an offset characteristic for all attrs
            characteristic_set_count++;
            flag = (uint8_t) adios_characteristic_offset;
            buffer_write (buffer, buffer_size, buffer_offset, &flag, 1);
            index_size += 1;
            attr_size += 1;
            characteristic_set_length += 1;

            buffer_write (buffer, buffer_size, buffer_offset
                    ,&attrs_root->characteristics [i].offset, 8
                    );
            index_size += 8;
            attr_size += 8;
            characteristic_set_length += 8;

            // add a payload offset characteristic for all attrs
            characteristic_set_count++;
            flag = (uint8_t) adios_characteristic_payload_offset;
            buffer_write (buffer, buffer_size, buffer_offset, &flag, 1);
            index_size += 1;
            attr_size += 1;
            characteristic_set_length += 1;

            buffer_write (buffer, buffer_size, buffer_offset
                    ,&attrs_root->characteristics [i].payload_offset, 8
                    );
            index_size += 8;
            attr_size += 8;
            characteristic_set_length += 8;

            // add a file index characteristic for all attrs
            characteristic_set_count++;
            flag = (uint8_t) adios_characteristic_file_index;
            buffer_write (buffer, buffer_size, buffer_offset, &flag, 1);
            index_size += 1;
            attr_size += 1;
            characteristic_set_length += 1;

            buffer_write (buffer, buffer_size, buffer_offset
                    ,&attrs_root->characteristics [i].file_index, 4
                    );
            index_size += 4;
            attr_size += 4;
            characteristic_set_length += 4;

            // add a time index characteristic for all attrs
            characteristic_set_count++;
            flag = (uint8_t) adios_characteristic_time_index;
            buffer_write (buffer, buffer_size, buffer_offset, &flag, 1);
            index_size += 1;
            attr_size += 1;
            characteristic_set_length += 1;

            buffer_write (buffer, buffer_size, buffer_offset
                    ,&attrs_root->characteristics [i].time_index, 4
                    );
            index_size += 4;
            attr_size += 4;
            characteristic_set_length += 4;

            if (attrs_root->characteristics [i].dims.count)
            {
                // add a dimensions characteristic
                characteristic_set_count++;
                flag = (uint8_t) adios_characteristic_dimensions;
                buffer_write (buffer, buffer_size, buffer_offset, &flag, 1);
                index_size += 1;
                attr_size += 1;
                characteristic_set_length += 1;

                buffer_write (buffer, buffer_size, buffer_offset, 
                              &attrs_root->characteristics [i].dims.count, 1);
                index_size += 1;
                attr_size += 1;
                characteristic_set_length += 1;

                len = 3 * sizeof(uint64_t) * attrs_root->characteristics [i].dims.count;
                buffer_write (buffer, buffer_size, buffer_offset, &len, 2);
                index_size += 2;
                attr_size += 2;
                characteristic_set_length += 2;
                buffer_write (buffer, buffer_size, buffer_offset,
                        attrs_root->characteristics [i].dims.dims, len);
                index_size += len;
                attr_size += len;
                characteristic_set_length += len;
            }

            if (attrs_root->characteristics [i].value != 0)
            {
                // add a value characteristic
                characteristic_set_count++;
                flag = (uint8_t) adios_characteristic_value;
                buffer_write (buffer, buffer_size, buffer_offset
                        ,&flag, 1
                        );
                index_size += 1;
                attr_size += 1;
                characteristic_set_length += 1;

                if (attrs_root->type == adios_string_array)
                {

                    // need to copy each string one by one
                    // 16bit length + the strings without 0 in a continuous byte array
                    char **v = attrs_root->characteristics [i].value;
                    uint16_t len;
                    int k;
                    for (k=0; k < attrs_root->nelems; k++) {
                        len = strlen (v[k]);
                        buffer_write (buffer, buffer_size, buffer_offset, &len, 2);
                        buffer_write (buffer, buffer_size, buffer_offset, v[k], len);
                        index_size += len+2;
                        attr_size += len+2;
                        characteristic_set_length += len+2;
                    }

                } 
                else 
                {
                    size = attrs_root->nelems * adios_get_type_size (
                            attrs_root->type, attrs_root->characteristics [i].value);

                    if (attrs_root->type == adios_string)
                    {
                        uint16_t len = (uint16_t) size;
                        buffer_write (buffer, buffer_size, buffer_offset
                                ,&len, 2
                                );
                        index_size += 2;
                        attr_size += 2;
                        characteristic_set_length += 2;
                    }
                    buffer_write (buffer, buffer_size, buffer_offset
                            ,attrs_root->characteristics [i].value, size
                            );
                }
                index_size += size;
                attr_size += size;
                characteristic_set_length += size;
            }
            if (attrs_root->characteristics [i].var_id != 0)
            {
                // add a var id characteristic
                characteristic_set_count++;
                flag = (uint8_t) adios_characteristic_var_id;
                buffer_write (buffer, buffer_size, buffer_offset
                        ,&flag, 1
                        );
                index_size += 1;
                attr_size += 1;
                characteristic_set_length += 1;
                buffer_write (buffer, buffer_size, buffer_offset
                        ,&attrs_root->characteristics [i].var_id, 4
                        );
                index_size += 4;
                attr_size += 4;
                characteristic_set_length += 4;
            }

            // characteristics count/size prefix
            buffer_write (buffer, buffer_size, &characteristic_set_start
                    ,&characteristic_set_count, 1
                    );
            buffer_write (buffer, buffer_size, &characteristic_set_start
                    ,&characteristic_set_length, 4
                    );
        }

        buffer_write (buffer, buffer_size, &attr_start, &attr_size, 4);

        attrs_root = attrs_root->next;
    }

    // attrs index count/size prefix
    buffer_write (buffer, buffer_size, &buffer_offset_start, &attrs_count, 4);
    buffer_write (buffer, buffer_size, &buffer_offset_start, &index_size, 8);


    /* Since ADIOS 1.4 Write new information before the last 24+4 bytes into the footer
       New information's format
       24 characters: ADIOS-BP v<version>, padded with spaces up to 24
       1 byte: major version
       1 byte: minor version
       1 byte: micro version
       1 byte: 0
       */
    {
        char verstr[25] = "                    ";
        unsigned char ver;
        snprintf (verstr, 25, "ADIOS-BP v%-14.14s", VERSION);
        buffer_write (buffer, buffer_size, buffer_offset, verstr, 24);
        ver = ADIOS_VERSION_MAJOR;
        buffer_write (buffer, buffer_size, buffer_offset, &ver, 1);
        ver = ADIOS_VERSION_MINOR;
        buffer_write (buffer, buffer_size, buffer_offset, &ver, 1);
        ver = ADIOS_VERSION_PATCH;
        buffer_write (buffer, buffer_size, buffer_offset, &ver, 1);
        ver = 0;
        buffer_write (buffer, buffer_size, buffer_offset, &ver, 1);
    }

    // location of the beginning of the indexes (first proc groups then vars)
    buffer_write (buffer, buffer_size, buffer_offset, &pg_index_start, 8);
    buffer_write (buffer, buffer_size, buffer_offset, &vars_index_start, 8);
    buffer_write (buffer, buffer_size, buffer_offset, &attrs_index_start, 8);

    return 0;
}

int adios_write_version_v1 (char ** buffer
        ,uint64_t * buffer_size
        ,uint64_t * buffer_offset
        )
{
    uint32_t test = 1;

    if (!*(char *) &test)
        test = 0x80000000;
    else
        test = 0;

    // version number 1 byte, endiness 1 byte,
    // the rest is user-defined options 2 bytes
    test += ADIOS_VERSION_BP_FORMAT;   // file format version
    // For the new read API to be able to read back older file format,
    // set this flag
    test |= ADIOS_VERSION_HAVE_TIME_INDEX_CHARACTERISTIC;

    test = htonl (test);

    buffer_write (buffer, buffer_size, buffer_offset, &test, 4);

    return 0;
}

int adios_write_version_flag_v1 (char ** buffer
        ,uint64_t * buffer_size
        ,uint64_t * buffer_offset
        ,uint32_t flag
        )
{
    uint32_t test = 1;

    if (!*(char *) &test)
        test = 0x80000000;
    else
        test = 0;

    // version number 1 byte, endiness 1 byte,
    // the rest is user-defined options 2 bytes
    test += ADIOS_VERSION_BP_FORMAT;   // file format version
    // For the new read API to be able to read back older file format,
    // set this flag
    test |= ADIOS_VERSION_HAVE_TIME_INDEX_CHARACTERISTIC | flag;

    test = htonl (test);

    buffer_write (buffer, buffer_size, buffer_offset, &test, 4);

    return 0;
}

static uint16_t calc_dimension_size (struct adios_dimension_struct * dimension)
{
    uint16_t size = 0;

    size += 1; // var (y or n)

    if (    dimension->dimension.var == NULL
         && dimension->dimension.attr == NULL
         && dimension->dimension.is_time_index == adios_flag_no
       )  // it is a number
    {
        size += 8;  // size of value
    }
    else   // it is a var
    {
        size += 4;  // size of var ID
    }

    size += 1; // var (y or n)

    if (    dimension->global_dimension.var == NULL
         && dimension->global_dimension.attr == NULL
         && dimension->global_dimension.is_time_index == adios_flag_no
       )  // it is a number
    {
        size += 8; // default to a rank
    }
    else
    {
        size += 4;  // size of var ID
    }

    size += 1; // var (y or n)

    if (    dimension->local_offset.var == NULL
         && dimension->local_offset.var == NULL
         && dimension->local_offset.is_time_index == adios_flag_no
       )  // it is a number
    {
        size += 8;  // default to a rank
    }
    else
    {
        size += 4;  // size of var ID
    }

    return size;
}

static uint16_t calc_dimensions_size (struct adios_dimension_struct * dimension)
{
    uint16_t size = 0;

    while (dimension)
    {
        size += calc_dimension_size (dimension);

        dimension = dimension->next;
    }

    return size;
}

static
uint64_t adios_write_dimension_v1 (struct adios_file_struct * fd
        ,struct adios_dimension_struct * dimension
        )
{
    uint64_t size = 0;
    uint32_t id;
    uint8_t var;

    if (    dimension->dimension.var == NULL
         && dimension->dimension.attr == NULL
         && dimension->dimension.is_time_index == adios_flag_no
       )
    {
        var = 'n';
        buffer_write (&fd->buffer, &fd->buffer_size, &fd->offset, &var, 1);
        size += 1;
        buffer_write (&fd->buffer, &fd->buffer_size, &fd->offset
                ,&dimension->dimension.rank, 8
                );
        size += 8;
    }
    else
    {
        if (dimension->dimension.var != NULL)
            id = dimension->dimension.var->id;
        else if (dimension->dimension.attr != NULL)
            id = dimension->dimension.attr->id;
        else
            id = 0; // just write this garbage
        var = 'y';
        buffer_write (&fd->buffer, &fd->buffer_size, &fd->offset, &var, 1);
        size += 1;
        buffer_write (&fd->buffer, &fd->buffer_size, &fd->offset, &id, 4);
        size += 4;
    }

    if (    dimension->global_dimension.var == NULL
         && dimension->global_dimension.attr == NULL
         && dimension->global_dimension.is_time_index == adios_flag_no
       )
    {
        var = 'n';
        buffer_write (&fd->buffer, &fd->buffer_size, &fd->offset, &var, 1);
        size += 1;
        buffer_write (&fd->buffer, &fd->buffer_size, &fd->offset
                ,&dimension->global_dimension.rank, 8
                );
        size += 8;
    }
    else
    {
        if (dimension->global_dimension.var != NULL)
            id = dimension->global_dimension.var->id;
        else if (dimension->global_dimension.attr != NULL)
            id = dimension->global_dimension.attr->id;
        else
            id = 0; // just write this garbage
        var = 'y';
        buffer_write (&fd->buffer, &fd->buffer_size, &fd->offset, &var, 1);
        size += 1;
        buffer_write (&fd->buffer, &fd->buffer_size, &fd->offset, &id, 4);
        size += 4;
    }

    if (    dimension->local_offset.var == NULL
         && dimension->local_offset.attr == NULL
         && dimension->local_offset.is_time_index == adios_flag_no
       )
    {
        var = 'n';
        buffer_write (&fd->buffer, &fd->buffer_size, &fd->offset, &var, 1);
        size += 1;
        buffer_write (&fd->buffer, &fd->buffer_size, &fd->offset
                ,&dimension->local_offset.rank, 8
                );
        size += 8;
    }
    else
    {
        if (dimension->local_offset.var != NULL)
            id = dimension->local_offset.var->id;
        else if (dimension->local_offset.attr != NULL)
            id = dimension->local_offset.attr->id;
        else
            id = 0; // just write this garbage
        var = 'y';
        buffer_write (&fd->buffer, &fd->buffer_size, &fd->offset, &var, 1);
        size += 1;
        buffer_write (&fd->buffer, &fd->buffer_size, &fd->offset, &id, 4);
        size += 4;
    }

    return size;
}

static
uint16_t adios_write_dimensions_v1 (struct adios_file_struct * fd
        ,struct adios_dimension_struct * dimensions
        )
{
    uint16_t size = 0;
    uint16_t dimensions_size = calc_dimensions_size (dimensions);
    uint8_t ranks = count_dimensions (dimensions);

    buffer_write (&fd->buffer, &fd->buffer_size, &fd->offset, &ranks, 1);
    size += 1;
    buffer_write (&fd->buffer, &fd->buffer_size, &fd->offset, &dimensions_size, 2);
    size += 2;

    while (dimensions)
    {
        size += adios_write_dimension_v1 (fd, dimensions);

        dimensions = dimensions->next;
    }

    return size;
}

uint16_t adios_write_var_characteristics_dims_v1 (struct adios_file_struct * fd
        ,struct adios_var_struct * v
        )
{
    uint16_t total_size = 0;
    uint8_t dims_count = 0;
    uint16_t dims_length = 0;
    struct adios_dimension_struct * d = v->dimensions;
    uint64_t count_offset = fd->offset;

    fd->offset += 1;
    total_size += 1; // count

    fd->offset += 2;
    total_size += 2; // length

    while (d)
    {
        uint64_t dim = 0;

        dims_count++;

        dim = adios_get_dim_value (&d->dimension);
        buffer_write (&fd->buffer, &fd->buffer_size, &fd->offset, &dim, 8);
        total_size += 8;
        dims_length += 8;

        dim = adios_get_dim_value (&d->global_dimension);
        buffer_write (&fd->buffer, &fd->buffer_size, &fd->offset, &dim, 8);
        total_size += 8;
        dims_length += 8;

        dim = adios_get_dim_value (&d->local_offset);
        buffer_write (&fd->buffer, &fd->buffer_size, &fd->offset, &dim, 8);
        total_size += 8;
        dims_length += 8;

        d = d->next;
    }

    buffer_write (&fd->buffer, &fd->buffer_size, &count_offset, &dims_count, 1);
    buffer_write (&fd->buffer, &fd->buffer_size, &count_offset, &dims_length, 2);

    return total_size;
}

uint16_t adios_write_var_characteristics_v1 (struct adios_file_struct * fd
        ,struct adios_var_struct * v
        )
{
    uint8_t flag;
    uint16_t len;
    uint8_t characteristic_set_count = 0;
    uint32_t characteristic_set_length = 0;
    uint64_t index_size = 0;

    uint64_t characteristic_set_start = fd->offset;
    fd->offset += 1 + 4; // save space for characteristic count/len
    index_size += 1 + 4;

    // depending on if it is an array or not, generate a different
    // additional set of characteristics

    switch (v->type)
    {
        case adios_byte:
        case adios_unsigned_byte:
        case adios_short:
        case adios_unsigned_short:
        case adios_integer:
        case adios_unsigned_integer:
        case adios_long:
        case adios_unsigned_long:
        case adios_real:
        case adios_double:
        case adios_long_double:
        case adios_complex:
        case adios_double_complex:
            if (v->dimensions)
            {
                // add a dimensions characteristic
                characteristic_set_count++;
                flag = (uint8_t) adios_characteristic_dimensions;
                buffer_write (&fd->buffer, &fd->buffer_size, &fd->offset
                        ,&flag, 1
                        );
                index_size += 1;
                characteristic_set_length += 1;

                len = adios_write_var_characteristics_dims_v1 (fd, v);
                index_size += len;
                characteristic_set_length += len;

                // NCSU ALACRITY-ADIOS - Write transform metadata
                // Transform has to be written before stats, because the
                // original datatype is needed to determine the amount of data
                // that needs to be read. This is not a problem during writes,
                // but during reads.
                uint64_t char_write_length = 0;
                uint8_t char_write_count = 0;

                char_write_count = adios_transform_serialize_transform_var(
                    v, &char_write_length, &fd->buffer, &fd->buffer_size, &fd->offset);

                characteristic_set_count += char_write_count;
                index_size += char_write_length;
                characteristic_set_length += char_write_length;

                // NCSU - add the bitmap of characteristics
                characteristic_set_count++;
                flag = (uint8_t) adios_characteristic_bitmap;
                buffer_write (&fd->buffer, &fd->buffer_size, &fd->offset
                        ,&flag, 1
                        );
                index_size += 1;
                characteristic_set_length += 1;

                buffer_write (&fd->buffer, &fd->buffer_size, &fd->offset
                        ,&v->bitmap, 4
                        );
                index_size += 4;
                characteristic_set_length += 4;

                // NCSU - add a stat value characteristic
                characteristic_set_count++;
                flag = (uint8_t) adios_characteristic_stat;
                buffer_write (&fd->buffer, &fd->buffer_size, &fd->offset
                        ,&flag, 1
                        );
                index_size += 1;
                characteristic_set_length += 1;

                uint8_t j, c;
                enum ADIOS_DATATYPES original_var_type = adios_transform_get_var_original_type_var(v);
                uint8_t count = adios_get_stat_set_count(original_var_type);
                uint8_t idx = 0;
                uint64_t characteristic_size;

                for (c = 0; c < count; c ++)
                {
                    j = idx = 0;
                    while (v->bitmap >> j)
                    {
                        if ((v->bitmap >> j) & 1)
                        {
                            if (j == adios_statistic_hist)
                            {
                                struct adios_hist_struct * hist = v->stats[c][idx].data;
                                int32_t num_breaks = hist->num_breaks;
                                // Adding number of bins
                                buffer_write (&fd->buffer, &fd->buffer_size, &fd->offset
                                        ,&hist->num_breaks, 4
                                        );
                                characteristic_size = 4;

                                // Adding min bin
                                buffer_write (&fd->buffer, &fd->buffer_size, &fd->offset
                                        ,&hist->min, 8
                                        );
                                characteristic_size += 8;

                                // Adding max bin
                                buffer_write (&fd->buffer, &fd->buffer_size, &fd->offset
                                        ,&hist->max, 8
                                        );
                                characteristic_size += 8;

                                // add a frequencies value characteristic
                                buffer_write (&fd->buffer, &fd->buffer_size, &fd->offset
                                        ,hist->frequencies, 4 * (num_breaks + 1)
                                        );
                                characteristic_size += 4 * (num_breaks + 1);

                                // add the breaks value characteristic
                                buffer_write (&fd->buffer, &fd->buffer_size, &fd->offset
                                        ,hist->breaks, 8 * num_breaks
                                        );
                                characteristic_size += 8 * num_breaks;
                            }
                            else
                            {
                                characteristic_size = adios_get_stat_size(v->stats[c][idx].data, original_var_type, j);

                                buffer_write (&fd->buffer, &fd->buffer_size, &fd->offset
                                        ,v->stats[c][idx].data, characteristic_size
                                        );
                            }

                            index_size += characteristic_size;
                            characteristic_set_length += characteristic_size;
                            idx ++;
                        }
                        j ++;
                    }
                }


                /*
                characteristic_set_count++;
                flag = (uint8_t) adios_characteristic_transform_type;
                buffer_write (&fd->buffer, &fd->buffer_size, &fd->offset
                             ,&flag, 1
                             );
                index_size += 1;
                characteristic_set_length += 1;

                buffer_write (&fd->buffer, &fd->buffer_size, &fd->offset
                             ,&v->transform_type, 1
                             );
                index_size += 1;
                characteristic_set_length += 1;
                */
            }
            break;

        case adios_string:
            break;
        default:
            break;
    }
    // characteristics count/size prefix
    buffer_write (&fd->buffer, &fd->buffer_size, &characteristic_set_start
            ,&characteristic_set_count, 1
            );
    buffer_write (&fd->buffer, &fd->buffer_size, &characteristic_set_start
            ,&characteristic_set_length, 4
            );


    return index_size;
}

int adios_generate_var_characteristics_v1 (struct adios_file_struct * fd, struct adios_var_struct * var)
{
    uint64_t total_size = 0;
    uint64_t size = 0;
    enum ADIOS_DATATYPES original_var_type = adios_transform_get_var_original_type_var(var);

    if (var->transform_type != adios_transform_none) {
        total_size = adios_transform_get_pre_transform_var_size (var);
    } else {
        total_size = adios_get_var_size (var, var->data);
    }

    if (var->bitmap == 0)
        return 0;

    int32_t map[32];
    memset (map, -1, sizeof(map));


#define HIST(a) \
    { \
        int low, high, mid; \
        low=0; \
        high=hist->num_breaks - 1; \
        if (hist->breaks[low] > a) \
        hist->frequencies[0] += 1; \
        else if (a >= hist->breaks[high]) \
        hist->frequencies[high + 1] += 1; \
        else if (hist->breaks[low] <= a && a < hist->breaks[high]) \
        { \
            while(high-low>=2) \
            { \
                mid=(high+low)/2; \
                if(a >= hist->breaks[mid]) \
                { \
                    low=mid; \
                } \
                else \
                { \
                    high=mid; \
                } \
            } \
            hist->frequencies[low + 1] += 1; \
        } \
    }



# define CHECK_FLOAT() (isnan (data [size]) || !isfinite (data [size]))
# define CHECK_INT() (0)

#define ADIOS_STATISTICS(a,b,NON_FINITE_CHECK) \
{\
    a * data = (a *) var->data; \
    int i, j; \
    struct adios_stat_struct * stats = var->stats[0]; \
    a * min, * max; \
    double * sum, * sum_square; \
    uint32_t * cnt; \
    struct adios_hist_struct * hist = 0; \
    i = j = 0; \
    while (var->bitmap >> j) { \
        if ((var->bitmap >> j) & 1)    {\
            map [j] = i; \
            if (j == adios_statistic_hist) \
            ;\
            else \
            stats[i].data = malloc(adios_get_stat_size(NULL, original_var_type, j)); \
            i ++; \
        } \
        j ++; \
    } \
        min = (a *) stats[map[adios_statistic_min]].data; \
        max = (a *) stats[map[adios_statistic_max]].data; \
        sum = (double *) stats[map[adios_statistic_sum]].data; \
        sum_square = (double *) stats[map[adios_statistic_sum_square]].data; \
        cnt = (uint32_t *) stats[map[adios_statistic_cnt]].data; \
        *cnt = 0;\
        if (map[adios_statistic_hist] != -1) {\
            hist = (struct adios_hist_struct *) stats[map[adios_statistic_hist]].data; \
            hist->frequencies = calloc ((hist->num_breaks + 1), adios_get_type_size(adios_unsigned_integer, "")); \
        } \
        int have_finite_value = 0; \
        size = 0; \
        while ((size * b) < total_size) \
        { \
            if (NON_FINITE_CHECK()) {\
                size ++; \
                continue; \
            }\
            if (!have_finite_value) { \
                *min = data [size]; \
                *max = data [size]; \
                *sum = data [size]; \
                *sum_square = (data [size] * data [size]) ; \
                *cnt = *cnt + 1; \
                if (map[adios_statistic_hist] != -1) \
                HIST(data [size]); \
                have_finite_value = 1; \
                size ++; \
                continue; \
            } \
            if (data [size] < *min) \
            *min = data [size]; \
            if (data [size] > *max) \
            *max = data [size]; \
            *sum += data [size]; \
            *sum_square += (data [size] * data [size]) ; \
            *cnt = *cnt + 1; \
            if (map[adios_statistic_hist] != -1) \
            HIST(data [size]); \
            size++; \
        } \
        if (map[adios_statistic_finite] != -1) \
        * ((uint8_t * ) stats[map[adios_statistic_finite]].data) = have_finite_value; \
        return 0; \
    }

#define MIN_MAX(a,b)\
    {\
        a * data = (a *) var->data; \
        var->min = malloc (b); \
        var->max = malloc (b); \
        a * min = (a *) var->min; \
        a * max = (a *) var->max; \
        *min = data [0]; \
        *max = data [0]; \
        return 0; \
    }


    switch (original_var_type)
    {
        case adios_byte:
            ADIOS_STATISTICS(int8_t,1,CHECK_INT)

        case adios_unsigned_byte:
            ADIOS_STATISTICS(uint8_t,1,CHECK_INT)

        case adios_short:
            ADIOS_STATISTICS(int16_t,2,CHECK_INT)

        case adios_unsigned_short:
            ADIOS_STATISTICS(uint16_t,2,CHECK_INT)

        case adios_integer:
            ADIOS_STATISTICS(int32_t,4,CHECK_INT)

        case adios_unsigned_integer:
            ADIOS_STATISTICS(uint32_t,4,CHECK_INT)

        case adios_long:
            ADIOS_STATISTICS(int64_t,8,CHECK_INT)

        case adios_unsigned_long:
            ADIOS_STATISTICS(uint64_t,8,CHECK_INT)

        case adios_real:
            ADIOS_STATISTICS(float,4,CHECK_FLOAT)

        case adios_double:
            ADIOS_STATISTICS(double,8,CHECK_FLOAT)

        case adios_long_double:
            ADIOS_STATISTICS(long double,16,CHECK_FLOAT)

        case adios_complex:
        {
            int i, j, c, count = 3;
            struct adios_stat_struct ** stats = var->stats;
            const float * data = var->data;
            i = j = 0;

            while (var->bitmap >> j) {
                if ((var->bitmap >> j) & 1)    {
                    map [j] = i;
                    for (c = 0; c < count; c ++)
                        if (j != adios_statistic_hist)
                            stats[c][i].data = malloc(adios_get_stat_size(NULL, original_var_type, j));
                    i ++;
                }
                j ++;
            }

            double *min_i, *min_r, *min_m;
            double *max_i, *max_r, *max_m;
            double *sum_i, *sum_r, *sum_m;
            double *sum_square_i, *sum_square_r, *sum_square_m;
            //struct adios_hist_struct *hist, *hist_i, *hist_r, *hist_m;
            uint32_t *cnt_i, *cnt_r, *cnt_m;
            double magnitude;
            uint8_t finite = 0;

            min_m = (double *) stats[0][map[adios_statistic_min]].data;
            min_r = (double *) stats[1][map[adios_statistic_min]].data;
            min_i = (double *) stats[2][map[adios_statistic_min]].data;

            max_m = (double *) stats[0][map[adios_statistic_max]].data;
            max_r = (double *) stats[1][map[adios_statistic_max]].data;
            max_i = (double *) stats[2][map[adios_statistic_max]].data;

            sum_m = (double *) stats[0][map[adios_statistic_sum]].data;
            sum_r = (double *) stats[1][map[adios_statistic_sum]].data;
            sum_i = (double *) stats[2][map[adios_statistic_sum]].data;

            sum_square_m = (double *) stats[0][map[adios_statistic_sum_square]].data;
            sum_square_r = (double *) stats[1][map[adios_statistic_sum_square]].data;
            sum_square_i = (double *) stats[2][map[adios_statistic_sum_square]].data;

            cnt_m = (uint32_t *) stats[0][map[adios_statistic_cnt]].data;
            cnt_r = (uint32_t *) stats[1][map[adios_statistic_cnt]].data;
            cnt_i = (uint32_t *) stats[2][map[adios_statistic_cnt]].data;

            // Histogram is not available for complex numbers, yet.
            /*
            if (map[adios_statistic_hist] != -1) {
                hist_r = (struct adios_hist_struct *) stat[0][map[adios_statistic_hist]].data;
                hist_i = (struct adios_hist_struct *) stat[1][map[adios_statistic_hist]].data;
                hist_m = (struct adios_hist_struct *) stat[2][map[adios_statistic_hist]].data;

                hist_r->frequencies = calloc ((hist->num_breaks + 1), adios_get_type_size(adios_unsigned_integer, ""));
                hist_i->frequencies = calloc ((hist->num_breaks + 1), adios_get_type_size(adios_unsigned_integer, ""));
                hist_m->frequencies = calloc ((hist->num_breaks + 1), adios_get_type_size(adios_unsigned_integer, ""));
            }
            */

            *cnt_r = *cnt_i = *cnt_m = 0;
            *min_r = *min_i = *min_m = HUGE_VAL;
            *max_r = *max_i = *max_m = -HUGE_VAL;
            *sum_r = *sum_i = *sum_m = 0;
            *sum_square_r = *sum_square_i = *sum_square_m = 0;

            while ((size * sizeof(float)) < total_size) {

                magnitude = sqrt((double) data [size] * data [size] + (double) data[size + 1] * data[size + 1]);

                // Both real and imaginary parts have to be finite, else skip calculating the characteristic
                if ( isnan(data [size]) || !isfinite(data [size]) || isnan(data[size + 1]) || !isfinite(data[size + 1]) ) {
                    size += 2;
                    continue;
                }

                finite = 1;

                // Updating the characteristic values
                if (data [size] < *min_r)
                    *min_r = data [size];
                if (data [size + 1] < *min_i)
                    *min_i = data [size + 1];
                if (magnitude < *min_m)
                    *min_m = magnitude;

                if (data [size] > *max_r)
                    *max_r = data [size];
                if (data [size + 1] > *max_i)
                    *max_i = data [size + 1];
                if (magnitude > *max_m)
                    *max_m = magnitude;

                *sum_r += data [size];
                *sum_i += data [size + 1];
                *sum_m += magnitude;

                *sum_square_r += (double) data [size] * data [size];
                *sum_square_i += (double) data [size + 1] * data [size + 1];
                *sum_square_m += magnitude * magnitude;

                *cnt_r = *cnt_r + 1;
                *cnt_i = *cnt_i + 1;
                *cnt_m = *cnt_m + 1;
                // Histogram not available yet
                /*
                if (map[adios_statistic_hist] != -1)
                {
                    hist = hist_r;
                    HIST (data[size]);

                    hist = hist_i;
                    HIST (data[size + 1]);

                    hist = hist_m;
                    HIST (magnitude);
                }
                */

                   size += 2;
            }

            if (map[adios_statistic_finite] != -1)
                for (c = 0; c < count; c ++)
                    * ((uint8_t * ) stats[c][map[adios_statistic_finite]].data) = finite;

            return 0;
        }

        case adios_double_complex:
        {
            int i, j, c, count = 3;
            struct adios_stat_struct ** stats = var->stats;
            const double * data = var->data;
            i = j = 0;

            while (var->bitmap >> j) {
                if ((var->bitmap >> j) & 1)    {
                    map [j] = i;
                    for (c = 0; c < count; c ++)
                        if (j != adios_statistic_hist)
                            stats[c][i].data = malloc(adios_get_stat_size(NULL, original_var_type, j));
                    i ++;
                }
                j ++;
            }

            long double *min_i, *min_r, *min_m;
            long double *max_i, *max_r, *max_m;
            long double *sum_i, *sum_r, *sum_m;
            long double *sum_square_i, *sum_square_r, *sum_square_m;
            //struct adios_hist_struct *hist, *hist_i, *hist_r, *hist_m;
            uint32_t *cnt_i, *cnt_r, *cnt_m;
            long double magnitude;
            uint8_t finite = 0;

            min_m = (long double *) stats[0][map[adios_statistic_min]].data;
            min_r = (long double *) stats[1][map[adios_statistic_min]].data;
            min_i = (long double *) stats[2][map[adios_statistic_min]].data;

            max_m = (long double *) stats[0][map[adios_statistic_max]].data;
            max_r = (long double *) stats[1][map[adios_statistic_max]].data;
            max_i = (long double *) stats[2][map[adios_statistic_max]].data;

            sum_m = (long double *) stats[0][map[adios_statistic_sum]].data;
            sum_r = (long double *) stats[1][map[adios_statistic_sum]].data;
            sum_i = (long double *) stats[2][map[adios_statistic_sum]].data;

            sum_square_m = (long double *) stats[0][map[adios_statistic_sum_square]].data;
            sum_square_r = (long double *) stats[1][map[adios_statistic_sum_square]].data;
            sum_square_i = (long double *) stats[2][map[adios_statistic_sum_square]].data;


            // Histogram not available for complex numbers yet
            /*
            if (map[adios_statistic_hist] != -1) {
                hist_r = (struct adios_hist_struct *) stat[0][map[adios_statistic_hist]].data;
                hist_i = (struct adios_hist_struct *) stat[1][map[adios_statistic_hist]].data;
                hist_m = (struct adios_hist_struct *) stat[2][map[adios_statistic_hist]].data;

                hist_r->frequencies = calloc ((hist->num_breaks + 1), adios_get_type_size(adios_unsigned_integer, ""));
                hist_i->frequencies = calloc ((hist->num_breaks + 1), adios_get_type_size(adios_unsigned_integer, ""));
                hist_m->frequencies = calloc ((hist->num_breaks + 1), adios_get_type_size(adios_unsigned_integer, ""));
            }
            */

            cnt_m = (uint32_t *) stats[0][map[adios_statistic_cnt]].data;
            cnt_r = (uint32_t *) stats[1][map[adios_statistic_cnt]].data;
            cnt_i = (uint32_t *) stats[2][map[adios_statistic_cnt]].data;

            *cnt_r = *cnt_i = *cnt_m = 0;
            *min_r = *min_i = *min_m = HUGE_VAL;
            *max_r = *max_i = *max_m = -HUGE_VAL;
            *sum_r = *sum_i = *sum_m = 0;
            *sum_square_r = *sum_square_i = *sum_square_m = 0;

            while ((size * sizeof(double)) < total_size)
            {
                magnitude = sqrt((long double) data [size] * data [size] + 
                                 (long double) data[size + 1] * data[size + 1]);

                // Both real and imaginary parts have to be finite, else skip calculating the characteristic
                if ( isnan(data [size]) || !isfinite(data [size]) || isnan(data[size + 1]) || !isfinite(data[size + 1]) ) {
                    size += 2;
                    continue;
                }

                finite = 1;

                if (data [size] < *min_r)
                    *min_r = data [size];
                if (data [size + 1] < *min_i)
                    *min_i = data [size + 1];
                if (magnitude < *min_m)
                    *min_m = magnitude;

                if (data [size] > *max_r)
                    *max_r = data [size];
                if (data [size + 1] > *max_i)
                    *max_i = data [size + 1];
                if (magnitude > *max_m)
                    *max_m = magnitude;

                *sum_r += data [size];
                *sum_i += data [size + 1];
                *sum_m += magnitude;

                *sum_square_r += (long double) data [size] * data [size];
                *sum_square_i += (long double) data [size + 1] * data [size + 1];
                *sum_square_m += magnitude * magnitude;

                // Histgram has not available for complex yet
                /*
                if (map[adios_statistic_hist] != -1)
                {
                    hist = hist_r;
                    HIST (data[size]);

                    hist = hist_i;
                    HIST (data[size + 1]);

                    hist = hist_m;
                    HIST (magnitude);
                }
                */

                *cnt_r = *cnt_r + 1;
                *cnt_i = *cnt_i + 1;
                *cnt_m = *cnt_m + 1;

                   size += 2;
            }

            if (map[adios_statistic_finite] != -1)
                for (c = 0; c < count; c ++)
                    * ((uint8_t * ) stats[c][map[adios_statistic_finite]].data) = finite;

            return 0;
        }
        case adios_string:
        {
            var->stats = 0;

            return 0;
        }

        default:
        {
            var->stats = 0;

            return 0;
        }
    }
}

// data is only there for sizing
uint64_t adios_write_var_header_v1 (struct adios_file_struct * fd
        ,struct adios_var_struct * v
        )
{
    uint64_t total_size = 0;
    uint8_t flag;
    uint16_t len;

    uint64_t start = fd->offset;  // save to write the size
    v->write_offset = fd->offset; // save offset relative to beginning of buffer
                                  // PG start offset in file will be added later in adios_build_index_v1()
    fd->offset += 8;              // save space for the size
    total_size += 8;              // makes final parsing easier

    buffer_write (&fd->buffer, &fd->buffer_size, &fd->offset, &v->id, 4);
    total_size += 4;

    len = strlen (v->name);
    buffer_write (&fd->buffer, &fd->buffer_size, &fd->offset, &len, 2);
    total_size += 2;

    buffer_write (&fd->buffer, &fd->buffer_size, &fd->offset, v->name, len);
    total_size += len;

    len = strlen (v->path);
    buffer_write (&fd->buffer, &fd->buffer_size, &fd->offset, &len, 2);
    total_size += 2;

    buffer_write (&fd->buffer, &fd->buffer_size, &fd->offset, v->path, len);
    total_size += len;

    flag = v->type;
    buffer_write (&fd->buffer, &fd->buffer_size, &fd->offset, &flag, 1);
    total_size += 1;

    flag = (v->is_dim == adios_flag_yes ? 'y' : 'n');
    buffer_write (&fd->buffer, &fd->buffer_size, &fd->offset, &flag, 1);
    total_size += 1;

    total_size += adios_write_dimensions_v1 (fd, v->dimensions);

    // Generate characteristics has been moved up, before transforms are applied
    // adios_generate_var_characteristics_v1 (fd, v);
    total_size += adios_write_var_characteristics_v1 (fd, v);

    total_size += adios_get_var_size (v, v->data); // payload

    buffer_write (&fd->buffer, &fd->buffer_size, &start, &total_size, 8);

    fd->nvars_written++;

    if (fd->bytes_written < fd->offset)
        fd->bytes_written = fd->offset;

    return total_size;
}

int adios_write_var_payload_v1 (struct adios_file_struct * fd
        ,struct adios_var_struct * var
        )
{
    uint64_t size;

    // write payload
    size = adios_get_var_size (var, var->data);
    buffer_write (&fd->buffer, &fd->buffer_size, &fd->offset, var->data, size);

    if (fd->bytes_written < fd->offset)
        fd->bytes_written = fd->offset;

    return 0;
}

int adios_write_attribute_v1 (struct adios_file_struct * fd
        ,struct adios_attribute_struct * a
        )
{
    uint64_t start;        // save the start to write the size
    uint32_t size = 0;
    uint16_t len = 0;
    uint8_t flag = 0;

    // save space for attr length
    start = fd->offset;
    a->write_offset = fd->offset; // save offset relative to beginning of buffer
                                  // PG start offset in file will be added later in adios_build_index_v1()
    fd->offset += 4;

    buffer_write (&fd->buffer, &fd->buffer_size, &fd->offset, &a->id, 4);
    size += 4;

    len = strlen (a->name);
    buffer_write (&fd->buffer, &fd->buffer_size, &fd->offset, &len, 2);
    size += 2;

    buffer_write (&fd->buffer, &fd->buffer_size, &fd->offset, a->name, len);
    size += len;

    len = strlen (a->path);
    buffer_write (&fd->buffer, &fd->buffer_size, &fd->offset, &len, 2);
    size += 2;

    buffer_write (&fd->buffer, &fd->buffer_size, &fd->offset, a->path, len);
    size += len;

    flag = (a->var ? 'y' : 'n');
    buffer_write (&fd->buffer, &fd->buffer_size, &fd->offset, &flag, 1);
    size += 1;

    if (a->var)
    {
        buffer_write (&fd->buffer, &fd->buffer_size, &fd->offset
                ,&a->var->id, 4
                );
        size += 4;
    }
    else
    {
        flag = a->type;
        buffer_write (&fd->buffer, &fd->buffer_size, &fd->offset, &flag, 1);
        size += 1;

        if (a->type == adios_string_array)
        {
            buffer_write (&fd->buffer, &fd->buffer_size, &fd->offset, &a->nelems, 4);
            size += 4;
            //uint32_t t = a->data_size + 5*a->nelems;
            /* t = for all strings, sum of 
                   length of string + terminating 0 + 16bit length info */
            char ** v = (char**) a->value;
            int k;
            uint32_t len;
            for (k=0; k<a->nelems; k++) {
                len = strlen (v[k])+1; // include the terminating 0
                buffer_write (&fd->buffer, &fd->buffer_size, &fd->offset, &len, 4);
                buffer_write (&fd->buffer, &fd->buffer_size, &fd->offset, v[k], len);
                size += len+4;
            }

        }
        else 
        {
            uint32_t t = a->nelems * adios_get_type_size (a->type, a->value);
            buffer_write (&fd->buffer, &fd->buffer_size, &fd->offset, &t, 4);
            size += 4;

            // terminating 0 of a string is not written here!
            buffer_write (&fd->buffer, &fd->buffer_size, &fd->offset
                    ,a->value, t
                    );
            size += t;
        }
    }

    // put in the size we have put in for this attribute
    buffer_write (&fd->buffer, &fd->buffer_size, &start, &size, 4);

    fd->nattrs_written++;

    if (fd->bytes_written < fd->offset)
        fd->bytes_written = fd->offset;

    return 0;
}

int adios_write_open_vars_v1 (struct adios_file_struct * fd)
{
    fd->nvars_written = 0;

    // it is now setup to write the vars and then the attrs on close
    fd->vars_start = fd->offset;

    fd->offset += (4 + 8); // (count + size)

    if (fd->bytes_written < fd->offset)
        fd->bytes_written = fd->offset;

    return 0;
}

int adios_write_close_vars_v1 (struct adios_file_struct * fd)
{
    // close the var area (count and total size) and write the attributes
    uint64_t size = fd->offset - fd->vars_start;
    uint64_t offset = fd->vars_start;
    buffer_write (&fd->buffer, &fd->buffer_size, &offset, &fd->nvars_written, 4);

    buffer_write (&fd->buffer, &fd->buffer_size, &offset, &size, 8);

    return 0;
}

int adios_write_open_attributes_v1 (struct adios_file_struct * fd)
{
    fd->attrs_start = fd->offset;   // save the start of attr area for size
    fd->offset += (4 + 8);         // space to write the count and size
    fd->nattrs_written = 0;

    if (fd->bytes_written < fd->offset)
        fd->bytes_written = fd->offset;

    return 0;
}

int adios_write_close_attributes_v1 (struct adios_file_struct * fd)
{
    // write attribute count and total size
    uint64_t size = fd->offset - fd->attrs_start;
    uint64_t offset = fd->attrs_start;
    buffer_write (&fd->buffer, &fd->buffer_size, &offset, &fd->nattrs_written, 4);

    buffer_write (&fd->buffer, &fd->buffer_size, &offset, &size, 8);

    return 0;
}

// *****************************************************************************

int adios_multiply_dimensions (uint64_t * size
        ,struct adios_var_struct * var
        ,enum ADIOS_DATATYPES type
        ,const void * data
        )
{
    switch (type)
    {
        case adios_unsigned_byte:
            *size *= (*(const uint8_t *) data);
            return 1;

        case adios_byte:
            *size *= (*(const int8_t *) data);
            return 1;

        case adios_unsigned_short:
            *size *= (*(const uint16_t *) data);
            return 1;

        case adios_short:
            *size *= (*(const int16_t *) data);
            return 1;

        case adios_unsigned_integer:
            *size *= (*(const uint32_t *) data);
            return 1;

        case adios_integer:
            *size *= (*(const int32_t *) data);
            return 1;

        case adios_unsigned_long:
            *size *= (*(const uint64_t *) data);
            return 1;

        case adios_long:
            *size *= (*(const int64_t *) data);
            return 1;

        default:
            adios_error (err_invalid_type_as_dimension,
                    "Invalid datatype for array dimension on var %s: %s\n",
                    var->name,
                    adios_type_to_string_int (type));
            return 0;
    }
}

// NCSU ALACRITY-ADIOS - generalizes the dimension multiplication in adios_get_var_size
//                       to work on a dimension struct, rather than a var struct, so it
//                       can be reused to compute the size from pre_transform_dimensions
// TODO: Factor out "var", since needed because of adios_multiply_dimensions, which needs
//       it only for debugging output.
uint64_t adios_get_dimension_space_size (struct adios_var_struct *var
                                        ,struct adios_dimension_struct * d) {
    uint64_t size = 1;
    while (d)
    {
        // calculate the size for this dimension element
        if (d->dimension.var != 0)
        {
            struct adios_var_struct * dim_var = d->dimension.var;
            if (!dim_var->data)
            {
                adios_error (err_invalid_var_as_dimension,
                        "adios_get_var_size: "
                        "sizing of %s failed because "
                        "dimension component %s was "
                        "not provided\n",
                        var->name, dim_var->name);
                return 0;
            }
            else
            {
                if (!adios_multiply_dimensions (&size, var
                            ,dim_var->type
                            ,dim_var->data
                            )
                   )
                {
                    return 0;
                }
            }
        }
        else if (d->dimension.attr != NULL)
        {
            struct adios_attribute_struct * attr = d->dimension.attr;
            if (attr->var)
            {
                if (!attr->var->data)
                {
                    adios_error (err_invalid_var_as_dimension,
                            "adios_get_var_size: "
                            "sizing of %s failed because "
                            "dimension component %s was "
                            "not provided\n",
                            var->name, attr->var->name);
                    return 0;
                }
                else
                {
                    if (!adios_multiply_dimensions (&size, var
                                ,attr->var->type
                                ,attr->var->data
                                )
                       )
                    {
                        return 0;
                    }
                }
            }
            else
            {
                if (!adios_multiply_dimensions (&size, var
                            ,attr->type
                            ,attr->value
                            )
                   )
                {
                    return 0;
                }
            }
        }
        else
        {
            if (d->dimension.is_time_index == adios_flag_no)
            {
                size *= d->dimension.rank;
            }
            // the time index doesn't take up space...
        }

        d = d->next;
    }

    return size;
}

// NCSU ALACRITY-ADIOS: Refactored to call the above dimension space compute code
uint64_t adios_get_var_size (struct adios_var_struct * var, const void * data)
{
    uint64_t size = adios_get_type_size (var->type, data);
    if (var->dimensions)
        size *= adios_get_dimension_space_size(var, var->dimensions);

    return size;
}

const char * adios_type_to_string_int (int type)
{
    switch (type)
    {
        case adios_unsigned_byte:    return "unsigned byte";
        case adios_unsigned_short:   return "unsigned short";
        case adios_unsigned_integer: return "unsigned integer";
        case adios_unsigned_long:    return "unsigned long long";

        case adios_byte:             return "byte";
        case adios_short:            return "short";
        case adios_integer:          return "integer";
        case adios_long:             return "long long";

        case adios_real:             return "real";
        case adios_double:           return "double";
        case adios_long_double:      return "long double";

        case adios_string:           return "string";
        case adios_string_array:     return "string array";
        case adios_complex:          return "complex";
        case adios_double_complex:   return "double complex";

        default:
                                     {
                                         static char buf [50];
                                         sprintf (buf, "(unknown: %d)", type);
                                         return buf;
                                     }
    }
}

const char * adios_file_mode_to_string (int mode)
{
    static char buf [50];

    switch (mode)
    {
        case adios_mode_write:  return "write";
        case adios_mode_read:   return "read";
        case adios_mode_update: return "update";
        case adios_mode_append: return "append";

        default:
                                sprintf (buf, "(unknown: %d)", mode);
    }

    return buf;
}

//////////////////////////////////////////////////////////////////////////////
// Queue management code intended for adaptive API use
//////////////////////////////////////////////////////////////////////////////
void list_init (List * list, void (* destroy) (void * data))
{
    list->size = 0;
    list->destroy = destroy;
    list->head = NULL;
    list->tail = NULL;

    return;
}

void list_destroy (List * list)
{
    void * data;

    while (list_size (list) > 0)
    {
        if (list_rem_next (list, NULL, (void **) &data) == 0 && list->destroy != NULL)
        {
            list->destroy (data);
        }
    }

    memset (list, 0, sizeof (List));

    return;
}

int list_ins_next (List * list, ListElmt * element, const void * data)
{
    ListElmt * new_element;

    if ((new_element = (ListElmt *) malloc (sizeof (ListElmt))) == NULL)
        return -1;

    new_element->data = (void *) data;

    if (element == NULL)
    {
        if  (list_size (list) == 0)
            list->tail = new_element;

        new_element->next = list->head;
        list->head = new_element;
    }
    else
    {
        if (element->next == NULL)
            list->tail = new_element;

        new_element->next = element->next;
        element->next = new_element;
    }

    list->size++;

    return 0;
}

int list_rem_next (List * list, ListElmt * element, void ** data)
{
    ListElmt * old_element;

    if (list_size (list) == 0)
        return -1;

    if (element == NULL)
    {
        *data = list->head->data;
        old_element = list->head;
        list->head = list->head->next;

        if (list_size (list) == 1)
            list->tail = NULL;
    }
    else
    {
        if (element->next == NULL)
            return -1;

        *data = element->next->data;
        old_element = element->next;
        element->next = element->next->next;

        if (element->next == NULL)
            list->tail = element;
    }

    free (old_element);

    list->size--;

    return 0;
}

int queue_enqueue (Queue * queue, const void * data)
{
    return list_ins_next (queue, list_tail (queue), data);
}

int queue_dequeue (Queue * queue, void ** data)
{
    return list_rem_next (queue, NULL, data);
}


// Functions for non-XML API fo ADIOS Schema some of which are also called from functions in adios_internals_mxml.c
int adios_common_define_schema_version (struct adios_group_struct * new_group, char * schema_version)
{
    int64_t p_new_group = (int64_t) new_group;

    if (strcasecmp (schema_version,"")){
        char * ver;// copy version
        char * d;  // dot location
        char * ptr_end;
        ver = strdup (schema_version);
        char * schema_version_major_att_nam;
        char * schema_version_minor_att_nam;
        d = strtok (ver, ".");
        int counter = 0; // counter

        while (d)
        {
            int slength = 0;
            if (!strtod (d,&ptr_end)){
                printf("Schema version invalid.\n");
                counter = 0;
                break;
            }else{
                slength = strlen("adios_schema/");
                if (counter == 0 ){
                    slength = slength + strlen("version_major") + 1;
                    schema_version_major_att_nam = malloc (slength);
                    strcpy(schema_version_major_att_nam,"adios_schema/version_major");
                    adios_common_define_attribute (p_new_group,schema_version_major_att_nam,"/",adios_string,d,"");
                }else if (counter == 1){
                    slength = slength + strlen("version_minor") + 1;
                    schema_version_minor_att_nam = malloc (slength);
                    strcpy(schema_version_minor_att_nam,"adios_schema/version_minor");
                    adios_common_define_attribute (p_new_group,schema_version_minor_att_nam,"/",adios_string,d,"");
                }
            }
            counter++;
            d = strtok (NULL, ".");
        }
        if (counter == 0){
            printf("Error: Could not detect valid schema version.\n");
        }
        free(ver);
    }
    return 0;
}


// Parse mesh time series (single file for multiple time steps or
// multiple files for time steps, basename + timeformat + extension)
int adios_common_define_mesh_timeSeriesFormat (const char * timeseries,
                                               struct adios_group_struct * new_group,
                                               const char * name
                                              )
{
    char * d1;                     // save of strdup
    int64_t p_new_group = (int64_t) new_group;
    char * format_att_nam = 0;     // extension format .xxxx att name
    char * format_att_val = 0;     // extension format att value

    // We expect a number from 1-10 (max 10?)
    // The number indicates how to write the time steps. Ex: 4 ==>
    // varname.XXXX.png where XXXX is the time step padded with 0s
    // We do not fail if this is not given as variables all have nsteps
    if (!timeseries || !strcmp(timeseries,"")){
        return 1;
    }

    char * ptr_end;
    d1 = strdup (timeseries);

    /*double tmp_d = */
    strtod (d1, &ptr_end);
    if (!(ptr_end && ptr_end[0]==0))
    {
        adios_conca_mesh_att_nam(&format_att_nam, name, "time-series-format");
        adios_common_define_attribute (p_new_group,format_att_nam,"/",adios_double,d1,"");
        free(format_att_val);
    }
    free (d1);
    return 1;
}

// Parse mesh time scale (real time tracking, not integers)
int adios_common_define_mesh_timeScale (const char * timescale,
                                        struct adios_group_struct * new_group,
                                        const char * name
                                       )
{
    char * c;                      // comma location
    char * d1;                     // save of strdup
    int64_t p_new_group = (int64_t) new_group;
    char * gettscalefrom0 = 0;     // scale attribute xml value
    char * gettscalefrom1 = 0;     // scale attribute xml value
    char * gettscalefrom2 = 0;     // scale attribute xml value
    char * time_var_att_nam = 0;   // scale attribute name for var or num
    char * time_start_att_nam = 0; // scale attribute name for start
    char * time_stride_att_nam = 0;// scale attribute name for stride
    char * time_count_att_nam = 0; // scale attribute name for count
    char * time_max_att_nam = 0;   // scale attribute name for max
    char * time_min_att_nam = 0;   // scale attribute name for min
    char * time_var_att_val = 0;   // scale attribute value for var or num
    char * time_start_att_val = 0; // scale attribute value for start
    char * time_stride_att_val = 0;// scale attribute value for stride
    char * time_count_att_val = 0; // scale attribute value for count
    char * time_max_att_val = 0;   // scale attribute value for max
    char * time_min_att_val = 0;   // scale attribute value for min
    int counter = 0;               // used to get type of time scale bounds

    // We are going to allow
    // 1. a number =  just the number of time scale default start = 0
    // 2. start/stride/count 3 components
    // 3. min/max range where this mesh is used
    // 4. An ADIOS var = time could be a list of int stored by user

    /* We do not fail if this is not given as variables all have nsteps
       in ADIOS_inq_var = # of times the var was written
       */
    if (!timescale || !strcmp(timescale,"")){
//        printf("time-scale attribute for mesh: %s not provided.\n", name);
        return 1;
    }

    d1 = strdup (timescale);
    char * ptr_end;
    c = strtok (d1, ",");
    double tmp_d2;

    while (c)
    {
        struct adios_var_struct * var = 0;
        //if (adios_int_is_num (c))
        tmp_d2 = strtod (c,&ptr_end);
        if (!(ptr_end && ptr_end[0]==0))
        {
            var = adios_find_var_by_name (new_group, c);
            if (!var)
            {
                log_warn ("config.xml: invalid variable %s\n"
                          "for time scale of mesh: %s\n",
                          c, name);
                free (d1);

                return 0;

            }else{
                // Found variable ==> create a dims attribute for it.
                if (counter == 0){
                    gettscalefrom0 = 0;
                    gettscalefrom0 = strdup(c);
                }else if (counter == 1){
                    gettscalefrom1 = 0;
                    gettscalefrom1 = strdup(c);
                }else if (counter == 2){
                    gettscalefrom2 = 0;
                    gettscalefrom2 = strdup(c);
                }
                counter++;
            }
        }
        else
        {
            if (counter == 0){
                gettscalefrom0 = 0;
                gettscalefrom0 = strdup(c);
            }else if (counter == 1){
                gettscalefrom1 = 0;
                gettscalefrom1 = strdup(c);
            }else if (counter == 2){
                gettscalefrom2 = 0;
                gettscalefrom2 = strdup(c);
            }
            counter++;
        }

        c = strtok (NULL, ",");
    }
    if (counter == 3){
        time_start_att_val = strdup(gettscalefrom0);
        adios_conca_mesh_att_nam(&time_start_att_nam, name, "time-scale-start");
        // if this is string
        tmp_d2 = strtod (time_start_att_val, &ptr_end);
        if (!(ptr_end && ptr_end[0]==0))
//        if (!strtod (time_start_att_val, &ptr_end))
            adios_common_define_attribute (p_new_group,time_start_att_nam,"/",adios_string,time_start_att_val,"");
        else
            adios_common_define_attribute_byvalue(p_new_group,time_start_att_nam,"/",adios_double,1,&tmp_d2);
        time_stride_att_val = strdup(gettscalefrom1);
        adios_conca_mesh_att_nam(&time_stride_att_nam, name, "time-scale-stride");
        // if this is string
        tmp_d2 = strtod (time_stride_att_val, &ptr_end);
//        if (!strtod (time_stride_att_val, &ptr_end))
        if (!(ptr_end && ptr_end[0]==0))
            adios_common_define_attribute (p_new_group,time_stride_att_nam,"/",adios_string,time_stride_att_val,"");
        else
            adios_common_define_attribute_byvalue(p_new_group,time_stride_att_nam,"/",adios_double,1,&tmp_d2);
        time_count_att_val = strdup(gettscalefrom2);
        adios_conca_mesh_att_nam(&time_count_att_nam, name, "time-scale-count");
        // if this is string
        tmp_d2 = strtod (time_count_att_val, &ptr_end);
//        if (!strtod (time_count_att_val, &ptr_end))
        if (!(ptr_end && ptr_end[0]==0))
            adios_common_define_attribute (p_new_group,time_count_att_nam,"/",adios_string,time_count_att_val,"");
        else
            adios_common_define_attribute_byvalue(p_new_group,time_count_att_nam,"/",adios_double,1,&tmp_d2);
        free(time_start_att_val);
        free(time_stride_att_val);
        free(time_count_att_val);
        free(gettscalefrom2);
        free(gettscalefrom1);
        free(gettscalefrom0);
    }else if (counter == 2) {
        adios_conca_mesh_att_nam(&time_min_att_nam, name, "time-scale-min");
        // if this is string
        tmp_d2 = strtod (time_min_att_nam, &ptr_end);
        if (!(ptr_end && ptr_end[0]==0))
//        if (!strtod (time_min_att_val, &ptr_end))
            adios_common_define_attribute (p_new_group,time_min_att_nam,"/",adios_string,time_min_att_val,"");
        else
            adios_common_define_attribute_byvalue(p_new_group,time_min_att_nam,"/",adios_double,1,&tmp_d2);
        time_max_att_val = strdup(gettscalefrom1);
        adios_conca_mesh_att_nam(&time_max_att_nam, name, "time-scale-max");
        // if this is string
        tmp_d2 = strtod (time_max_att_nam, &ptr_end);
        if (!(ptr_end && ptr_end[0]==0))
//        if (!strtod (time_max_att_val, &ptr_end))
            adios_common_define_attribute (p_new_group,time_max_att_nam,"/",adios_string,time_max_att_val,"");
        else
            adios_common_define_attribute_byvalue(p_new_group,time_max_att_nam,"/",adios_double,1,&tmp_d2);
        free(time_min_att_val);
        free(time_max_att_val);
        free(gettscalefrom1);
        free(gettscalefrom0);
    } else if (counter == 1){
        time_var_att_val = strdup(gettscalefrom0);
        tmp_d2 = strtod (time_var_att_val, &ptr_end);
        if (!(ptr_end && ptr_end[0]==0))
//        if (!strtod (time_var_att_val, &ptr_end))
        {
            adios_conca_mesh_att_nam(&time_var_att_nam, name, "time-scale-var");
            adios_common_define_attribute (p_new_group,time_var_att_nam,"/",adios_string,time_var_att_val,"");
        }else{
            adios_conca_mesh_att_nam(&time_var_att_nam, name, "time-scale-count");
            adios_common_define_attribute_byvalue(p_new_group,time_var_att_nam,"/",adios_double,1,&tmp_d2);
        }
        free(gettscalefrom0);
        free(time_var_att_val);
    }else{
        printf("Error: time format not recognized.\nPlease check documentation for time formatting.\n");
        free(d1);
        return 0;
    }

    free (d1);

    return 1;
}

int adios_common_define_mesh_timeVarying (const char * timevarying, int64_t group_id, const char * name)
{
    char * mpath = 0;
    mpath = malloc(strlen("/adios_schema/")+strlen(name)+strlen("/time-varying")+1);
    strcpy (mpath, "/adios_schema/");
    strcat (mpath, name);
    strcat (mpath, "/time-varying");
    adios_common_define_attribute (group_id, mpath, "", adios_string, timevarying, "");
    free (mpath);
    return 0; 
}

// Parse mesh time steps (integers = number of times vars are written)
int adios_common_define_mesh_timeSteps (const char * timesteps,
                                        struct adios_group_struct * new_group,
                                        const char * name
                                       )
{
    char * c;                      // comma location
    char * d1;                     // save of strdup
    int64_t p_new_group = (int64_t) new_group;
    char * gettstepsfrom0 = 0;     // tstep attribute xml value
    char * gettstepsfrom1 = 0;     // tstep attribute xml value
    char * gettstepsfrom2 = 0;     // tstep attribute xml value
    char * time_var_att_nam = 0;   // tstep attribute name for var or num
    char * time_start_att_nam = 0; // tstep attribute name for start
    char * time_stride_att_nam = 0;// tstep attribute name for stride
    char * time_count_att_nam = 0; // tstep attribute name for count
    char * time_max_att_nam = 0;   // tstep attribute name for max
    char * time_min_att_nam = 0;   // tstep attribute name for min
    char * time_var_att_val = 0;   // tstep attribute value for var or num
    char * time_start_att_val = 0; // tstep attribute value for start
    char * time_stride_att_val = 0;// tstep attribute value for stride
    char * time_count_att_val = 0; // tstep attribute value for count
    char * time_max_att_val = 0;   // tstep attribute value for max
    char * time_min_att_val = 0;   // tstep attribute value for min
    int counter = 0;               // used to get type of time steps bounds

    // We are going to allow
    // 1. a number =  just the number of time steps default start = 0
    // 2. start/stride/count 3 components
    // 3. min/max range where this mesh is used
    // 4. An ADIOS var = time could be a list of int stored by user

    /* We do not fail if this is not given as variables all have nsteps
       in ADIOS_inq_var = # of times the var was written
       */
    if (!timesteps || !strcmp(timesteps,"")){
//        printf("time-steps for mesh %s attribute not provided.\n", name);
        return 1;
    }

    d1 = strdup (timesteps);

    c = strtok (d1, ",");

    while (c)
    {
        struct adios_var_struct * var = 0;
        if (adios_int_is_var (c))
        {
            var = adios_find_var_by_name (new_group, c);
            if (!var)
            {
                log_warn ("config.xml: invalid variable %s\n"
                          "for dimensions of mesh: %s\n",
                          c, name);
                free (d1);

                return 0;

            }else{
                // Found variable ==> create a dims attribute for it.
                if (counter == 0){
                    gettstepsfrom0 = 0;
                    gettstepsfrom0 = strdup(c);
                }else if (counter == 1){
                    gettstepsfrom1 = 0;
                    gettstepsfrom1 = strdup(c);
                }else if (counter == 2){
                    gettstepsfrom2 = 0;
                    gettstepsfrom2 = strdup(c);
                }
                counter++;
            }
        }
        else
        {
            if (counter == 0){
                gettstepsfrom0 = 0;
                gettstepsfrom0 = strdup(c);
            }else if (counter == 1){
                gettstepsfrom1 = 0;
                gettstepsfrom1 = strdup(c);
            }else if (counter == 2){
                gettstepsfrom2 = 0;
                gettstepsfrom2 = strdup(c);
            }
            counter++;
        }

        c = strtok (NULL, ",");
    }

    if (counter == 3){
        time_start_att_val = strdup(gettstepsfrom0);
        adios_conca_mesh_att_nam(&time_start_att_nam, name, "time-steps-start");
        // if this is string
        if (adios_int_is_var (time_start_att_val))
            adios_common_define_attribute (p_new_group,time_start_att_nam,"/",adios_string,time_start_att_val,"");
        else
            adios_common_define_attribute (p_new_group,time_start_att_nam,"/",adios_double,time_start_att_val,"");
        time_stride_att_val = strdup(gettstepsfrom1);
        adios_conca_mesh_att_nam(&time_stride_att_nam, name, "time-steps-stride");
        // if this is string
        if (adios_int_is_var (time_stride_att_val))
            adios_common_define_attribute (p_new_group,time_stride_att_nam,"/",adios_string,time_stride_att_val,"");
        else
            adios_common_define_attribute (p_new_group,time_stride_att_nam,"/",adios_double,time_stride_att_val,"");
        time_count_att_val = strdup(gettstepsfrom2);
        adios_conca_mesh_att_nam(&time_count_att_nam, name, "time-steps-count");
        // if this is string
        if (adios_int_is_var (time_count_att_val))
            adios_common_define_attribute (p_new_group,time_count_att_nam,"/",adios_string,time_count_att_val,"");
        else
            adios_common_define_attribute (p_new_group,time_count_att_nam,"/",adios_double,time_count_att_val,"");
        free(time_start_att_val);
        free(time_stride_att_val);
        free(time_count_att_val);
        free(gettstepsfrom2);
        free(gettstepsfrom1);
        free(gettstepsfrom0);
    }else if (counter == 2) {
        time_min_att_val = strdup(gettstepsfrom0);
        adios_conca_mesh_att_nam(&time_min_att_nam, name, "time-steps-min");
        // if this is string
        if (adios_int_is_var (time_min_att_val))
            adios_common_define_attribute (p_new_group,time_min_att_nam,"/",adios_string,time_min_att_val,"");
        else
            adios_common_define_attribute (p_new_group,time_min_att_nam,"/",adios_double,time_min_att_val,"");
        time_max_att_val = strdup(gettstepsfrom1);
        adios_conca_mesh_att_nam(&time_max_att_nam, name, "time-steps-max");
        // if this is string
        if (adios_int_is_var (time_max_att_val))
            adios_common_define_attribute (p_new_group,time_max_att_nam,"/",adios_string,time_max_att_val,"");
        else
            adios_common_define_attribute (p_new_group,time_max_att_nam,"/",adios_double,time_max_att_val,"");
        free(time_min_att_val);
        free(time_max_att_val);
        free(gettstepsfrom1);
        free(gettstepsfrom0);
    } else if (counter == 1){
        time_var_att_val = strdup(gettstepsfrom0);
        if (adios_int_is_var (time_var_att_val)){
            adios_conca_mesh_att_nam(&time_var_att_nam, name, "time-steps-var");
            adios_common_define_attribute (p_new_group,time_var_att_nam,"/",adios_string,time_var_att_val,"");
        }else{
            adios_conca_mesh_att_nam(&time_var_att_nam, name, "time-steps-count");
            adios_common_define_attribute (p_new_group,time_var_att_nam,"/",adios_double,time_var_att_val,"");
        }
        free(time_var_att_val);
        free(gettstepsfrom0);
    }else{
        printf("Error: time format not recognized.\nPlease check documentation for time formatting.\n");
        free(d1);
        return 0;
    }

    free (d1);

    return 1;
}

// defining a uniform mesh
int adios_common_define_mesh_uniform (char * dimensions, 
                                      char * origin, 
                                      char * spacing, 
                                      char * maximum, 
                                      char * nspace,
//                                      struct adios_group_struct * new_group,
                                      const char * name,
                                      int64_t group_id
                                     )
{   
    struct adios_group_struct * new_group = (struct adios_group_struct *) group_id;
    char * mpath = 0;
    mpath = malloc(strlen("/adios_schema/")+strlen(name)+strlen("/type")+1);
    strcpy (mpath, "/adios_schema/");
    strcat (mpath, name);
    strcat (mpath, "/type");
    adios_common_define_attribute (group_id, mpath, "", adios_string, "uniform", "");

    if (!adios_define_mesh_uniform_dimensions (dimensions, new_group, name))
        return 1;

    adios_define_mesh_uniform_origins (origin, new_group, name);
    
    adios_define_mesh_uniform_spacings (spacing, new_group, name);

    adios_define_mesh_uniform_maximums (maximum, new_group, name);

    adios_define_mesh_nspace (nspace, new_group, name);

    free (mpath);   
    return 0;
}

// defining a rectilinear mesh
int adios_common_define_mesh_rectilinear (char * dimensions, 
                                          char * coordinates,
//                                          struct adios_group_struct * new_group,
                                          char * nspace,
                                          const char * name,
                                          int64_t group_id
                                         )
{
    struct adios_group_struct * new_group = (struct adios_group_struct *) group_id;
    char * mpath = 0;
    mpath = malloc(strlen("/adios_schema/")+strlen(name)+strlen("/type")+1);
    strcpy (mpath, "/adios_schema/");
    strcat (mpath, name);
    strcat (mpath, "/type");
    adios_common_define_attribute (group_id, mpath, "", adios_string, "rectilinear", "");

    if (!adios_define_mesh_rectilinear_dimensions (dimensions, new_group, name))
        return 1;

    // Determine if it is the multi-var or single-var case
    char *p;
    // If we do not find "," in the coordinates
    if (!(p = strstr(coordinates, ",")))
    {
        if (!adios_define_mesh_rectilinear_coordinatesSingleVar (coordinates, new_group, name))
            return 1;
    }
    else
    {
        if (!adios_define_mesh_rectilinear_coordinatesMultiVar (coordinates, new_group, name))
            return 1;
    }

    adios_define_mesh_nspace (nspace, new_group, name);

    free (mpath);
    return 0;
}

// defining a structured mesh
int adios_common_define_mesh_structured (char * dimensions,
                                         char * nspace,
                                         char * points,
//                                         struct adios_group_struct * new_group,
                                         const char * name,
                                         int64_t group_id
                                        )
{
    struct adios_group_struct * new_group = (struct adios_group_struct *) group_id;
    char * mpath = 0;
    mpath = malloc(strlen("/adios_schema/")+strlen(name)+strlen("/type")+1);
    strcpy (mpath, "/adios_schema/");
    strcat (mpath, name);
    strcat (mpath, "/type");
    adios_common_define_attribute (group_id, mpath, "", adios_string, "structured", "");

    if (dimensions){
        if (!adios_define_mesh_structured_dimensions (dimensions, new_group, name))
            return 0;
    }else{
        log_warn ("config.xml: value attribute on "
                  "dimensions required (%s)\n", name);

        return 0;
    }

    if (nspace){
//        if (!adios_define_mesh_structured_nspace (nspace, new_group, name))
          if (!adios_define_mesh_nspace (nspace, new_group, name))
            return 0;
    }
    if (points){
        char *p;
        // If we do find "," in points (single-var case)
        if (!(p = strstr(points, ","))){
            if (!adios_define_mesh_structured_pointsSingleVar (points, new_group, name))
                return 0;
        }else{
            if (!adios_define_mesh_structured_pointsMultiVar (points, new_group, name))
                return 0;
        }
    }else{
        log_warn ("config.xml: value on "
                  "points required for mesh type=structured (%s)\n", name);
        return 0;
    }
    free (mpath);
    return 1;
}

// defining a unstructured mesh
int adios_common_define_mesh_unstructured (char * points,
                                           char * data, 
                                           char * count, 
                                           char * type,
                                           char * nspace,
                                           char * npoints,
                                           const char * name,
                                           int64_t group_id)
{
    struct adios_group_struct * new_group = (struct adios_group_struct *) group_id;
    char * mpath = 0;
    mpath = malloc(strlen("/adios_schema/")+strlen(name)+strlen("/type")+1);
    strcpy (mpath, "/adios_schema/");
    strcat (mpath, name);
    strcat (mpath, "/type");
    adios_common_define_attribute (group_id, mpath, "", adios_string, "unstructured", "");
    if (nspace && *nspace != 0)
    {
//        if (!adios_define_mesh_unstructured_nspace (nspace, new_group, name))
            if (!adios_define_mesh_nspace (nspace, new_group, name))
            return 0;
    }
    if (npoints && *npoints != 0)
    {
        if (!adios_define_mesh_unstructured_npoints (npoints, new_group, name))
            return 0;

    }
    if (points && *points != 0){
        char *p;
        // If we do find "," in points (single-var case)
        if (!(p = strstr(points, ","))){
            if (!adios_define_mesh_unstructured_pointsSingleVar (points, new_group, name))
                return 0;
        }else{
            if (!adios_define_mesh_unstructured_pointsMultiVar (points, new_group, name))
                return 0;
        }
    }else{
        log_warn ("config.xml: value on "
                  "points required for mesh type=structured (%s)\n", name);
        return 0;
    }
    if (!data){
        log_warn ("config.xml: data attribute on "
                  "uniform-cells required (%s)\n", name);
        return 0;
    }
    if (!count) 
    {
        log_warn ("config.xml: count attribute on "
                  "uniform-cells required (%s)\n", name);
        return 0;
    }
    if (!type)
    {
        log_warn ("config.xml: type attribute on "
                  "uniform-cells required (%s)\n", name);
        return 0;
    }
    char *pt;
    // If we do find "," in data (uniform cell case)
    if (!(pt = strstr(data, ","))){
        if ( (pt = strstr(count,",")) ){
            log_warn ("count value on uniform-cells (check data value)"
                      " should not contain ',' (%s)\n",name);
            return 0;
        }
        if ( (pt = strstr(type,",")) ){
            log_warn ("type value on uniform-cells (check data value)"
                      " should not contain ',' (%s)\n", name);
            return 0;
        }
        if (!adios_define_mesh_unstructured_uniformCells (count, data, type
                    , new_group
                    ,name
                    )
           )
            return 0;
        // Mixed cells calse
    }else{
        if (!(pt = strstr(count,","))){
            log_warn ("count value on mixed-cells (check data value)"
                      " should contain ',' (%s)\n", name);
            return 0;
        }
        if (!(pt = strstr(type,","))){
            log_warn ("type value on mixed-cells (check data value)"
                      " should contain ',' (%s)\n", name);
            return 0;
        }
        if (!adios_define_mesh_unstructured_mixedCells (count, data, type
                    , new_group, name))
            return 0;
    }
    return 1;
}

// Compose schema attributes for mesh and var
// concat numbered mesh attribute name strings
void conca_mesh_numb_att_nam(char ** returnstr, const char * meshname, char * att_nam, char counterstr[5]) {
    *returnstr = malloc (strlen("adios_schema/") + strlen(meshname) + strlen(att_nam) + strlen(counterstr) + 3);
    strcpy(*returnstr,"adios_schema");
    strcat(*returnstr,"/");
    strcat(*returnstr,meshname);
    strcat(*returnstr,"/");
    strcat(*returnstr,att_nam);
    strcat(*returnstr,counterstr);
}

// concat mesh attribute name strings
void adios_conca_mesh_att_nam(char ** returnstr, const char * meshname, char * att_nam) {
    int slength = 0;
    slength = strlen("adios_schema/");
    slength = slength + strlen(meshname);
    slength = slength + 1;
    slength = slength + 1;
    slength = slength + strlen(att_nam);

    *returnstr = malloc (slength);

    strcpy(*returnstr,"adios_schema/");
    strcat(*returnstr,meshname);
    strcat(*returnstr,"/");
    strcat(*returnstr,att_nam);
}

// concat link attribute name strings
void adios_conca_link_att_nam(char ** returnstr, const char * name, char * att_nam, char counterstr[5]) {
    int slength = 0;
    slength = strlen("adios_link/") + strlen(name) + strlen(att_nam) + strlen(counterstr) + 2;

    *returnstr = malloc (slength);

    strcpy(*returnstr,"adios_link/");
    strcat(*returnstr,name);
    strcat(*returnstr,"/");
    strcat(*returnstr,att_nam);
    strcat(*returnstr,counterstr);
}

// concat var attribute name strings
void conca_var_att_nam(char ** returnstr, const char * varname, char * att_nam) {
    int slength = 0;
    slength = strlen("adios_schema/");
    slength = slength + strlen(varname);
    slength = slength + 1;
    slength = slength + 1;
    slength = slength + strlen(att_nam);

    *returnstr = malloc (slength);

    strcpy(*returnstr,varname);
    strcat(*returnstr,"/adios_schema/");
    strcat(*returnstr,att_nam);
}

// At this point mesh structures are not really being used,
// but this function still makes sure that we don't add a
// mesh twice (same name)
// Append a mesh to a group
enum ADIOS_FLAG adios_append_mesh (struct adios_mesh_struct ** root
        ,struct adios_mesh_struct * mesh
        ,uint16_t id
        )
{
    while (root)
    {
        if (*root && !strcasecmp ((*root)->name, mesh->name))
        {
            return adios_flag_no;
        }
        if (!*root)
        {
            *root = mesh;
            root = 0;
        }
        else
        {
            root = &(*root)->next;
        }
    }

    return adios_flag_yes;
}

// Define a new mesh
struct adios_mesh_struct * adios_common_define_mesh (
        int64_t group_id, const char * name,
        enum ADIOS_FLAG time_varying,
        enum ADIOS_MESH_TYPE type)
{
    struct adios_group_struct * t = (struct adios_group_struct *) group_id;
    struct adios_mesh_struct * m = (struct adios_mesh_struct *)
        malloc (sizeof (struct adios_mesh_struct));
    enum ADIOS_FLAG flag;

    m->name = strdup (name);
    m->type = type;
    m->time_varying = time_varying;
    m->next = 0;

    flag = adios_append_mesh (&t->meshs, m, t->mesh_count);
    if (flag == adios_flag_no)
    {
        log_warn ("config.xml: unique mesh names required; "
                  "second mesh: %s will be ignored.\n", name);
        free(m);
        m = 0;
    } else {
        t->mesh_count++;
    }

    return m;
}

// Define time steps, scale and formatting
// Parse var time steps (integers = number of times vars are written)
int adios_common_define_var_timesteps (const char * timesteps,
                                       struct adios_group_struct * new_group,
                                       const char * name,
                                       const char * path
                                      )
{
    char * c;                      // comma location
    char * d1;                     // save of strdup
    int64_t p_new_group = (int64_t) new_group;
    char * gettstepsfrom0 = 0;     // tstep attribute xml value
    char * gettstepsfrom1 = 0;     // tstep attribute xml value
    char * gettstepsfrom2 = 0;     // tstep attribute xml value
    char * time_var_att_nam = 0;   // tstep attribute name for var or num
    char * time_start_att_nam = 0; // tstep attribute name for start
    char * time_stride_att_nam = 0;// tstep attribute name for stride
    char * time_count_att_nam = 0; // tstep attribute name for count
    char * time_max_att_nam = 0;   // tstep attribute name for max
    char * time_min_att_nam = 0;   // tstep attribute name for min
    char * time_var_att_val = 0;   // tstep attribute value for var or num
    char * time_start_att_val = 0; // tstep attribute value for start
    char * time_stride_att_val = 0;// tstep attribute value for stride
    char * time_count_att_val = 0; // tstep attribute value for count
    char * time_max_att_val = 0;   // tstep attribute value for max
    char * time_min_att_val = 0;   // tstep attribute value for min
    int counter = 0;               // used to get type of time steps bounds

    // We are going to allow
    // 1. a number =  just the number - a multiple of mesh time step
    // 2. start/stride/count 3 components - indices of the mesh time steps
    // 3. min/max range of the mesh time step
    // 4. An ADIOS var = time could be a list of int stored by user

    /* We do not fail if this is not given as variables all have nsteps
       in ADIOS_inq_var = # of times the var was written
       */
    if (!timesteps || !strcmp(timesteps,"")){
        return 1;
    }

    d1 = strdup (timesteps);

    c = strtok (d1, ",");

    while (c)
    {
        struct adios_var_struct * var = 0;
        if (adios_int_is_var (c))
        {
            var = adios_find_var_by_name (new_group, c);
            if (!var)
            {
                log_warn ("config.xml: invalid variable %s\n"
                          "for time-steps of var: %s\n",
                          c, name);
                free (d1);

                return 0;

            }else{
                // Found variable ==> create a dims attribute for it.
                if (counter == 0){
                    gettstepsfrom0 = 0;
                    gettstepsfrom0 = strdup(c);
                }else if (counter == 1){
                    gettstepsfrom1 = 0;
                    gettstepsfrom1 = strdup(c);
                }else if (counter == 2){
                    gettstepsfrom2 = 0;
                    gettstepsfrom2 = strdup(c);
                }
                counter++;
            }
        }
        else
        {
            if (counter == 0){
                gettstepsfrom0 = 0;
                gettstepsfrom0 = strdup(c);
            }else if (counter == 1){
                gettstepsfrom1 = 0;
                gettstepsfrom1 = strdup(c);
            }else if (counter == 2){
                gettstepsfrom2 = 0;
                gettstepsfrom2 = strdup(c);
            }
            counter++;
        }

        c = strtok (NULL, ",");
    }

    if (counter == 3){
        time_start_att_val = strdup(gettstepsfrom0);
        conca_var_att_nam(&time_start_att_nam, name, "time-steps-start");
        // if this is string
        if (adios_int_is_var (time_start_att_val))
            adios_common_define_attribute (p_new_group,time_start_att_nam,path,adios_string,time_start_att_val,"");
        else
            adios_common_define_attribute (p_new_group,time_start_att_nam,path,adios_double,time_start_att_val,"");
        time_stride_att_val = strdup(gettstepsfrom1);
        conca_var_att_nam(&time_stride_att_nam, name, "time-steps-stride");
        // if this is string
        if (adios_int_is_var (time_stride_att_val))
            adios_common_define_attribute (p_new_group,time_stride_att_nam,path,adios_string,time_stride_att_val,"");
        else
            adios_common_define_attribute (p_new_group,time_stride_att_nam,path,adios_double,time_stride_att_val,"");
        time_count_att_val = strdup(gettstepsfrom2);
        conca_var_att_nam(&time_count_att_nam, name, "time-steps-count");
        // if this is string
        if (adios_int_is_var (time_count_att_val))
            adios_common_define_attribute (p_new_group,time_count_att_nam,path,adios_string,time_count_att_val,"");
        else
            adios_common_define_attribute (p_new_group,time_count_att_nam,path,adios_double,time_count_att_val,"");
        free(time_start_att_val);
        free(time_stride_att_val);
        free(time_count_att_val);
        free(gettstepsfrom2);
        free(gettstepsfrom1);
        free(gettstepsfrom0);
    }else if (counter == 2) {
        time_min_att_val = strdup(gettstepsfrom0);
        conca_var_att_nam(&time_min_att_nam, name, "time-steps-min");
        // if this is string
        if (adios_int_is_var (time_min_att_val))
            adios_common_define_attribute (p_new_group,time_min_att_nam,path,adios_string,time_min_att_val,"");
        else
            adios_common_define_attribute (p_new_group,time_min_att_nam,path,adios_double,time_min_att_val,"");
        time_max_att_val = strdup(gettstepsfrom1);
        conca_var_att_nam(&time_max_att_nam, name, "time-steps-max");
        // if this is string
        if (adios_int_is_var (time_max_att_val))
            adios_common_define_attribute (p_new_group,time_max_att_nam,"/",adios_string,time_max_att_val,"");
        else
            adios_common_define_attribute (p_new_group,time_max_att_nam,path,adios_double,time_max_att_val,"");
        free(time_min_att_val);
        free(time_max_att_val);
        free(gettstepsfrom1);
        free(gettstepsfrom0);
    } else if (counter == 1){
        time_var_att_val = strdup(gettstepsfrom0);
        if (adios_int_is_var (time_var_att_val)){
            conca_var_att_nam(&time_var_att_nam, name, "time-steps-var");
            adios_common_define_attribute (p_new_group,time_var_att_nam,path,adios_string,time_var_att_val,"");
        }else{
            conca_var_att_nam(&time_var_att_nam, name, "time-steps-count");
            adios_common_define_attribute (p_new_group,time_var_att_nam,path,adios_double,time_var_att_val,"");
        }
        free(time_var_att_val);
        free(gettstepsfrom0);
    }else{
        printf("Error: time format not recognized.\nPlease check documentation for time formatting.\n");
        free(d1);
        return 0;
    }

    free (d1);

    return 1;
}

// Parse var time series format (real time tracking, not integers)
int adios_common_define_var_timeseriesformat (const char * timeseries,
                                              struct adios_group_struct * new_group,
                                              const char * name,
                                              const char * path
                                             )
{
    char * d1;                     // save of strdup
    int64_t p_new_group = (int64_t) new_group;
    char * format_att_nam = 0;     // extension format .xxxx att name
    char * format_att_val = 0;     // extension format att value

    // We expect a number from 1-10 (max 10?)
    // The number indicates how to write the time steps. Ex: 4 ==>
    // varname.XXXX.png where XXXX is the time step padded with 0s
    // We do not fail if this is not given as variables all have nsteps
    if (!timeseries || !strcmp(timeseries,"")){
        return 1;
    }

    char * ptr_end;
    d1 = strdup (timeseries);
    strtod (d1, &ptr_end);
    if ( !(ptr_end && ptr_end[0]==0))
    {
        adios_conca_mesh_att_nam(&format_att_nam, name, "time-series-format");
        adios_common_define_attribute (p_new_group,format_att_nam,path,adios_string,d1,"");
        free(format_att_val);
    }
    free (d1);
    return 1;
}

// Parse var time scale (real time tracking, not integers)
int adios_common_define_var_timescale (const char * timescale,
                                       struct adios_group_struct * new_group,
                                       const char * name,
                                       const char * path
                                      )
{
    char * c;                      // comma location
    char * d1;                     // save of strdup
    int64_t p_new_group = (int64_t) new_group;
    char * gettscalefrom0 = 0;     // scale attribute xml value
    char * gettscalefrom1 = 0;     // scale attribute xml value
    char * gettscalefrom2 = 0;     // scale attribute xml value
    char * time_var_att_nam = 0;   // scale attribute name for var or num
    char * time_start_att_nam = 0; // scale attribute name for start
    char * time_stride_att_nam = 0;// scale attribute name for stride
    char * time_count_att_nam = 0; // scale attribute name for count
    char * time_max_att_nam = 0;   // scale attribute name for max
    char * time_min_att_nam = 0;   // scale attribute name for min
    char * time_var_att_val = 0;   // scale attribute value for var or num
    char * time_start_att_val = 0; // scale attribute value for start
    char * time_stride_att_val = 0;// scale attribute value for stride
    char * time_count_att_val = 0; // scale attribute value for count
    char * time_max_att_val = 0;   // scale attribute value for max
    char * time_min_att_val = 0;   // scale attribute value for min
    int counter = 0;               // used to get type of time scale bounds

    // We are going to allow
    // 1. a number =  just the real time scale - note: not the number of time steps (this is already in adios inq var) but the correpdance between timesteps and real time scale 1 step = 15ms for example
    // 2. start/stride/count 3 components - multiple of the mesh time steps
    // 3. min/max range where this var is used - a range of the mesh time steps
    // 4. An ADIOS var = time could be a list of int stored by user


    /* We do not fail if this is not given as variables all have nsteps
       in ADIOS_inq_var = # of times the var was written
       */
    if (!timescale || !strcmp(timescale,"")){
        return 1;
    }

    d1 = strdup (timescale);

    char * ptr_end;
    c = strtok (d1, ",");
    double tmp_d2;

    while (c)
    {
        struct adios_var_struct * var = 0;
        //if (adios_int_is_num (c))
        tmp_d2 = strtod (c,&ptr_end);
        if (!(ptr_end && ptr_end[0]==0))
        {
            var = adios_find_var_by_name (new_group, c);
            if (!var)
            {
                log_warn ("config.xml: invalid variable %s\n"
                          "for attribute of var: %s\n",
                          c, name);
                free (d1);

                return 0;

            }else{
                // Found variable ==> create a dims attribute for it.
                if (counter == 0){
                    gettscalefrom0 = 0;
                    gettscalefrom0 = strdup(c);
                }else if (counter == 1){
                    gettscalefrom1 = 0;
                    gettscalefrom1 = strdup(c);
                }else if (counter == 2){
                    gettscalefrom2 = 0;
                    gettscalefrom2 = strdup(c);
                }
                counter++;
            }
        }
        else
        {
            if (counter == 0){
                gettscalefrom0 = 0;
                gettscalefrom0 = strdup(c);
            }else if (counter == 1){
                gettscalefrom1 = 0;
                gettscalefrom1 = strdup(c);
            }else if (counter == 2){
                gettscalefrom2 = 0;
                gettscalefrom2 = strdup(c);
            }
            counter++;
        }

        c = strtok (NULL, ",");
    }

    if (counter == 3){
        time_start_att_val = strdup(gettscalefrom0);
        conca_var_att_nam(&time_start_att_nam, name, "time-scale-start");
        tmp_d2 = strtod (time_start_att_val, &ptr_end);
        // if this is string
        if ( !(ptr_end && ptr_end[0]==0))
//        if (!strtod (time_start_att_val, &ptr_end))
            adios_common_define_attribute (p_new_group,time_start_att_nam,path,adios_string,time_start_att_val,"");
        else
            adios_common_define_attribute_byvalue(p_new_group,time_start_att_nam,path,adios_double,1,&tmp_d2);
        time_stride_att_val = strdup(gettscalefrom1);
        conca_var_att_nam(&time_stride_att_nam, name, "time-scale-stride");
        // if this is string
        tmp_d2 = strtod (time_stride_att_nam, &ptr_end);
        if ( !(ptr_end && ptr_end[0]==0))
//        if (!strtod (time_stride_att_val, &ptr_end))
            adios_common_define_attribute (p_new_group,time_stride_att_nam,path,adios_string,time_stride_att_val,"");
        else
            adios_common_define_attribute_byvalue(p_new_group,time_stride_att_nam,path,adios_double,1,&tmp_d2);
        time_count_att_val = strdup(gettscalefrom2);
        conca_var_att_nam(&time_count_att_nam, name, "time-scale-count");
        // if this is string
        tmp_d2 = strtod (time_count_att_nam, &ptr_end);
        if ( !(ptr_end && ptr_end[0]==0))
//        if (!strtod (time_count_att_val, &ptr_end))
            adios_common_define_attribute (p_new_group,time_count_att_nam,path,adios_string,time_count_att_val,"");
        else
            adios_common_define_attribute_byvalue(p_new_group,time_count_att_nam,path,adios_double,1,&tmp_d2);
        free(time_start_att_val);
        free(time_stride_att_val);
        free(time_count_att_val);
        free(gettscalefrom2);
        free(gettscalefrom1);
        free(gettscalefrom0);
    }else if (counter == 2) {
        time_min_att_val = strdup(gettscalefrom0);
        conca_var_att_nam(&time_min_att_nam, name, "time-scale-min");
        // if this is string
        tmp_d2 = strtod (time_min_att_val, &ptr_end);
        if ( !(ptr_end && ptr_end[0]==0))
//        if (!strtod (time_min_att_val, &ptr_end))
            adios_common_define_attribute (p_new_group,time_min_att_nam,path,adios_string,time_min_att_val,"");
        else
            adios_common_define_attribute_byvalue(p_new_group,time_min_att_nam,path,adios_double,1,&tmp_d2);
        time_max_att_val = strdup(gettscalefrom1);
        conca_var_att_nam(&time_max_att_nam, name, "time-scale-max");
        // if this is string
        tmp_d2 = strtod (time_max_att_nam, &ptr_end);
        if ( !(ptr_end && ptr_end[0]==0))
//        if (!strtod (time_max_att_val, &ptr_end))
            adios_common_define_attribute (p_new_group,time_max_att_nam,path,adios_string,time_max_att_val,"");
        else
            adios_common_define_attribute_byvalue(p_new_group,time_max_att_nam,path,adios_double,1,&tmp_d2);
        free(time_min_att_val);
        free(time_max_att_val);
        free(gettscalefrom1);
        free(gettscalefrom0);
    } else if (counter == 1){
        time_var_att_val = strdup(gettscalefrom0);
        tmp_d2 = strtod (time_var_att_val, &ptr_end);
        if ( !(ptr_end && ptr_end[0]==0))
//        if (!strtod (time_var_att_val, &ptr_end))
        {
            conca_var_att_nam(&time_var_att_nam, name, "time-scale-var");
            adios_common_define_attribute (p_new_group,time_var_att_nam,path,adios_string,time_var_att_val,"");
        }else{
            conca_var_att_nam(&time_var_att_nam, name, "time-scale-count");
            adios_common_define_attribute_byvalue(p_new_group,time_var_att_nam,path,adios_double,1,&tmp_d2);
        }
        free(gettscalefrom0);
        free(time_var_att_val);
    }else{
        printf("Error: time format not recognized.\nPlease check documentation for time formatting.\n");
        free(d1);
        return 0;
    }

    free (d1);

    return 1;
}

// Parse var hyper slab: lines or planes from a higher dimension mesh
int adios_common_define_var_hyperslab ( const char * hyperslab,
                                        struct adios_group_struct * new_group,
                                        const char * name,
                                        const char * path)
{
    char * c;                      // comma location
    char * d1;                     // save of strdup
    int64_t p_new_group = (int64_t) new_group;
    char * gethslabfrom0 = 0;       // hslab attribute xml value
    char * gethslabfrom1 = 0;       // hslab attribute xml value
    char * gethslabfrom2 = 0;       // hslab attribute xml value
    char * hslab_start_att_nam = 0; // hslab attribute name for start
    char * hslab_stride_att_nam = 0;// hslab attribute name for stride
    char * hslab_count_att_nam = 0; // hslab attribute name for count
    char * hslab_max_att_nam = 0;   // hslab attribute name for max
    char * hslab_min_att_nam = 0;   // hslab attribute name for min
    char * hslab_single_att_nam = 0;// hslab attribute name for min
    char * hslab_start_att_val = 0; // hslab attribute value for start
    char * hslab_stride_att_val = 0;// hslab attribute value for stride
    char * hslab_count_att_val = 0; // hslab attribute value for count
    char * hslab_max_att_val = 0;   // hslab attribute value for max
    char * hslab_min_att_val = 0;   // hslab attribute value for min
    char * hslab_sngl_att_val = 0;  // hslab attribute value for single value  of an array ("25, 4, 50")
                                    // use the ":" symble to indicate that there is an extra dimension to process (process all lines, all planes etc.)
    int counter = 0;                // used to get type of time hslab bounds
    // We are going to allow
    // 1. start/stride/count 3 components - indices of the mesh dimensions
    // 2. min/max range of the mesh dimensions
    // 3. single value
    //    single value of ":" means there is an extra dimension to process

    /* We do not fail if this is not given as variables all have nsteps
       in ADIOS_inq_var = # of times the var was written
       */
    if (!hyperslab || !strcmp(hyperslab,"")){
        return 1;
    }

    d1 = strdup (hyperslab);

    c = strtok (d1, ",");

    while (c)
    {
        if (counter == 0){
            gethslabfrom0 = 0;
            gethslabfrom0 = strdup(c);
        }else if (counter == 1){
            gethslabfrom1 = 0;
            gethslabfrom1 = strdup(c);
        }else if (counter == 2){
            gethslabfrom2 = 0;
            gethslabfrom2 = strdup(c);
        }
        counter++;
        c = strtok (NULL, ",");
    }
    // TODO: these should be ints only, no decimal for start, stride count, not any number should work
    if (counter == 3){
        hslab_start_att_val = strdup(gethslabfrom0);
        conca_var_att_nam(&hslab_start_att_nam, name, "start");
        adios_common_define_attribute (p_new_group,hslab_start_att_nam,path,adios_string,hslab_start_att_val,"");
        hslab_stride_att_val = strdup(gethslabfrom1);
        conca_var_att_nam(&hslab_stride_att_nam, name, "stride");
        adios_common_define_attribute (p_new_group,hslab_stride_att_nam,path,adios_string,hslab_stride_att_val,"");
        hslab_count_att_val = strdup(gethslabfrom2);
        conca_var_att_nam(&hslab_count_att_nam, name, "count");
        adios_common_define_attribute (p_new_group,hslab_count_att_nam,path,adios_string,hslab_count_att_val,"");
        free(hslab_start_att_val);
        free(hslab_stride_att_val);
        free(hslab_count_att_val);
        free(gethslabfrom2);
        free(gethslabfrom1);
        free(gethslabfrom0);
    }else if (counter == 2) {
        hslab_min_att_val = strdup(gethslabfrom0);
        conca_var_att_nam(&hslab_min_att_nam, name, "min");
        adios_common_define_attribute (p_new_group,hslab_min_att_nam,path,adios_string,hslab_min_att_val,"");
        hslab_max_att_val = strdup(gethslabfrom1);
        conca_var_att_nam(&hslab_max_att_nam, name, "max");
        adios_common_define_attribute (p_new_group,hslab_max_att_nam,path,adios_string,hslab_max_att_val,"");
        free(hslab_min_att_val);
        free(hslab_max_att_val);
        free(gethslabfrom1);
        free(gethslabfrom0);
    } else if (counter == 1){
        hslab_sngl_att_val = strdup(gethslabfrom0);
        conca_var_att_nam(&hslab_single_att_nam, name, "singleton");
        adios_common_define_attribute (p_new_group,hslab_single_att_nam,path,adios_string,hslab_sngl_att_val,"");
        free(hslab_sngl_att_val);
        free(gethslabfrom0);
    }else{
        printf("Error: hyperslab format not recognized.\nPlease check documentation for hyperslab formatting.\n");
        free(d1);
        return 0;
    }

    free (d1);

    return 1;

}

int adios_define_mesh_nspace (const char * nspace,
                              struct adios_group_struct * new_group,
                              const char * name
                             )
{
    char * d1; // save of strdup
    int64_t p_new_group = (int64_t) new_group;
    char * nsp_att_nam = 0; // nspace attribute name

    if (!nspace || !strcmp(nspace, ""))
    {
//        log_warn ("config.xml: nspace value (optional) is not provided"
//                  "for uniform mesh: %s\n", name);
        return 0;
    }
    d1 = strdup (nspace);

    adios_conca_mesh_att_nam(&nsp_att_nam, name, "nspace");
    adios_common_define_attribute (p_new_group,nsp_att_nam,"/",adios_string,nspace,"");
    free (nsp_att_nam);
    free (d1);

    return 1;
}

int adios_define_mesh_uniform_dimensions (const char * dimensions,
                                          struct adios_group_struct * new_group,
                                          const char * name
                                         )
{
    char * c;  // comma location
    char * d1; // save of strdup
    int64_t p_new_group = (int64_t) new_group;
    char * dim_att_nam = 0; // dimensions attribute name
    int counter = 0;        // used to create dimX attributes
    char counterstr[5] = {0,0,0,0,0}; // used to create dimX attributes

    if (!dimensions || !strcmp(dimensions,""))
    {
        log_warn ("config.xml: dimensions value required for "
                  "uniform mesh: %s\n", name);
        return 0;
    }

    d1 = strdup (dimensions);

    c = strtok (d1, ",");

    while (c)
    {
        counterstr[0] = '\0';
        snprintf(counterstr, 5, "%d", counter);
        dim_att_nam = 0;
        conca_mesh_numb_att_nam(&dim_att_nam, name, "dimensions", counterstr);
        adios_common_define_attribute (p_new_group,dim_att_nam,"/",adios_string,c,"");
        free (dim_att_nam);
        counter++;
        c = strtok (NULL, ",");
    }

    char * dims = 0;
    counterstr[0] = '\0';
    snprintf(counterstr, 5, "%d", counter);
    dims = 0;
    adios_conca_mesh_att_nam(&dims, name, "dimensions-num");

    adios_common_define_attribute (p_new_group,dims,"/",adios_integer,counterstr,"");

    free (dims);

    free (d1);

    return 1;
}

int adios_define_mesh_uniform_maximums (const char * maximum,
                                        struct adios_group_struct * new_group,
                                        const char * name
                                       )
{
    char * c;  // comma location
    char * d1; // save of strdup
    int64_t p_new_group = (int64_t) new_group;
    char * max_att_nam = 0; // maxima attribute name
    int counter = 0;        // used to create maxX attributes
    char counterstr[5] = {0,0,0,0,0}; // used to create maxX attributes

    if (!maximum || !strcmp(maximum,""))
    {
//        log_warn ("config.xml: maximum value (optional) is not provided"
//                  "for uniform mesh: %s\n",
//                  name);
        return 0;
    }

    d1 = strdup (maximum);

    c = strtok (d1, ",");

    while (c)
    {
        counterstr[0] = '\0';
        snprintf(counterstr, 5, "%d", counter);
        max_att_nam = 0;
        conca_mesh_numb_att_nam(&max_att_nam, name, "maximums", counterstr);
        adios_common_define_attribute (p_new_group,max_att_nam,"/",adios_string,c,"");
        free (max_att_nam);
        counter++;
        c = strtok (NULL, ",");
    }

    char * maxa = 0;
    counterstr[0] = '\0';
    snprintf(counterstr, 5, "%d", counter);
    maxa = 0;
    adios_conca_mesh_att_nam(&maxa, name, "maximums-num");
    adios_common_define_attribute (p_new_group,maxa,"/",adios_integer,counterstr,"");
    free (maxa);
    free (d1);

    return 1;
}

int adios_define_mesh_uniform_origins (const char * origin,
                                       struct adios_group_struct * new_group,
                                       const char * name
                                      )
{
    char * c;  // comma location
    char * d1; // save of strdup
    int64_t p_new_group = (int64_t) new_group;
    char * org_att_nam = 0; // origins attribute name
    int counter = 0;        // used to create orgX attributes
    char counterstr[5] = {0,0,0,0,0}; // used to create orgX attributes

    if (!origin || !strcmp(origin,""))
    {
//        log_warn ("config.xml: origin value (optional) not provided "
//                  "for uniform mesh: %s\n",
//                  name);
        return 0;
    }

    d1 = strdup (origin);

    c = strtok (d1, ",");

    while (c)
    {
        counterstr[0] = '\0';
        snprintf(counterstr, 5, "%d", counter);
        org_att_nam = 0;
        conca_mesh_numb_att_nam(&org_att_nam, name, "origins", counterstr);
        adios_common_define_attribute (p_new_group,org_att_nam,"/",adios_string,c,"");
        free (org_att_nam);
        counter++;
        c = strtok (NULL, ",");
    }

    char * orgs = 0;
    counterstr[0] = '\0';
    snprintf(counterstr, 5, "%d", counter);
    orgs = 0;
    adios_conca_mesh_att_nam(&orgs, name, "origins-num");
    adios_common_define_attribute (p_new_group,orgs,"/",adios_integer,counterstr,"");

    free (orgs);
    free (d1);
    return 1;
}

int adios_define_mesh_uniform_spacings (const char * spacing,
                                        struct adios_group_struct * new_group,
                                        const char * name
                                       )
{
    char * c;  // comma location
    char * d1; // save of strdup
    int64_t p_new_group = (int64_t) new_group;
    char * spa_att_nam = 0; // spacings attribute name
    int counter = 0;        // used to create spaX attributes
    char counterstr[5] = {0,0,0,0,0}; // used to create spaX attributes if (!spacing)

    if (!spacing || !strcmp(spacing,""))
    {
//        log_warn ("config.xml: spacing value (optional) not provided "
//                  "for uniform mesh: %s\n",
//                  name);
        return 0;
    }

    d1 = strdup (spacing);

    c = strtok (d1, ",");

    while (c)
    {
        counterstr[0] = '\0';
        snprintf(counterstr, 5, "%d", counter);
        spa_att_nam = 0;
        conca_mesh_numb_att_nam(&spa_att_nam, name, "spacings", counterstr);
        adios_common_define_attribute (p_new_group,spa_att_nam,"/",adios_string,c,"");
        free (spa_att_nam);
        counter++;
        c = strtok (NULL, ",");
    }

    char * spas = 0;
    counterstr[0] = '\0';
    snprintf(counterstr, 5, "%d", counter);
    spas = 0;
    adios_conca_mesh_att_nam(&spas, name, "spacings-num");
    adios_common_define_attribute (p_new_group,spas,"/",adios_integer,counterstr,"");
    free (spas);
    free (d1);

    return 1;
}

int adios_define_mesh_rectilinear_dimensions (const char * dimensions,
                                              struct adios_group_struct * new_group,
                                              const char * name
                                             )
{
    char * c;  // comma location
    char * d1; // save of strdup
    int64_t p_new_group = (int64_t) new_group;
    char * dim_att_nam = 0; // dimensions attribute name
    int counter = 0;        // used to create dimX attributes
    char counterstr[5] = {0,0,0,0,0}; // used to create dimX attributes

    if (!dimensions || !strcmp(dimensions,""))
    {
        log_warn ("config.xml: dimensions value required "
                  "for rectilinear mesh: %s\n", name);
        return 0;
    }

    d1 = strdup (dimensions);

    c = strtok (d1, ",");

    while (c)
    {
        counterstr[0] = '\0';
        snprintf(counterstr, 5, "%d", counter);
        dim_att_nam = 0;
        conca_mesh_numb_att_nam(&dim_att_nam, name, "dimensions", counterstr);
        adios_common_define_attribute (p_new_group,dim_att_nam,"/",adios_string,c,"");
        free (dim_att_nam);
        counter++;
        c = strtok (NULL, ",");
    }

    char * dims = 0;
    counterstr[0] = '\0';
    snprintf(counterstr, 5, "%d", counter);
    dims = 0;
    adios_conca_mesh_att_nam(&dims, name, "dimensions-num");
    adios_common_define_attribute (p_new_group,dims,"/",adios_integer,counterstr,"");

    free (dims);
    free (d1);

    return 1;
}

int adios_define_mesh_rectilinear_coordinatesMultiVar (const char * coordinates,
                                                       struct adios_group_struct * new_group,
                                                       const char * name
                                                      )
{
    char * c;  // comma location
    char * d1; // save of strdup
    int64_t p_new_group = (int64_t) new_group;
    char * coo_att_nam = 0; // coordinates attribute name
    int counter = 0;        // used to create ptsX attributes
    char counterstr[5] = {0,0,0,0,0}; // used to create ptsX attributes

    if (!coordinates || !strcmp(coordinates,""))
    {
        log_warn ("config.xml: coordinates-multi-var value required "
                  "for rectilinear mesh: %s\n", name);

        return 0;
    }

    d1 = strdup (coordinates);

    c = strtok (d1, ",");

    while (c)
    {
        coo_att_nam = 0;
        counterstr[0] = '\0';
        snprintf(counterstr, 5, "%d", counter);
        conca_mesh_numb_att_nam(&coo_att_nam, name, "coords-multi-var", counterstr);
        adios_common_define_attribute (p_new_group,coo_att_nam,"/",adios_string,c,"");
        free (coo_att_nam);
        counter++;
        c = strtok (NULL, ",");
    }

    // At this points, coordinates should point to at least 2 variables
    // otherwise let the user know to use the coordinates-single-var tag
    if (counter > 1) {
        char * coords = 0;
        counterstr[0] = '\0';
        snprintf(counterstr, 5, "%d", counter);
        adios_conca_mesh_att_nam(&coords, name, "coords-multi-var-num");
        adios_common_define_attribute (p_new_group,coords,"/",adios_integer,counterstr,"");
        free (coords);
    } 
    else
    {
        log_warn ("config.xml: coordinates-multi-var expects "
                  "at least 2 variables (%s)\n", name);
        free (d1);
        return 0;
    }

    free (d1);

    return 1;
}

int adios_define_mesh_rectilinear_coordinatesSingleVar (const char * coordinates,
                                                        struct adios_group_struct * new_group,
                                                        const char * name
                                                       )
{
    char * d1; // save of strdup
    int64_t p_new_group = (int64_t) new_group;
    char * coo_att_nam = 0; // coordinates attribute name

    if (!coordinates || !strcmp(coordinates,""))
    {
        log_warn ("config.xml: coordinates-single-var value required "
                  "for rectilinear mesh: %s\n", name);

        return 0;
    }

    d1 = strdup (coordinates);
    
    adios_conca_mesh_att_nam(&coo_att_nam, name, "coords-single-var");
    adios_common_define_attribute (p_new_group,coo_att_nam,"/",adios_string,d1,"");
    free (coo_att_nam);
    free (d1);
    return 1;
}

/*
int adios_define_mesh_structured_nspace (const char * nspace
        ,struct adios_group_struct * new_group
        ,const char * name
        )
{
    char * d1; // save of strdup
    int64_t      p_new_group = (int64_t) new_group;
    char * nsp_att_nam = 0; // nspace attribute name

    if (!nspace)
    {
        log_warn ("config.xml: npsace value required "
                "for structured mesh: %s\n"
                ,name
                );

        return 0;
    }

    d1 = strdup (nspace);
    adios_conca_mesh_att_nam(&nsp_att_nam, name, "nspace");
    adios_common_define_attribute (p_new_group,nsp_att_nam,"/",adios_string,nspace,"");
    free (nsp_att_nam);
    free (d1);

    return 1;
}
*/

int adios_define_mesh_structured_dimensions (const char * dimensions,
                                             struct adios_group_struct * new_group,
                                             const char * name
                                            )
{
    char * c;  // comma location
    char * d1; // save of strdup
    int64_t p_new_group = (int64_t) new_group;
    char * dim_att_nam = 0; // dimensions attribute name
    int counter = 0;        // used to create dimX attributes
    char counterstr[5] = {0,0,0,0,0}; // used to create dimX attributes

    if (!dimensions || !strcmp(dimensions,""))
    {
        log_warn ("config.xml: dimensions value required "
                  "for structured mesh: %s\n", name);

        return 0;
    }

    d1 = strdup (dimensions);

    c = strtok (d1, ",");
    while (c)
    {
        counterstr[0] = '\0';
        snprintf(counterstr, 5, "%d", counter);
        dim_att_nam = 0;
        conca_mesh_numb_att_nam(&dim_att_nam, name, "dimensions", counterstr);
        adios_common_define_attribute (p_new_group,dim_att_nam,"/",adios_string,c,"");
        free (dim_att_nam);
        counter++;
        c = strtok (NULL, ",");
    }

    char * dims = 0;
    counterstr[0] = '\0';
    snprintf(counterstr, 5, "%d", counter);
    dims = 0;
    adios_conca_mesh_att_nam(&dims, name, "dimensions-num");
    adios_common_define_attribute (p_new_group,dims,"/",adios_integer,counterstr,"");

    free (dims);
    free (d1);
    return 1;
}

int adios_define_mesh_structured_pointsSingleVar (const char * points,
                                                  struct adios_group_struct * new_group,
                                                  const char * name
                                                 )
{
    char * d1; // save of strdup
    int64_t p_new_group = (int64_t) new_group;
    char * pts_att_nam = 0; // points attribute name

    if (!points || !strcmp(points,""))
    {
        log_warn ("config.xml: points-single-var value required "
                  "for structured mesh: %s\n", name);

        return 0;
    }

    d1 = strdup (points);
    adios_conca_mesh_att_nam(&pts_att_nam, name, "points-single-var");
    adios_common_define_attribute (p_new_group,pts_att_nam,"/",adios_string,d1,"");
    free (pts_att_nam);
    free (d1);
    return 1;
}

int adios_define_mesh_structured_pointsMultiVar (const char * points,
                                                 struct adios_group_struct * new_group,
                                                 const char * name
                                                )
{
    char * c;  // comma location
    char * d1; // save of strdup
    int64_t p_new_group = (int64_t) new_group;
    char * pts_att_nam = 0; // pointss attribute name
    int counter = 0;        // used to create ptsX attributes
    char counterstr[5] = {0,0,0,0,0}; // used to create ptsX attributes

    if (!points || !strcmp(points,""))
    {
        log_warn ("config.xml: points-multi-var value required "
                  "for structured mesh: %s\n", name);

        return 0;
    }

    d1 = strdup (points);

    c = strtok (d1, ",");
    while (c)
    {
        pts_att_nam = 0;
        counterstr[0] = '\0';
        snprintf(counterstr, 5, "%d", counter);
        conca_mesh_numb_att_nam(&pts_att_nam, name, "points-multi-var", counterstr);
        adios_common_define_attribute (p_new_group,pts_att_nam,"/",adios_string,c,"");
        free (pts_att_nam);
        counter++;
        c = strtok (NULL, ",");
    }

    // Define an attribute showing the number of mesh_vars
    // Should be more than one in this multi-var parsing
    if (counter > 1){
        char * pts = 0;
        counterstr[0] = '\0';
        snprintf(counterstr, 5, "%d", counter);
        adios_conca_mesh_att_nam(&pts, name, "points-multi-var-num");
        adios_common_define_attribute (p_new_group,pts,"/",adios_integer,counterstr,"");
        free (pts);
    } else
    {
        log_warn ("config.xml: points-multi-var tag for mesh: %s "
                  " expects at least 2 variables\n", name);
        free (d1);

        return 0;
    }

    free (d1);

    return 1;
}

/*
int adios_define_mesh_unstructured_nspace (const char * nspace
        ,struct adios_group_struct * new_group
        ,const char * name
        )
{
    char * d1; // save of strdup
    int64_t      p_new_group = (int64_t) new_group;
    char * nsp_att_nam = 0; // nspace attribute name

    if (!nspace)
    {
        log_warn ("config.xml: nspace value required for unstructured mesh: %s\n",
                name);

        return 0;
    }

    d1 = strdup (nspace);
    adios_conca_mesh_att_nam(&nsp_att_nam, name, "nspace");
    adios_common_define_attribute (p_new_group,nsp_att_nam,"/",adios_string,nspace,"");
    free (nsp_att_nam);
    free (d1);

    return 1;
}
*/

int adios_define_mesh_unstructured_npoints (const char * npoints
        ,struct adios_group_struct * new_group
        ,const char * name
        )
{
    char * d1; // save of strdup
    int64_t p_new_group = (int64_t) new_group;
    char * npts_att_nam = 0; // npoints attribute name

    if (!npoints || !strcmp(npoints,""))
    {
//        log_warn ("config.xml: npoints value required for unstructured mesh %s:\n",
//                  name);

        return 0;
    }

    d1 = strdup (npoints);

    adios_conca_mesh_att_nam(&npts_att_nam, name, "npoints");
    adios_common_define_attribute (p_new_group,npts_att_nam,"/",adios_string,npoints,"");
    free (npts_att_nam);

    free (d1);

    return 1;
}

int adios_define_mesh_unstructured_pointsMultiVar (const char * points,
                                                   struct adios_group_struct * new_group,
                                                   const char * name
                                                  )
{
    char * c;  // comma location
    char * d1; // save of strdup
    int64_t p_new_group = (int64_t) new_group;
    char * pts_att_nam = 0; // pointss attribute name
    int counter = 0;        // used to create ptsX attributes
    char counterstr[5] = {0,0,0,0,0}; // used to create ptsX attributes

    if (!points || !strcmp(points,""))
    {
        log_warn ("config.xml: points-multi-var value required "
                  "for unstructured mesh: %s\n", name);

        return 0;
    }

    d1 = strdup (points);
    c = strtok (d1, ",");

    while (c)
    {
        pts_att_nam = 0;
        counterstr[0] = '\0';
        snprintf(counterstr, 5, "%d", counter);
        conca_mesh_numb_att_nam(&pts_att_nam, name, "points-multi-var", counterstr);
        adios_common_define_attribute (p_new_group,pts_att_nam,"/",adios_string,c,"");
        free (pts_att_nam);
        counter++;
        c = strtok (NULL, ",");
    }

    // At this point we expect at least 2 "points-multi-var values
    if (counter > 1){
        char * pts = 0;
        counterstr[0] = '\0';
        snprintf(counterstr, 5, "%d", counter);
        adios_conca_mesh_att_nam(&pts, name, "points-multi-var-num");
        adios_common_define_attribute (p_new_group,pts,"/",adios_integer,counterstr,"");
        free (pts);
        free (d1);
    } else
    {
        log_warn ("config.xml: points-multi-var tag expects "
                  "at least two variabels. (%s)\n" , name);
        free (d1);
        return 0;
    }

    return 1;
}

int adios_define_mesh_unstructured_pointsSingleVar (const char * points,
                                                    struct adios_group_struct * new_group,
                                                    const char * name
                                                   )
{
    char * d1; // save of strdup
    int64_t p_new_group = (int64_t) new_group;
    char * pts_att_nam = 0; // points attribute name

    if (!points || !strcmp(points,""))
    {
        log_warn ("config.xml: points-single-var value required "
                  "for unstructured mesh: %s\n", name);

        return 0;
    }

    d1 = strdup (points);
    adios_conca_mesh_att_nam(&pts_att_nam, name, "points-single-var");
    adios_common_define_attribute (p_new_group,pts_att_nam,"/",adios_string,d1,"");
    free (pts_att_nam);

    free (d1);

    return 1;
}

int adios_define_mesh_unstructured_uniformCells (const char * count,
                                                 const char * data,
                                                 const char * type,
                                                 struct adios_group_struct * new_group,
                                                 const char * name
                                                )
{
    char * d1; // save of strdup
    int64_t p_new_group = (int64_t) new_group;
    char * ncellset_att_nam = 0;  // ncellset attribute
    char * cellcount_att_nam = 0; // single cell count attribute
    char * celldata_att_nam = 0;  // single cell data  attribute
    char * celltype_att_nam = 0;  // single cell type attribute

    adios_conca_mesh_att_nam(&ncellset_att_nam,name,"ncsets");
    adios_common_define_attribute (p_new_group,ncellset_att_nam,"/",adios_integer,"1","");
    free (ncellset_att_nam);

    if (!count || !strcmp(count,""))
    {
        log_warn ("config.xml: uniform-cells count value required "
                  "for unstructured mesh: %s\n", name);

        return 0;
    }
    if (!data || !strcmp(data,""))
    {
        log_warn ("config.xml: uniform-cells data value required "
                  "for unstructured mesh: %s\n", name);

        return 0;
    }
    if (!type || !strcmp(type,""))
    {
        log_warn ("config.xml: uniform-cells type value required "
                  "for unstructured mesh: %s\n", name);

        return 0;
    }

    d1 = strdup (count);
    adios_conca_mesh_att_nam(&cellcount_att_nam, name, "ccount");
    adios_common_define_attribute (p_new_group,cellcount_att_nam,"/",adios_string,d1,"");
    free (cellcount_att_nam);
    free (d1);

    d1 = strdup (data);
    adios_conca_mesh_att_nam(&celldata_att_nam, name, "cdata");
    adios_common_define_attribute (p_new_group,celldata_att_nam,"/",adios_string,d1,"");
    free (celldata_att_nam);
    free (d1);

    d1 = strdup (type);
    adios_conca_mesh_att_nam(&celltype_att_nam, name, "ctype");
    adios_common_define_attribute (p_new_group,celltype_att_nam,"/",adios_string,d1,"");
    free(celltype_att_nam);
    free (d1);

    return 1;
}

int adios_define_mesh_unstructured_mixedCells (const char * count,
                                               const char * data,
                                               const char * types,
                                               struct adios_group_struct * new_group,
                                               const char * name
                                              )
{
    char * c;  // comma location
    char * d1; // save of strdup
    int counter = 0;        // used to create countX, typeX, dataX? attributes
    char counterstr[5] = {0,0,0,0,0}; // used to create countX, typeX, dataX? attributes
    int64_t p_new_group = (int64_t) new_group;
    char * ncellset_att_nam = 0;  // ncellset attribute
    char * ccounts_att_nam = 0;   // ccountX attributes
    char * cdata_att_nam = 0;     // cdataX attributes
    char * celltype_att_nam = 0;  // ctypeX attributes

    if (!count || !strcmp(count,""))
    {
        log_warn ("config.xml: mixed-cells count value required "
                  "for unstructured mesh: %s\n", name);

        return 0;
    }
    if (!data || !strcmp(data,""))
    {
        log_warn ("config.xml: mixed-cells data value required "
                  "for unstructured mesh: %s\n", name);

        return 0;
    }
    if (!types || !strcmp(types,""))
    {
        log_warn ("config.xml: mixed-cells type value required "
                  "for unstructured mesh: %s\n", name);

        return 0;
    }

    d1 = strdup (count);
    c = strtok (d1, ",");
    while (c)
    {
        //cell_list->cell_list.count.var = 0;
        //cell_list->cell_list.count.rank = strtod (c, 0);
        counterstr[0] = '\0';
        snprintf(counterstr, 5, "%d", counter);
        ccounts_att_nam = 0;
        conca_mesh_numb_att_nam(&ccounts_att_nam, name, "ccount", counterstr);
        adios_common_define_attribute (p_new_group,ccounts_att_nam,"/",adios_string,c,"");
        free (ccounts_att_nam);
        counter++;
        c = strtok (NULL, ",");
    }
//    free (d1);

    // We should have at least 2 cell sets, otherwise the cells are uniform
    if (counter <= 1){
        log_warn ("config.xml: Please provide at least 2 cell counts of mesh: %s\n"
                  "or use the 'uniform-cells' tag.\n", name);
        return 0;
    }

    snprintf(counterstr, 5, "%d", counter);
    adios_conca_mesh_att_nam(&ncellset_att_nam, name, "ncsets");
    adios_common_define_attribute (p_new_group,ncellset_att_nam,"/",adios_integer,counterstr,"");
    free (ncellset_att_nam);

    // From the number of counts expect the same number of data and type items
    int cell_set_count = counter;
    // Reset counter
    counter = 0;

    d1 = strdup (data);
    c = strtok (d1, ",");
    while (c)
    {
        cdata_att_nam = 0;
        counterstr[0] = '\0';
        snprintf(counterstr, 5, "%d", counter);
        conca_mesh_numb_att_nam(&cdata_att_nam, name, "cdata", counterstr);
        adios_common_define_attribute (p_new_group,cdata_att_nam,"/",adios_string,c,"");
        free (cdata_att_nam);
        counter++;
        c = strtok (NULL, ",");
    }
    free (d1);

    // If the number of data variables does not match the number of counts
    // Generate an error message
    if (counter != cell_set_count){
        log_warn ("config.xml: Please provide at least %d cell data of mesh: %s\n"
                  "or use the 'uniform-cells' tag\n", cell_set_count, name);
        return 0;
    }

    // Reset counter
    counter = 0;

    d1 = strdup (types);
    c = strtok (d1, ",");

    while (c)
    {
        celltype_att_nam = 0;
        counterstr[0] = '\0';
        snprintf(counterstr, 5, "%d", counter);
        conca_mesh_numb_att_nam(&celltype_att_nam, name, "ctype", counterstr);
        adios_common_define_attribute (p_new_group,celltype_att_nam,"/",adios_string,c,"");
        c = strtok (NULL, ",");
        counter++;
        free (celltype_att_nam);
    }
    free (d1);

    // If the number of data variables does not match the number of counts
    // Generate an error message
    if (counter != cell_set_count){
        log_warn ("config.xml: Please provide at least %d cell types of mesh: %s\n"
                  "or use the 'uniform-cells' tag\n", cell_set_count, name);
        return 0;
    }

    return 1;
}

// called by NO-XML API
int adios_common_define_var_mesh (int64_t group_id, const char * varname, const char * meshname, const char * path)
{
    char *mpath = 0;
    mpath = malloc(strlen("/adios_schema")+strlen(varname)+1);
    strcpy(mpath,varname);
    strcat(mpath,"/adios_schema");
    adios_common_define_attribute (group_id, mpath, path, adios_string, meshname, "");
    free (mpath);
    return 0;
}

int adios_common_define_var_centering (int64_t group_id, const char * varname, const char * centering, const char * path)
{
    char *mpath = 0;
    mpath = malloc(strlen("/adios_schema/centering")+strlen(varname)+1);
    strcpy(mpath,varname);
    strcat(mpath,"/adios_schema/centering");
    adios_common_define_attribute (group_id, mpath, path, adios_string, centering, "");
    free (mpath);
    return 0;
}

int adios_common_define_mesh_group (int64_t group_id, const char * name, const char * group)
{
    char * mpath = 0;
    mpath = malloc(strlen("/adios_schema/")+strlen(name)+strlen("/mesh-group")+1);
    strcpy (mpath, "/adios_schema/");
    strcat (mpath, name);
    strcat (mpath, "/mesh-group");
//    adios_conca_mesh_att_nam(&group, name, "mesh-group");
    adios_common_define_attribute (group_id, mpath, "", adios_string, group, "");
    free (mpath);
    return 0;
}

int adios_common_define_mesh_file (int64_t group_id, char * name, char * file){
    char * mpath = 0;
    mpath = malloc(strlen("/adios_schema/")+strlen(name)+strlen("/mesh-file")+1);
    strcpy (mpath, "/adios_schema/");
    strcat (mpath, name);
    strcat (mpath, "/mesh-file");
    adios_common_define_attribute (group_id, mpath, "", adios_string, file, "");
    free (mpath);
    return 0;
}
<|MERGE_RESOLUTION|>--- conflicted
+++ resolved
@@ -1630,21 +1630,6 @@
     return 0;
 }
 
-
-<<<<<<< HEAD
-static void cleanup_dimensions (char *** tokens, int * count)
-{
-    int i;
-    for (i = 0; i < *count; i++)
-    {
-        free ((*tokens) [i]);
-    }
-    free (*tokens);
-    *tokens = 0;
-    *count = 0;
-}
-=======
->>>>>>> f74a74d1
 
 int adios_common_define_var_characteristics (struct adios_group_struct * g
         , const char * var_name
