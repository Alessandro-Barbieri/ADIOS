--- conflicted
+++ resolved
@@ -14,18 +14,8 @@
 #include "core/bp_types.h"
 #define VARS_MINIHEADER_SIZE 10
 
-<<<<<<< HEAD
-// inline BP_PROC * GET_BP_PROC_BP (const ADIOS_FILE * fp);
-// inline BP_FILE * GET_BP_FILE_BP (const ADIOS_FILE * fp);
-
-//make function pointer
-BP_PROC* (*GET_BP_PROC)(const ADIOS_FILE *);
-BP_FILE* (*GET_BP_FILE)(const ADIOS_FILE *);
-
-=======
 BP_PROC * GET_BP_PROC (const ADIOS_FILE * fp);
 BP_FILE * GET_BP_FILE (const ADIOS_FILE * fp);
->>>>>>> 016048ff
 void bp_alloc_aligned (struct adios_bp_buffer_struct_v1 * b, uint64_t size);
 void bp_realloc_aligned (struct adios_bp_buffer_struct_v1 * b, uint64_t size);
 int bp_get_endianness( uint32_t change_endianness );
