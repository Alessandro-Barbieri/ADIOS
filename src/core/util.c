#include <stdlib.h>
#include <stdio.h>
#include <string.h>
#include <limits.h>
#include <errno.h>
#include <assert.h>
#include <ctype.h>


#include "config.h"
#include "core/util.h"
#include "core/bp_utils.h"
#include "core/adios_endianness.h"
#include "core/adios_logger.h"

/* Reverse the order in an array in place.
   use swapping from Fortran/column-major order to ADIOS-read-api/C/row-major order and back
*/
void swap_order(int n, uint64_t *array, int *timedim)
{
    int i;
    uint64_t tmp;
    for (i=0; i<n/2; i++) {
        tmp = array[i];
        array[i] = array[n-1-i];
        array[n-1-i] = tmp;
    }
    if (*timedim > -1)
        *timedim = (n-1) - *timedim; // swap the time dimension too
}

/* Change endianness of each element in an array */
/* input: array, size in bytes(!), size of one element */
void change_endianness( void *data, uint64_t slice_size, enum ADIOS_DATATYPES type)
{
    int size_of_type = bp_get_type_size(type, "");
    uint64_t n = slice_size / size_of_type;
    uint64_t i;
    char *ptr = (char *) data;

    if (slice_size % size_of_type != 0) {
       log_error ("Adios error in bp_utils.c:change_endianness(): "
                  "An array's endianness is to be converted but the size of array "
                  "is not dividable by the size of the elements: "
                  "size = %" PRIu64 ", element size = %d\n", slice_size, size_of_type);
    }

    switch (type)
    {
        case adios_byte:
        case adios_short:
        case adios_integer:
        case adios_long:
        case adios_unsigned_byte:
        case adios_unsigned_short:
        case adios_unsigned_integer:
        case adios_unsigned_long:
        case adios_real:
        case adios_double:
        case adios_long_double:
            switch (size_of_type) {
                /* case 1: nothing to do */
                case 2:
                    for (i=0; i < n; i++) {
                        swap_16_ptr(ptr);
                        ptr += size_of_type;
                    }
                    break;
                case 4:
                    for (i=0; i < n; i++) {
                        swap_32_ptr(ptr);
                        ptr += size_of_type;
                    }
                    break;
                case 8:
                    for (i=0; i < n; i++) {
                        swap_64_ptr(ptr);
                        ptr += size_of_type;
                    }
                    break;
                case 16:
                    for (i=0; i < n; i++) {
                        swap_128_ptr(ptr);
                        ptr += size_of_type;
                    }
                    break;
            }
            break;

        case adios_complex:
            for (i=0; i < n; i++) {
                swap_32_ptr(ptr);   // swap REAL part 4 bytes 
                swap_32_ptr(ptr+4); // swap IMG part 4 bytes
                ptr += size_of_type;
            }
            break;

        case adios_double_complex:
            for (i=0; i < n; i++) {
                swap_64_ptr(ptr);   // swap REAL part 8 bytes 
                swap_64_ptr(ptr+8); // swap IMG part 8 bytes
                ptr += size_of_type;
            }
            break;

        case adios_string:
        case adios_string_array:
        default:
            /* nothing to do */
            break;
    }
}

<<<<<<< HEAD


void adios_util_copy_data (void *dst, void *src,
=======
void copy_data (void *dst, void *src,
>>>>>>> e798380e
        int idim,
        int ndim,
        uint64_t* size_in_dset,
        uint64_t* ldims,
        const uint64_t * readsize,
        uint64_t dst_stride,
        uint64_t src_stride,
        uint64_t dst_offset,
        uint64_t src_offset,
        uint64_t ele_num,
        int      size_of_type,
        enum ADIOS_FLAG change_endiness,
        enum ADIOS_DATATYPES type
        )
{
    unsigned int i, j;
    uint64_t dst_offset_new=0;
    uint64_t src_offset_new=0;
    uint64_t src_step, dst_step;
    if (ndim-1==idim) {
        for (i=0;i<size_in_dset[idim];i++) {
            memcpy ((char *)dst + (i*dst_stride+dst_offset)*size_of_type,
                    (char *)src + (i*src_stride+src_offset)*size_of_type,
                    ele_num*size_of_type);
            if (change_endiness == adios_flag_yes) {
                change_endianness ((char *)dst + (i*dst_stride+dst_offset)*size_of_type, 
                                   ele_num*size_of_type, type);
            }
        }
        return;
    }

    for (i = 0; i<size_in_dset[idim];i++) {
        // get the different step granularity 
        // for each different reading pattern broke
        src_step = 1;
        dst_step = 1;
        for (j = idim+1; j <= ndim-1;j++) {
            src_step *= ldims[j];
            dst_step *= readsize[j];
        }
        src_offset_new =src_offset + i * src_stride * src_step;
        dst_offset_new = dst_offset + i * dst_stride * dst_step;
        adios_util_copy_data ( dst, src, idim+1, ndim, size_in_dset,
                ldims,readsize,
                dst_stride, src_stride,
                dst_offset_new, src_offset_new,
                ele_num, size_of_type, change_endiness, type);
    }
}

void list_insert_read_request_tail (read_request ** h, read_request * q)
{
    read_request * head;
    if (!h || !q)
    {
        printf ("Error: list_insert_read_request_tail cannot handle NULL parameters ()\n");
        return;
    }

    head = * h;
    if (!head)
    {
        * h = q;
        q->next = NULL;

        return;
    }

    while (head->next)
    {
        head = head->next;
    }

    head->next = q;
    q->next = NULL;

    return;
}

void list_append_read_request_list (read_request ** h, read_request * q)
{
    read_request * head;
    if (!h || !q)
    {
        printf ("Error: list_append_read_request_list: h: %d, q: %d\n", h == 0, q == 0);
        return;
    }

    head = * h;
    if (!head)
    {
        * h = q;
        return;
    }

    while (head->next)
    {
        head = head->next;
    }

    head->next = q;

    return;
}

void list_insert_read_request_next (read_request ** h, read_request * q)
{
    read_request * head;
    if (!h || !q)
    {
        printf ("Error: list_insert_read_request_next cannot handle NULL parameters ()\n");
        return;
    }

    head = * h;
    if (!head)
    {
        * h = q;
        q->next = NULL;
    }
    else
    {
        // NCSU ALACRITY-ADIOS: Fixed this prepend ordering bug. Previously, prepending A, B, C, D would produce
        //   [A, D, C, B], which causes poor seek performance for the Transforms layer versus raw Transport layer
        //   due to backwards seeks. The fixed code now properly produces [D, C, B, A]

        //q->next = head->next;
        //head->next = q;
        q->next = head;
        *h = q;
    }

    return;
}


void list_free_read_request (read_request * h)
{
    read_request * n;

    while (h)
    {
        n = h->next;

        free_selection (h->sel);
        if (h->priv)
        {
            free (h->priv);
            h->priv = 0;
        }
        free (h);
        h = n;
    }
}

int list_get_length (read_request * h)
{
    int l = 0;

    while (h)
    {
        h = h->next;
        l++;
    }

    return l;
}

read_request * copy_read_request (const read_request * r)
{
    read_request * newreq;

    newreq = (read_request *) malloc (sizeof (read_request));
    assert (newreq);

    newreq->sel = copy_selection (r->sel);
    newreq->varid = r->varid;
    newreq->from_steps = r->from_steps;
    newreq->nsteps = r->nsteps;
    newreq->data = r->data;
    newreq->datasize = r->datasize;
    newreq->priv = r->priv;
    newreq->next = 0;

    return newreq;
}

ADIOS_SELECTION * copy_selection (const ADIOS_SELECTION * sel)
{
    ADIOS_SELECTION * nsel;

    nsel = (ADIOS_SELECTION *) malloc (sizeof (ADIOS_SELECTION));
    assert (nsel);

    nsel->type = sel->type;

    if (sel->type == ADIOS_SELECTION_BOUNDINGBOX)
    {
        nsel->u.bb.ndim = sel->u.bb.ndim;
        nsel->u.bb.start = (uint64_t *) malloc (sel->u.bb.ndim * 8);
        nsel->u.bb.count = (uint64_t *) malloc (sel->u.bb.ndim * 8);
        assert (nsel->u.bb.start && nsel->u.bb.count);

        memcpy (nsel->u.bb.start, sel->u.bb.start, sel->u.bb.ndim * 8);
        memcpy (nsel->u.bb.count, sel->u.bb.count, sel->u.bb.ndim * 8);
    }
    else if (sel->type == ADIOS_SELECTION_POINTS)
    {
        nsel->u.points.ndim = sel->u.points.ndim;
        nsel->u.points.npoints = sel->u.points.npoints;
        nsel->u.points.points = (uint64_t *) malloc (nsel->u.points.npoints * nsel->u.points.ndim * 8);
        assert (nsel->u.points.points);

        memcpy (nsel->u.points.points, sel->u.points.points, sel->u.points.npoints * sel->u.points.ndim * 8);
    }
    else if (sel->type == ADIOS_SELECTION_WRITEBLOCK)
    {
        nsel->u.block.index = sel->u.block.index;
        // NCSU ALACRITY-ADIOS: Copy the new fields
        nsel->u.block.is_absolute_index = sel->u.block.is_absolute_index;
        nsel->u.block.is_sub_pg_selection = sel->u.block.is_sub_pg_selection;
        nsel->u.block.element_offset = sel->u.block.element_offset;
        nsel->u.block.nelements = sel->u.block.nelements;
    }
    else if (sel->type == ADIOS_SELECTION_AUTO)
    {
        //TODO
    }
    else
    {
        //adios_error (err_invalid_argument, "Wrong ADIOS selection type.\n");
    }

    return nsel;
}

void free_selection (ADIOS_SELECTION * sel)
{
    if (!sel)
        return;

    if (sel->type == ADIOS_SELECTION_BOUNDINGBOX)
    {
        free (sel->u.bb.start);
        free (sel->u.bb.count);
    }
    else if (sel->type == ADIOS_SELECTION_POINTS)
    {
        free (sel->u.points.points);
    }

    free (sel);
}

int unique (uint32_t * nids, int size)
{
    int i, j, k;
    uint32_t temp;

    // sort the nids first
    for (i = 1; i < size; i++)
    {
        for (j = 0; j < size - i; j++)
        {
            if (nids[j] > nids[j + 1])
            {
                temp = nids[j];
                nids[j] = nids[j + 1];
                nids[j + 1] = temp;
            }
        }
    }

    // remove duplicates
    i = 0;
    k = 0;
    while (i < size)
    {
        nids[k] = nids[i];

        j = i + 1;
        while (j < size && nids[i] == nids[j])
        {
            j++;
        }
   
        if (j < size)
        {
            k++;
            i = j;            
        }
        else
        {
            break;
        }
    }

    return k + 1;
}

uint32_t nid_atoi ()
{
    int name_len;
    char * nid_str, * str_buf = malloc (MPI_MAX_PROCESSOR_NAME);
    uint32_t nid;

    MPI_Get_processor_name (str_buf, &name_len);
    nid_str = str_buf;
    while (*nid_str != '\0' && (!isdigit (*nid_str) || *nid_str == '0'))
    {
        nid_str++;
    }

    if (*nid_str == '\0')
    {
        // report an error
    }

    nid = atoi (nid_str);
    free (str_buf);

    return nid;
}

// This helper routine returns a vector of unique NID's.
// It is caller's responsiblity to free nids afterwards.
int get_unique_nids (MPI_Comm comm, uint32_t ** nids)
{
    int size;
    uint32_t my_nid;

    my_nid = nid_atoi ();
    MPI_Comm_size (comm, &size);
    * nids = (uint32_t *) malloc (size * 4);
    assert (* nids);

    MPI_Allgather (&my_nid, 1, MPI_INT,
                   *nids, 1, MPI_INT,
                   comm);
    return unique (*nids, size);
}

/*******************************************************
   Timing
**********************************************************/
#include <time.h> // nanosleep 
void adios_nanosleep (int sec, int nanosec)
{
#if HAVE_NANOSLEEP
    struct timespec treq = {.tv_sec=sec, .tv_nsec=nanosec};
    struct timespec trem;
    int r;
    r = nanosleep(&treq, &trem);
    //log_debug("adios_nanosleep: Nanoslept for %d.%9.9d sec, r=%d, errno=%d\n",
    //          treq.tv_sec, treq.tv_nsec, r, errno);
    while (r == -1 && errno == EINTR) {
        treq.tv_sec = trem.tv_sec;
        treq.tv_nsec = trem.tv_nsec;
        r = nanosleep (&treq, &trem);
    }
#else
    if (sec>0) {
        //log_debug("adios_nanosleep: Slept for %d seconds\n");
        sleep(sec);
    } else {
        //log_debug("adios_nanosleep: Slept for 1 second\n");
        sleep(1);
    }

#endif
}   

#include <sys/time.h>
struct timeval adios_timer_tp;
double adios_gettime() 
{
    gettimeofday(&adios_timer_tp, NULL); \
        return  ((double)adios_timer_tp.tv_sec + ((double)adios_timer_tp.tv_usec)/1000000.0);
}

void * bufdup(const void *buf, uint64_t elem_size, uint64_t count) {
    const uint64_t len = elem_size * count;
    void *newbuf = malloc(len);
    memcpy(newbuf, buf, len);
    return newbuf;
}<|MERGE_RESOLUTION|>--- conflicted
+++ resolved
@@ -111,13 +111,7 @@
     }
 }
 
-<<<<<<< HEAD
-
-
 void adios_util_copy_data (void *dst, void *src,
-=======
-void copy_data (void *dst, void *src,
->>>>>>> e798380e
         int idim,
         int ndim,
         uint64_t* size_in_dset,
