/*
 * ADIOS is freely available under the terms of the BSD license described
 * in the COPYING file in the top level directory of this source distribution.
 *
 * Copyright (c) 2008 - 2009.  UT-BATTELLE, LLC. All rights reserved.
 */

#include "config.h"
#include <stdlib.h>
#include <math.h>
#include <string.h>
#include <unistd.h>
#include <stdint.h>

// xml parser
#include <mxml.h>

#include "public/adios.h"
#include "public/adios_error.h"
#include "core/globals.h"
#include "core/common_adios.h"
#include "core/adios_bp_v1.h"
#include "core/adios_internals.h"
#include "core/adios_internals_mxml.h"
#include "core/adios_transport_hooks.h"
#include "core/adios_logger.h"

#ifdef DMALLOC
#include "dmalloc.h"
#endif

extern struct adios_transport_struct * adios_transports;

int adios_set_application_id (int id)
{
    globals_adios_set_application_id (id);
    return 0;
}

///////////////////////////////////////////////////////////////////////////////
int adios_init (const char * config, MPI_Comm comm)
{
    return common_adios_init (config, comm);
}


///////////////////////////////////////////////////////////////////////////////
// all XML file pieces will be provided by another series of calls
int adios_init_noxml (MPI_Comm comm)
{
    return common_adios_init_noxml (comm);
}

///////////////////////////////////////////////////////////////////////////////
int adios_finalize (int mype)
{
    return common_adios_finalize (mype);
}

///////////////////////////////////////////////////////////////////////////////
int adios_allocate_buffer (enum ADIOS_BUFFER_ALLOC_WHEN adios_buffer_alloc_when
                          ,uint64_t buffer_size)
{
    return common_adios_allocate_buffer (adios_buffer_alloc_when, buffer_size);
}

///////////////////////////////////////////////////////////////////////////////
int adios_open (int64_t * fd, const char * group_name, const char * name
               ,const char * mode, MPI_Comm comm
               )
{
    return common_adios_open (fd, group_name, name, mode, comm);
}

///////////////////////////////////////////////////////////////////////////////
int adios_group_size (int64_t fd_p, uint64_t data_size
                     ,uint64_t * total_size
                     )
{
    return common_adios_group_size (fd_p, data_size, total_size);
}

///////////////////////////////////////////////////////////////////////////////
/* This C api function is slightly different from adios_write. Instead of
 * passing variable names, user is expected to pass variable id, which is returned
 * from adios_define_var call. Therefore, this function is only used in the no-xml way.
 */
int adios_write_byid (int64_t fd_p, int64_t id, void * var)
{
    return common_adios_write_byid ((struct adios_file_struct *) fd_p, (struct adios_var_struct *) id, var);
}

///////////////////////////////////////////////////////////////////////////////
/* This C api function is a bit different from the Fortran api funcion, but
 * they call the same common_adios_write()
 */
int adios_write (int64_t fd_p, const char * name, void * var)
{
    struct adios_file_struct * fd = (struct adios_file_struct *) fd_p;
    if (!fd)
    {
        adios_error (err_invalid_file_pointer, "Invalid handle passed to adios_write\n");
        return 1;
    }

    struct adios_var_struct * v = fd->group->vars;
    struct adios_method_list_struct * m = fd->group->methods;

    if (m && m->next == NULL && m->method->m == ADIOS_METHOD_NULL)
    {
        // nothing to do so just return
        return 0;
    }
    log_debug ("%s (%s)\n", __func__, name);
    v = adios_find_var_by_name (fd->group, name);

    if (!v)
    {
        adios_error (err_invalid_varname, "Bad var name (ignored) in adios_write(): '%s'\n", name);

        return 1;
    }

    common_adios_write_byid (fd, v, var);
#if 0
    if (fd->mode == adios_mode_read)
    {
        if (   strcasecmp (name, fd->group->group_comm)
            && v->is_dim != adios_flag_yes
           )
        {
            adios_error (err_invalid_file_mode, "write attempted on %s in %s.  This was opened for read\n" ,name , fd->name);
            return 1;
        }
    }

    if (!var)
    {
        adios_error (err_invalid_data, "Invalid data (NULL pointer) passed to write for variable %s\n", name);

        return 1;
    }

    if (v->data)
    {
        free (v->data);
        v->data = 0;
    }

    if (v->dimensions)
    {
        v->data = var;
    }
    else
    {
        uint64_t element_size = adios_get_type_size (v->type, var);

        switch (v->type)
        {
            case adios_byte:
            case adios_short:
            case adios_integer:
            case adios_long:
            case adios_unsigned_byte:
            case adios_unsigned_short:
            case adios_unsigned_integer:
            case adios_unsigned_long:
            case adios_real:
            case adios_double:
            case adios_long_double:
            case adios_complex:
            case adios_double_complex:
                v->data = malloc (element_size);
                if (!v->data)
                {
                    adios_error (err_no_memory,
                                 "In adios_write, cannot allocate %lld bytes to copy scalar %s\n",
                                 element_size, v->name);

                    return 0;
                }

                memcpy ((char *) v->data, var, element_size);
                break;

            case adios_string:
                v->data = malloc (element_size + 1);
                if (!v->data)
                {
                    adios_error (err_no_memory,
                                 "In adios_write, cannot allocate %lld bytes to copy string %s\n",
                                 element_size, v->name);

                    return 0;
                }
                ((char *) v->data) [element_size] = 0;
                memcpy ((char *) v->data, var, element_size);
                break;

            default:
                v->data = 0;
                break;
        }
    }

    common_adios_write (fd, v, var);
    // v->data is set to NULL in the above call

    if (fd->mode == adios_mode_write || fd->mode == adios_mode_append)
    {
        adios_copy_var_written (fd->group, v);
    }
#endif
    return 0;
}


///////////////////////////////////////////////////////////////////////////////
int adios_get_write_buffer (int64_t fd_p, const char * name
                           ,uint64_t * size
                           ,void ** buffer
                           )
{
    return common_adios_get_write_buffer (fd_p, name, size, buffer);
}

///////////////////////////////////////////////////////////////////////////////
int adios_read (int64_t fd_p, const char * name, void * buffer
               ,uint64_t buffer_size
               )
{
    return common_adios_read (fd_p, name, buffer, buffer_size);
}

///////////////////////////////////////////////////////////////////////////////
int adios_set_path (int64_t fd_p, const char * path)
{
    return common_adios_set_path (fd_p, path);
}

///////////////////////////////////////////////////////////////////////////////
int adios_set_path_var (int64_t fd_p, const char * path, const char * name)
{
    return common_adios_set_path_var (fd_p, path, name);
}

///////////////////////////////////////////////////////////////////////////////
// hint that we reached the end of an iteration (for asynchronous pacing)
int adios_end_iteration ()
{
    return common_adios_end_iteration ();
}

///////////////////////////////////////////////////////////////////////////////
// hint to start communicating
int adios_start_calculation ()
{
    return common_adios_start_calculation ();
}

///////////////////////////////////////////////////////////////////////////////
// hint to stop communicating
int adios_stop_calculation ()
{
    return common_adios_stop_calculation ();
}

///////////////////////////////////////////////////////////////////////////////
int adios_close (int64_t fd_p)
{
    int retval;
    struct adios_file_struct * fd = (struct adios_file_struct *) fd_p;
    struct adios_var_struct * v = fd->group->vars;

    retval = common_adios_close (fd_p);

    // Q.L. 10-2010. To fix a memory leak problem.
    while (v) {
        int j, idx;
        int c, count = 1;
        // NCSU - Clear stats
        if (v->stats) {

            if (v->type == adios_complex || v->type == adios_double_complex)
                count = 3;
            else
                count = 1;

            for (c = 0; c < count; c ++) {
                j = idx = 0;
                while (v->bitmap >> j) {
                    if (v->bitmap >> j & 1) {
                        if (j == adios_statistic_hist) {
                            struct adios_index_characteristics_hist_struct * hist =
                                (struct adios_index_characteristics_hist_struct *) v->stats[c][idx].data;
                            if (hist) {
                                free (hist->breaks);
                                free (hist->frequencies);
                                free (hist);
                                v->stats[c][idx].data = 0;
                            }
                        }
                        else {
                            if (v->stats[c][idx].data) {
                                free (v->stats[c][idx].data);
                                v->stats[c][idx].data = 0;
                            }
                        }
                        idx ++;
                    }
                    j ++;
                }
            }
        }

        // NCSU ALACRITY-ADIOS - Clear transform metadata
        // adios_transform_clear_transform_var(v); // Actually, no, we shouldn't free the metadata here, because this happens once a timestep,
                                                   // and this shouldn't be free'd until finalize (it is just overwritten each timestep)

        v = v->next;
    }
}

//////////////////////////////////////////////////////////////////////////////
// Methods normally only called by the XML parser
//////////////////////////////////////////////////////////////////////////////

// adios_common_declare_group is in adios_internals.c

///////////////////////////////////////////////////////////////////////////////
// group a list of vars into a composite group
int adios_declare_group (int64_t * id, const char * name
                        ,const char * time_index
                        ,enum ADIOS_FLAG stats
                        )
{
    int ret;
    ret = adios_common_declare_group (id, name, adios_flag_no
                                      ,""
                                      ,""
                                      ,time_index
                                      ,stats
                                      );
    if (ret == 1) {
        struct adios_group_struct * g = (struct adios_group_struct *) *id;
        g->all_unique_var_names = adios_flag_no;
    }
    return ret;
}


int adios_free_group (int64_t id)
{
    return adios_common_free_group (id);
}

///////////////////////////////////////////////////////////////////////////////

// adios_common_define_var is in adios_internals.c

// declare a single var as an entry in a group
int64_t adios_define_var (int64_t group_id, const char * name
<<<<<<< HEAD
                         ,const char * path
                         ,enum ADIOS_DATATYPES type
                         ,const char * dimensions
                         ,const char * global_dimensions
                         ,const char * local_offsets
                         )
=======
                     ,const char * path
                     ,enum ADIOS_DATATYPES type
                     ,const char * dimensions
                     ,const char * global_dimensions
                     ,const char * local_offsets
                     )
>>>>>>> 6f991ac4
{
    return adios_common_define_var (group_id, name, path
                                   ,type
                                   ,dimensions
                                   ,global_dimensions, local_offsets
                                   ,NULL // NCSU ALACRITY-ADIOS
                                   );
}

///////////////////////////////////////////////////////////////////////////////

// adios_common_define_attribute is in adios_internals.c

int adios_define_attribute (int64_t group, const char * name
                           ,const char * path, enum ADIOS_DATATYPES type
                           ,const char * value, const char * var
                           )
{
    return adios_common_define_attribute (group, name, path, type, value, var);
}

///////////////////////////////////////////////////////////////////////////////

// adios_common_select_method is in adios_internals_mxml.c
int adios_select_method (int64_t group, const char * method
                        ,const char * parameters
                        ,const char * base_path
                        )
{
    return adios_common_select_method_by_group_id (0, method, parameters, group
                                                  ,base_path, 0
                                                  );
}

///////////////////////////////////////////////////////////////////////////////
void adios_timing_write_xml (int64_t fd_p, const char* filename)
{
    // defined in adios_timing.c
    adios_timing_write_xml_common (fd_p, filename);
}
<|MERGE_RESOLUTION|>--- conflicted
+++ resolved
@@ -1,4 +1,4 @@
-/*
+/* 
  * ADIOS is freely available under the terms of the BSD license described
  * in the COPYING file in the top level directory of this source distribution.
  *
@@ -173,7 +173,7 @@
                 v->data = malloc (element_size);
                 if (!v->data)
                 {
-                    adios_error (err_no_memory,
+                    adios_error (err_no_memory, 
                                  "In adios_write, cannot allocate %lld bytes to copy scalar %s\n",
                                  element_size, v->name);
 
@@ -187,7 +187,7 @@
                 v->data = malloc (element_size + 1);
                 if (!v->data)
                 {
-                    adios_error (err_no_memory,
+                    adios_error (err_no_memory, 
                                  "In adios_write, cannot allocate %lld bytes to copy string %s\n",
                                  element_size, v->name);
 
@@ -206,7 +206,7 @@
     common_adios_write (fd, v, var);
     // v->data is set to NULL in the above call
 
-    if (fd->mode == adios_mode_write || fd->mode == adios_mode_append)
+    if (fd->mode == adios_mode_write || fd->mode == adios_mode_append) 
     {
         adios_copy_var_written (fd->group, v);
     }
@@ -279,21 +279,21 @@
         int j, idx;
         int c, count = 1;
         // NCSU - Clear stats
-        if (v->stats) {
-
+        if (v->stats) {   
+    
             if (v->type == adios_complex || v->type == adios_double_complex)
                 count = 3;
-            else
+            else 
                 count = 1;
 
-            for (c = 0; c < count; c ++) {
+            for (c = 0; c < count; c ++) {   
                 j = idx = 0;
-                while (v->bitmap >> j) {
-                    if (v->bitmap >> j & 1) {
-                        if (j == adios_statistic_hist) {
+                while (v->bitmap >> j) {   
+                    if (v->bitmap >> j & 1) {   
+                        if (j == adios_statistic_hist) {   
                             struct adios_index_characteristics_hist_struct * hist =
                                 (struct adios_index_characteristics_hist_struct *) v->stats[c][idx].data;
-                            if (hist) {
+                            if (hist) {   
                                 free (hist->breaks);
                                 free (hist->frequencies);
                                 free (hist);
@@ -360,21 +360,12 @@
 
 // declare a single var as an entry in a group
 int64_t adios_define_var (int64_t group_id, const char * name
-<<<<<<< HEAD
                          ,const char * path
                          ,enum ADIOS_DATATYPES type
                          ,const char * dimensions
                          ,const char * global_dimensions
                          ,const char * local_offsets
                          )
-=======
-                     ,const char * path
-                     ,enum ADIOS_DATATYPES type
-                     ,const char * dimensions
-                     ,const char * global_dimensions
-                     ,const char * local_offsets
-                     )
->>>>>>> 6f991ac4
 {
     return adios_common_define_var (group_id, name, path
                                    ,type
