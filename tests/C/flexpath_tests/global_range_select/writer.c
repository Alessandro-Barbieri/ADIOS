/*
 * ADIOS is freely available under the terms of the BSD license described
 * in the COPYING file in the top level directory of this source distribution.
 *
 * Copyright (c) 2008 - 2009.  UT-BATTELLE, LLC. All rights reserved.
 */

#include "adios.h"
#include "mpi.h"
#include <stdio.h>
#include <string.h>
#include <unistd.h>
<<<<<<< HEAD
#include "mpi.h"
#include "adios.h"

#include "misc.h"
#include "utils.h"
#include "test_common.h"
=======

#include "misc.h"
#include "test_common.h"
#include "utils.h"
>>>>>>> e89b592f
/*************************************************************/
/*          Example of writing arrays in ADIOS               */
/*                                                           */
/*        Similar example is manual/2_adios_write.c          */
/*************************************************************/
int main(int argc, char **argv)
{
    char filename[256];
    int rank, size, i;
    int NX = 40;
    int NY = 1;
    double t[NX];
    MPI_Comm comm = MPI_COMM_WORLD;

    int64_t adios_handle;
    struct adios_tsprt_opts adios_opts;
    int err_count = 0;

    GET_ENTRY_OPTIONS(
        adios_opts,
        "Runs writers. It is recommended to run as many writers as readers.");

<<<<<<< HEAD
    int64_t     adios_handle;
    struct adios_tsprt_opts adios_opts;
    int err_count = 0;

    GET_ENTRY_OPTIONS(adios_opts, "Runs writers. It is recommended to run as many writers as readers.");

    MPI_Init (&argc, &argv);
    MPI_Comm_rank (comm, &rank);
    MPI_Comm_size (comm, &size);

    SET_ERROR_IF_NOT_ZERO(adios_init(adios_opts.xml_adios_init_filename, comm), err_count);
    RET_IF_ERROR(err_count, rank);
    
    int test_scalar = rank * 1000;
    int group_num;
    for(group_num = 0; group_num<20; group_num++){
      for (i = 0; i < NX; i++)
        t[i] = rank * NX + i + 100*group_num;
    
      adios_open (&adios_handle, "temperature", FILE_NAME, "w", comm);
    
      test_scalar++;
      adios_write (adios_handle, "NX", &NX);
      adios_write (adios_handle, "NY", &NY);
      adios_write (adios_handle, "test_scalar", &test_scalar);
      adios_write (adios_handle, "size", &size);
      adios_write (adios_handle, "rank", &rank);
      adios_write (adios_handle, "var_2d_array", t);

      fprintf(stderr, "Writer side Rank=%d: test_scalar: %d step: %d, t[0] = %6.2f\n",rank, test_scalar, group_num, t[0]);
		//int j; // CFLAGS may not be C99 (sigh)
		/*for(j=1; j < NX; j++) {
		    fprintf(stderr, ", %6.2f", t[j]);
		}
		fprintf(stderr, "]\n");
               */
    
      adios_close (adios_handle);
      fprintf(stderr, "Rank=%d commited write %d\n", rank, group_num);
      //sleep(11);
=======
    MPI_Init(&argc, &argv);
    MPI_Comm_rank(comm, &rank);
    MPI_Comm_size(comm, &size);

    SET_ERROR_IF_NOT_ZERO(adios_init(adios_opts.xml_adios_init_filename, comm),
                          err_count);
    RET_IF_ERROR(err_count, rank);

    int test_scalar = rank * 1000;
    int group_num;
    for (group_num = 0; group_num < 20; group_num++) {
        for (i = 0; i < NX; i++)
            t[i] = rank * NX + i + 100 * group_num;

        adios_open(&adios_handle, "temperature", FILE_NAME, "w", comm);

        test_scalar++;
        adios_write(adios_handle, "NX", &NX);
        adios_write(adios_handle, "NY", &NY);
        adios_write(adios_handle, "test_scalar", &test_scalar);
        adios_write(adios_handle, "size", &size);
        adios_write(adios_handle, "rank", &rank);
        adios_write(adios_handle, "var_2d_array", t);

        fprintf(stderr,
                "Writer side Rank=%d: test_scalar: %d step: %d, t[0] = %6.2f\n",
                rank, test_scalar, group_num, t[0]);

        adios_close(adios_handle);
        fprintf(stderr, "Rank=%d commited write %d\n", rank, group_num);
>>>>>>> e89b592f
    }
    adios_finalize(rank);

    MPI_Finalize();
    return 0;
}<|MERGE_RESOLUTION|>--- conflicted
+++ resolved
@@ -10,19 +10,9 @@
 #include <stdio.h>
 #include <string.h>
 #include <unistd.h>
-<<<<<<< HEAD
-#include "mpi.h"
-#include "adios.h"
-
-#include "misc.h"
-#include "utils.h"
-#include "test_common.h"
-=======
-
 #include "misc.h"
 #include "test_common.h"
 #include "utils.h"
->>>>>>> e89b592f
 /*************************************************************/
 /*          Example of writing arrays in ADIOS               */
 /*                                                           */
@@ -45,48 +35,6 @@
         adios_opts,
         "Runs writers. It is recommended to run as many writers as readers.");
 
-<<<<<<< HEAD
-    int64_t     adios_handle;
-    struct adios_tsprt_opts adios_opts;
-    int err_count = 0;
-
-    GET_ENTRY_OPTIONS(adios_opts, "Runs writers. It is recommended to run as many writers as readers.");
-
-    MPI_Init (&argc, &argv);
-    MPI_Comm_rank (comm, &rank);
-    MPI_Comm_size (comm, &size);
-
-    SET_ERROR_IF_NOT_ZERO(adios_init(adios_opts.xml_adios_init_filename, comm), err_count);
-    RET_IF_ERROR(err_count, rank);
-    
-    int test_scalar = rank * 1000;
-    int group_num;
-    for(group_num = 0; group_num<20; group_num++){
-      for (i = 0; i < NX; i++)
-        t[i] = rank * NX + i + 100*group_num;
-    
-      adios_open (&adios_handle, "temperature", FILE_NAME, "w", comm);
-    
-      test_scalar++;
-      adios_write (adios_handle, "NX", &NX);
-      adios_write (adios_handle, "NY", &NY);
-      adios_write (adios_handle, "test_scalar", &test_scalar);
-      adios_write (adios_handle, "size", &size);
-      adios_write (adios_handle, "rank", &rank);
-      adios_write (adios_handle, "var_2d_array", t);
-
-      fprintf(stderr, "Writer side Rank=%d: test_scalar: %d step: %d, t[0] = %6.2f\n",rank, test_scalar, group_num, t[0]);
-		//int j; // CFLAGS may not be C99 (sigh)
-		/*for(j=1; j < NX; j++) {
-		    fprintf(stderr, ", %6.2f", t[j]);
-		}
-		fprintf(stderr, "]\n");
-               */
-    
-      adios_close (adios_handle);
-      fprintf(stderr, "Rank=%d commited write %d\n", rank, group_num);
-      //sleep(11);
-=======
     MPI_Init(&argc, &argv);
     MPI_Comm_rank(comm, &rank);
     MPI_Comm_size(comm, &size);
@@ -117,7 +65,6 @@
 
         adios_close(adios_handle);
         fprintf(stderr, "Rank=%d commited write %d\n", rank, group_num);
->>>>>>> e89b592f
     }
     adios_finalize(rank);
 
