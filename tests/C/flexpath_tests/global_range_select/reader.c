/*
 * ADIOS is freely available under the terms of the BSD license described
 * in the COPYING file in the top level directory of this source distribution.
 *
 * Copyright (c) 2008 - 2009.  UT-BATTELLE, LLC. All rights reserved.
 */

/*************************************************************/
/*          Example of reading arrays in ADIOS               */
/*    which were written from the same number of processors  */
/*                                                           */
/*        Similar example is manual/2_adios_read.c           */
/*************************************************************/
#include "adios.h"
#include "mpi.h"
#include "public/adios_read.h"
#include <stdint.h>
#include <stdio.h>
#include <stdlib.h>
#include <string.h>
#include <unistd.h>
<<<<<<< HEAD
#include "mpi.h"
#include "adios.h"
#include "public/adios_read.h"

#include "misc.h"
#include "utils.h"
#include "test_common.h"

int main (int argc, char ** argv) 
{
    int         rank, j;
    int         NX, NY; 
    int         writer_size;
    double      *t;
    MPI_Comm    comm = MPI_COMM_WORLD;
    diag_t      return_val;

    struct err_counts err = { 0, 0};
    struct adios_tsprt_opts adios_opts;
    struct test_info test_result = { TEST_PASSED, "global_range_select" };
    
    GET_ENTRY_OPTIONS(adios_opts, "Runs readers. It is recommended to run as many readers as writers.");
    MPI_Init (&argc, &argv);
    MPI_Comm_rank (comm, &rank);

    SET_ERROR_IF_NOT_ZERO(adios_read_init_method(adios_opts.method, comm, adios_opts.adios_options), err.adios);
    RET_IF_ERROR(err.adios, rank);

    //volatile int qur = 0;
    //while(qur == 0) { /* Do nothing until debugger gets here */ }
    //MPI_Barrier(MPI_COMM_WORLD);

    //fprintf(stderr, "app got here\n");
    /* schedule_read of a scalar. */    
    int test_scalar = -1;
    ADIOS_FILE *afile = adios_read_open(FILE_NAME,adios_opts.method, comm, ADIOS_LOCKMODE_NONE, 0.0);
    
=======

#include "misc.h"
#include "test_common.h"
#include "utils.h"

int main(int argc, char **argv)
{
    int rank, j;
    int NX, NY;
    int writer_size;
    double *t;
    MPI_Comm comm = MPI_COMM_WORLD;
    diag_t return_val;

    struct err_counts err = {0, 0};
    struct adios_tsprt_opts adios_opts;
    struct test_info test_result = {TEST_PASSED, "global_range_select"};

    GET_ENTRY_OPTIONS(
        adios_opts,
        "Runs readers.");
    MPI_Init(&argc, &argv);
    MPI_Comm_rank(comm, &rank);

    SET_ERROR_IF_NOT_ZERO(adios_read_init_method(adios_opts.method, comm,
                                                 adios_opts.adios_options),
                          err.adios);
    RET_IF_ERROR(err.adios, rank);

    /* schedule_read of a scalar. */
    int test_scalar = -1;
    ADIOS_FILE *afile = adios_read_open(FILE_NAME, adios_opts.method, comm,
                                        ADIOS_LOCKMODE_NONE, 0.0);

>>>>>>> e89b592f
    int ii = 0;
    while (adios_errno != err_end_of_stream) {

        /* get a bounding box - rank 0 for now*/
<<<<<<< HEAD
        ADIOS_VARINFO* nx_info = adios_inq_var( afile, "NX");
        ADIOS_VARINFO* ny_info = adios_inq_var( afile, "NY");
        ADIOS_VARINFO* writer_size_info = adios_inq_var( afile, "size");

        if(nx_info->value) 
        {
=======
        ADIOS_VARINFO *nx_info = adios_inq_var(afile, "NX");
        ADIOS_VARINFO *ny_info = adios_inq_var(afile, "NY");
        ADIOS_VARINFO *writer_size_info = adios_inq_var(afile, "size");

        if (nx_info->value) {
>>>>>>> e89b592f
            NX = *((int *)nx_info->value);
        } else {
            test_failed(test_result.name, rank);
            return_val = DIAG_ERR;
        }

        if (ny_info->value) {
            NY = *((int *)ny_info->value);
        } else {
            test_failed(test_result.name, rank);
            return_val = DIAG_ERR;
        }
<<<<<<< HEAD
        else
        {
	    inform_test_failed(test_result.name, rank);
            return_val = DIAG_ERR;
        }

        if(ny_info->value)
        {
            NY= *((int*)ny_info->value);
        }
        else
        {
            inform_test_failed(test_result.name, rank);
            return_val = DIAG_ERR;
        }

        if(writer_size_info->value)
        {
            writer_size = *((int *)writer_size_info->value);
        }
        else
        {
            inform_test_failed(test_result.name, rank);
            return_val = DIAG_ERR;
        }

        int sel_index = rank % writer_size;
	int k;
    
        //printf("\trank=%d: NX=%d\n", rank, NX);
        //printf("\trank=%d: NY=%d\n", rank, NY);
    
        /* Allocate space for the arrays */
        ADIOS_SELECTION * global_range_select;
        ADIOS_SELECTION * scalar_block_select;

        int nelem = writer_size * NX * NY;
        size_t arr_size = sizeof(double) * nelem;
        t = (double *) malloc (arr_size);
        memset(t, 0, arr_size);
        //fprintf(stderr, "t %p\n", t);

        //I think this is correct
        uint64_t * start_array = malloc(sizeof(uint64_t) * (NY + 1));
        uint64_t * count_array = malloc(sizeof(uint64_t) * (NY + 1));
        start_array[0] = 0;
        count_array[0] = writer_size;
        for(k = 1; k < (NY + 1); ++k)
        {
=======

        if (writer_size_info->value) {
            writer_size = *((int *)writer_size_info->value);
        } else {
            test_failed(test_result.name, rank);
            return_val = DIAG_ERR;
        }

        int sel_index = rank % writer_size;
        int k;

        /* Allocate space for the arrays */
        ADIOS_SELECTION *global_range_select;
        ADIOS_SELECTION *scalar_block_select;

        int nelem = writer_size * NX * NY;
        size_t arr_size = sizeof(double) * nelem;
        t = (double *)malloc(arr_size);
        memset(t, 0, arr_size);

        uint64_t *start_array = malloc(sizeof(uint64_t) * (NY + 1));
        uint64_t *count_array = malloc(sizeof(uint64_t) * (NY + 1));
        start_array[0] = 0;
        count_array[0] = writer_size;
        for (k = 1; k < (NY + 1); ++k) {
>>>>>>> e89b592f
            start_array[k] = 0;
            count_array[k] = NX;
        }

<<<<<<< HEAD
        global_range_select = adios_selection_boundingbox((NY + 1), start_array, count_array);
        scalar_block_select = adios_selection_writeblock(sel_index);

      
        /* Read the arrays */        
        adios_schedule_read (afile, 
                             global_range_select, 
                             "var_2d_array", 
                             0, 1, t);
	adios_schedule_read (afile,
			     scalar_block_select,
			     "test_scalar",
			     0, 1, &test_scalar);

        adios_perform_reads (afile, 1);                
    
        //sleep(20);
    
        /*
        for(j=0; j<    (global_range_select.u.bb.count)[1]; j++) {    
	    if (t[j] != rank * NX + j + 100*ii) {

		fprintf(stderr, "BAD VALUE j=%d, expected %g, got %g \nBAD Rank=%d: test_scalar: %d step: %d, t[0,5+x] = [%6.2f", j, (double)rank *NX+j+100*ii, t[j], rank, test_scalar, ii, t[0]);
		for(j=1; j<    (global_range_select.u.bb.count)[1]; j++) {    
		    fprintf(stderr, ", %6.2f", t[j]);
		}
		fprintf(stderr, "]\n");
	    }
	}
        */
        //sleep(10);
        adios_release_step(afile);
        adios_advance_step(afile, 0, 30);
        ii++;
        //MPI_Barrier (comm);
    }
    //
just_clean:
    // clean everything
    //adios_selection_delete(sel);
    //sel = NULL;
    free(t);
    t = NULL;
    //free(t_ref);
    //t_ref = NULL;
=======
        global_range_select =
            adios_selection_boundingbox((NY + 1), start_array, count_array);
        scalar_block_select = adios_selection_writeblock(sel_index);

        /* Read the arrays */
        adios_schedule_read(afile, global_range_select, "var_2d_array", 0, 1,
                            t);
        adios_schedule_read(afile, scalar_block_select, "test_scalar", 0, 1,
                            &test_scalar);

        adios_perform_reads(afile, 1);

        adios_release_step(afile);
        adios_advance_step(afile, 0, 30);
        ii++;
    }

just_clean:
    // clean everything
    free(t);
    t = NULL;
>>>>>>> e89b592f

close_adios:
    CLOSE_ADIOS_READER(afile, adios_opts.method);

    return 0;
}<|MERGE_RESOLUTION|>--- conflicted
+++ resolved
@@ -19,45 +19,6 @@
 #include <stdlib.h>
 #include <string.h>
 #include <unistd.h>
-<<<<<<< HEAD
-#include "mpi.h"
-#include "adios.h"
-#include "public/adios_read.h"
-
-#include "misc.h"
-#include "utils.h"
-#include "test_common.h"
-
-int main (int argc, char ** argv) 
-{
-    int         rank, j;
-    int         NX, NY; 
-    int         writer_size;
-    double      *t;
-    MPI_Comm    comm = MPI_COMM_WORLD;
-    diag_t      return_val;
-
-    struct err_counts err = { 0, 0};
-    struct adios_tsprt_opts adios_opts;
-    struct test_info test_result = { TEST_PASSED, "global_range_select" };
-    
-    GET_ENTRY_OPTIONS(adios_opts, "Runs readers. It is recommended to run as many readers as writers.");
-    MPI_Init (&argc, &argv);
-    MPI_Comm_rank (comm, &rank);
-
-    SET_ERROR_IF_NOT_ZERO(adios_read_init_method(adios_opts.method, comm, adios_opts.adios_options), err.adios);
-    RET_IF_ERROR(err.adios, rank);
-
-    //volatile int qur = 0;
-    //while(qur == 0) { /* Do nothing until debugger gets here */ }
-    //MPI_Barrier(MPI_COMM_WORLD);
-
-    //fprintf(stderr, "app got here\n");
-    /* schedule_read of a scalar. */    
-    int test_scalar = -1;
-    ADIOS_FILE *afile = adios_read_open(FILE_NAME,adios_opts.method, comm, ADIOS_LOCKMODE_NONE, 0.0);
-    
-=======
 
 #include "misc.h"
 #include "test_common.h"
@@ -92,25 +53,15 @@
     ADIOS_FILE *afile = adios_read_open(FILE_NAME, adios_opts.method, comm,
                                         ADIOS_LOCKMODE_NONE, 0.0);
 
->>>>>>> e89b592f
     int ii = 0;
     while (adios_errno != err_end_of_stream) {
 
         /* get a bounding box - rank 0 for now*/
-<<<<<<< HEAD
-        ADIOS_VARINFO* nx_info = adios_inq_var( afile, "NX");
-        ADIOS_VARINFO* ny_info = adios_inq_var( afile, "NY");
-        ADIOS_VARINFO* writer_size_info = adios_inq_var( afile, "size");
-
-        if(nx_info->value) 
-        {
-=======
         ADIOS_VARINFO *nx_info = adios_inq_var(afile, "NX");
         ADIOS_VARINFO *ny_info = adios_inq_var(afile, "NY");
         ADIOS_VARINFO *writer_size_info = adios_inq_var(afile, "size");
 
         if (nx_info->value) {
->>>>>>> e89b592f
             NX = *((int *)nx_info->value);
         } else {
             test_failed(test_result.name, rank);
@@ -123,57 +74,6 @@
             test_failed(test_result.name, rank);
             return_val = DIAG_ERR;
         }
-<<<<<<< HEAD
-        else
-        {
-	    inform_test_failed(test_result.name, rank);
-            return_val = DIAG_ERR;
-        }
-
-        if(ny_info->value)
-        {
-            NY= *((int*)ny_info->value);
-        }
-        else
-        {
-            inform_test_failed(test_result.name, rank);
-            return_val = DIAG_ERR;
-        }
-
-        if(writer_size_info->value)
-        {
-            writer_size = *((int *)writer_size_info->value);
-        }
-        else
-        {
-            inform_test_failed(test_result.name, rank);
-            return_val = DIAG_ERR;
-        }
-
-        int sel_index = rank % writer_size;
-	int k;
-    
-        //printf("\trank=%d: NX=%d\n", rank, NX);
-        //printf("\trank=%d: NY=%d\n", rank, NY);
-    
-        /* Allocate space for the arrays */
-        ADIOS_SELECTION * global_range_select;
-        ADIOS_SELECTION * scalar_block_select;
-
-        int nelem = writer_size * NX * NY;
-        size_t arr_size = sizeof(double) * nelem;
-        t = (double *) malloc (arr_size);
-        memset(t, 0, arr_size);
-        //fprintf(stderr, "t %p\n", t);
-
-        //I think this is correct
-        uint64_t * start_array = malloc(sizeof(uint64_t) * (NY + 1));
-        uint64_t * count_array = malloc(sizeof(uint64_t) * (NY + 1));
-        start_array[0] = 0;
-        count_array[0] = writer_size;
-        for(k = 1; k < (NY + 1); ++k)
-        {
-=======
 
         if (writer_size_info->value) {
             writer_size = *((int *)writer_size_info->value);
@@ -199,58 +99,10 @@
         start_array[0] = 0;
         count_array[0] = writer_size;
         for (k = 1; k < (NY + 1); ++k) {
->>>>>>> e89b592f
             start_array[k] = 0;
             count_array[k] = NX;
         }
 
-<<<<<<< HEAD
-        global_range_select = adios_selection_boundingbox((NY + 1), start_array, count_array);
-        scalar_block_select = adios_selection_writeblock(sel_index);
-
-      
-        /* Read the arrays */        
-        adios_schedule_read (afile, 
-                             global_range_select, 
-                             "var_2d_array", 
-                             0, 1, t);
-	adios_schedule_read (afile,
-			     scalar_block_select,
-			     "test_scalar",
-			     0, 1, &test_scalar);
-
-        adios_perform_reads (afile, 1);                
-    
-        //sleep(20);
-    
-        /*
-        for(j=0; j<    (global_range_select.u.bb.count)[1]; j++) {    
-	    if (t[j] != rank * NX + j + 100*ii) {
-
-		fprintf(stderr, "BAD VALUE j=%d, expected %g, got %g \nBAD Rank=%d: test_scalar: %d step: %d, t[0,5+x] = [%6.2f", j, (double)rank *NX+j+100*ii, t[j], rank, test_scalar, ii, t[0]);
-		for(j=1; j<    (global_range_select.u.bb.count)[1]; j++) {    
-		    fprintf(stderr, ", %6.2f", t[j]);
-		}
-		fprintf(stderr, "]\n");
-	    }
-	}
-        */
-        //sleep(10);
-        adios_release_step(afile);
-        adios_advance_step(afile, 0, 30);
-        ii++;
-        //MPI_Barrier (comm);
-    }
-    //
-just_clean:
-    // clean everything
-    //adios_selection_delete(sel);
-    //sel = NULL;
-    free(t);
-    t = NULL;
-    //free(t_ref);
-    //t_ref = NULL;
-=======
         global_range_select =
             adios_selection_boundingbox((NY + 1), start_array, count_array);
         scalar_block_select = adios_selection_writeblock(sel_index);
@@ -272,7 +124,6 @@
     // clean everything
     free(t);
     t = NULL;
->>>>>>> e89b592f
 
 close_adios:
     CLOSE_ADIOS_READER(afile, adios_opts.method);
