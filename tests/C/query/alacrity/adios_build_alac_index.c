/*
 * ADIOS is freely available under the terms of the BSD license described
 * in the COPYING file in the top level directory of this source distribution.
 *
 * Copyright (c) 2008 - 2009.  UT-BATTELLE, LLC. All rights reserved.
 */

/* ADIOS C Example: write a global array from N processors with gwrite
 *
 * How to run: mpirun -np <N> adios_global
 * Output: adios_global.bp
 * ADIOS config file: adios_global.xml
 *
*/
#include <stdio.h>
#include <string.h>
#include "mpi.h"
#include "adios.h"
#include <stdint.h>
#include <stdlib.h>
#include <assert.h>
#include <inttypes.h>
#include <mxml.h>
#include <sys/stat.h>
<<<<<<< HEAD
#include "core/strutil.h" // trim_spaces()
=======
#include "core/strutil.h"
>>>>>>> f74a74d1

//#define GET_ATTR(n,attr,var,en)
#define GET_ATTR2(n,attr,var,en)                                 \
    if (!strcasecmp (n, attr->name)) {                           \
        if (!var)                                                \
        {                                                        \
            var = attr->value;                                   \
            continue;                                            \
        }                                                        \
        else                                                     \
        {                                                        \
            printf ("xml: duplicate attribute %s on %s (ignored)",n,en); \
            continue;                                            \
        }                                                        \
    }   



struct dimensions {
    uint8_t ndims;
    uint32_t * dims ;
    uint8_t element_size;
};

typedef struct dimensions dim_t;

void adios_pin_timestep(uint32_t ts); // Not in the standard header, but accessible

dim_t * initDimension(uint8_t ndims, uint8_t elementSize){
	dim_t * D = (dim_t *) malloc(sizeof(dim_t));
	D->ndims = ndims;
	D->element_size  = elementSize;
	D->dims = (uint32_t* ) malloc(sizeof(uint32_t) * ndims);
	return D;
}

void freeDimension(dim_t * D){
	free(D->dims);
}

void printDimension(dim_t *D){
	printf("ndims[%u], element size [%u], ", D->ndims, D->element_size);
	printf("dims [");
	uint8_t i = 0;
	for(i = 0; i < D->ndims; i ++){
		if (i != D->ndims -1){
			printf("%"PRIu32",", D->dims[i]);
		}else {
			printf("%"PRIu32"]", D->dims[i]);
		}
	}
	printf("\n");
}
void printListVars(char **vars, int numVars){
	int i = 0;
	printf("[");
	for (i = 0; i < numVars; i ++){
		if ( i != numVars -1){
			printf("%s,", vars[i]);
		}else {
			printf("%s]", vars[i]);
		}
	}
	printf("\n");
}

// Tang: add timestep and pg offset struct
struct timesteps {
    uint8_t nts;
    //uint32_t * tss ;
};
typedef struct timesteps ts_t;

ts_t* initTimestep(uint8_t nts){
    ts_t * D = (ts_t *) malloc(sizeof(ts_t));
    D->nts = nts;
    //D->tss = (uint32_t* ) malloc(sizeof(uint32_t) * nts);
    return D;
}

void freeTimestep(ts_t * D){
    //free(D->tss);
    free(D);
}

struct pgoffset{
    uint8_t ndims;
    uint8_t npg;
    uint32_t * off;
};
typedef struct pgoffset pgoff_t;

pgoff_t* initPGoff(uint8_t npg, uint8_t ndims){
    pgoff_t * D = (pgoff_t *) malloc(sizeof(pgoff_t));
    D->npg   = npg;
    D->ndims = ndims;
    D->off   = (uint32_t* ) malloc(sizeof(uint32_t) * npg * ndims);
    return D;
}

void freePGoff(pgoff_t* D){
    free(D->off);
}

// Tang ^


/*
 * calculate the offset of each PG(rank), highest dimension is the fastest dimension
 */
uint32_t * calPGOffsets(const int rank , const uint32_t *dataDim, const uint32_t *pgDim, uint8_t ndims){

	uint32_t pgSize = 1, tmpSize = 1;
	uint8_t i = 0, j = 0, k = 0;
    for (i = 0; i < ndims; i ++) {
        pgSize *= pgDim[i];
    }
    uint32_t startOffset = rank * pgSize;
    uint32_t remain = startOffset;
    uint32_t * offsets= malloc(ndims* sizeof(uint32_t));
	while ( j < ndims){ // j is the dimension to been set
		k = j + 1;
		tmpSize = 1;
		while ( k < ndims){
			tmpSize *= dataDim[k];
			k++;
		}
		offsets[j] = remain / tmpSize ;
		remain = remain  %  tmpSize;
		j ++;
	}
	return offsets;
}

// Given the input file, you want to divide the data into different PG sizes, data is transformed by ALACRITY plugin
// Run this program with only ONE processor.
// this file is stolen from ../transform/adios_write_all_3D.c

void adios_write_pg ( char input_dir [], char transform [], uint8_t nvars, char **vars,
                       dim_t *data_dim, dim_t *pg_dim, ts_t *data_ts, pgoff_t *pgOff)
{
    int         rank, size;
    int         i = 0,   pg = 0; // timestep
    uint32_t    pg_var_size = pg_dim->element_size;
    uint32_t    data_var_size = data_dim->element_size;

    uint32_t    numPGs = 1;
    char        varfile [nvars][256];
    FILE        *fp [nvars];

    int         adios_err;
    uint64_t    adios_groupsize, adios_totalsize;
    int64_t     adios_handle;

    char input_xml [256];
    char output_bp_file [256];

    MPI_Comm    comm = MPI_COMM_WORLD;
    MPI_Comm_rank (comm, &rank);
    MPI_Comm_size (comm, &size);

    // Get the var size and the pg size
    for (i = 0; i < pg_dim->ndims; i ++) {
        pg_var_size *= pg_dim->dims [i];
    }

    for (i = 0; i < data_dim->ndims; i ++) {
        data_var_size *= data_dim->dims [i];
    }
    printf ("pg_var_size = %u, data_var_size = %u\n", pg_var_size, data_var_size);

    // Read the XML file specific to this transform and PG size
    sprintf (input_xml, "%s/%s.xml", input_dir, transform);
    adios_init (input_xml, comm);

    // Name the output bp file based on the name of the transform
    sprintf (output_bp_file, "%s/%s_%d.bp", input_dir, transform, pg_var_size);

    numPGs = data_var_size / pg_var_size;

    // Open the input raw data file for each variable
    for (i = 0; i < nvars; i ++) {
        sprintf (varfile [i], "%s/%s", input_dir, vars [i]);
        fp [i] = fopen (varfile [i], "rb");
        printf("%s\n", varfile [i]);
        if ( fp[i] == NULL){
        	printf("can not open file %s\n", varfile[i]);
        	return ;
        }
//        assert (fp [i] != 0);
    }
    char *pg_var_data = (char *) malloc (pg_var_size);

    int timestep = 1;


    adios_groupsize = 0;
    adios_groupsize += 4 /*rank*/   + 4  /*size*/ ;
    adios_groupsize += (4 * data_dim->ndims); // /* N_0 + N_{ndim -1} , entire data domain space*/
    adios_groupsize += (4 * data_dim->ndims); // /* O_0 + O_{ndim -1} , offset of write data subspace*/
    adios_groupsize += (4 * data_dim->ndims); // /* D_0 + D_{ndim -1} , pg dimension*/
    adios_groupsize += nvars * ( pg_var_size ); //  total variable size

    /*quick dirty fix on the incorrect data size estimation on the very small data size from transformer */
    adios_groupsize += 10000;

    printf("adios_groupsize = %"PRIu64 "\n", adios_groupsize);

    char tmp[256];
    uint8_t k  = 0;

    int tsIdx;
    for (tsIdx = 0; tsIdx < data_ts->nts; tsIdx++) {
        printf("Writing timestep %d\n", tsIdx);
        if (tsIdx == 0) {
            adios_open (&adios_handle, "S3D", output_bp_file, "w", comm);
        } else {
            adios_open (&adios_handle, "S3D", output_bp_file, "a", comm);
        }

           adios_group_size (adios_handle, adios_groupsize, &adios_totalsize);
            //    adios_open (&adios_handle, "S3D", output_bp_file, "w", comm);
        for (pg = 0; pg < numPGs; pg ++) {

            char prefix[256];
            strcpy(prefix, "N%d");
            	for (k = 0; k < data_dim -> ndims ; k ++ ) {
            		sprintf(tmp, prefix, k); // N0, N1... D0, D1 ... O0, O1, ...
            		adios_write (adios_handle, tmp, &(data_dim->dims[k]));
            	}
            	strcpy(prefix, "D%d");
            	for (k = 0; k < pg_dim -> ndims ; k ++ ) {
            		sprintf(tmp, prefix, k); // N0, N1... D0, D1 ... O0, O1, ...
            		adios_write (adios_handle, tmp, &(pg_dim->dims[k]));
            	}
            	strcpy(prefix, "O%d");
            	for (k = 0; k < data_dim -> ndims ; k ++ ) {
            		sprintf(tmp, prefix, k); // N0, N1... D0, D1 ... O0, O1, ...
            		adios_write (adios_handle, tmp, &(pgOff->off[pg*(pg_dim->ndims)+k]));
            		//adios_write (adios_handle, tmp, &(offsets[k]));
            	}

            adios_write (adios_handle, "size", &size);
            adios_write (adios_handle, "rank", &pg);

            // fread and adios_write for each variable
            int readBytes;
            for (i = 0; i < nvars; i ++) {
                readBytes = fread (pg_var_data, sizeof (char), pg_var_size, fp [i]);
                //printf("%d %x %d\n", pg_var_size, *fp [i], readBytes);
                adios_write (adios_handle, vars [i], pg_var_data);
            }

        }
            adios_close (adios_handle);
    }

    free (pg_var_data);
    for (i = 0; i < nvars; i ++) {
        fclose (fp [i]);
    }

    adios_finalize (rank);

    return ;
}

void testCalculation(dim_t *data_dim, dim_t *pg_dim){
    uint32_t pg_var_size = pg_dim->element_size;
    uint32_t data_var_size = data_dim->element_size;
    int i = 0, k;
    for(i = 0;i < pg_dim->ndims;i++){
        pg_var_size *= pg_dim->dims[i];
    }
    for(i = 0;i < data_dim->ndims;i++){
        data_var_size *= data_dim->dims[i];
    }
    uint32_t numPGs = data_var_size / pg_var_size;
    uint32_t j = 0;
    uint32_t *offset;
    for(j = 0;j < numPGs;j++){
        offset = calPGOffsets(j, data_dim->dims, pg_dim->dims, data_dim->ndims);
        printf("rank [%d] {", j);
        for(k = 0;k < data_dim->ndims;k++){
            if(k != data_dim->ndims - 1){
                printf("%d,", offset[k]);
            }else{
                printf("%d}", offset[k]);
            }
        }
        printf("\n");
		free(offset);

    }

}

/*
 * a bunch of fixed test cases
 */
void testCalPGOffset(){
	dim_t d1 ;
	dim_t p1 ;
	d1.ndims = 1;
	d1.element_size = 8;
	d1.dims [ 0] = 128;
	p1.ndims = 1 ;
	p1.dims[ 0] = 32;
	p1.element_size = 8;
	printf("testing 1 dimension \n");
	testCalculation(&d1, &p1);

	dim_t d2 ;
	dim_t p2 ;
	d2.ndims = 2;
	d2.element_size = 8;
	d2.dims [ 0] = 32;
	d2.dims [ 1] = 32;
	p2.ndims = 2 ;
	p2.dims[ 0] = 16;
	p2.dims[ 1] = 8;
	p2.element_size = 8;
	printf("testing 2 dimension \n");
	testCalculation(&d2, &p2);

	dim_t data_dim;
	dim_t pg_dim;

	data_dim.ndims = 3;  // data variable dimension size
	data_dim.dims [0] = 32;  //256;
	data_dim.dims [1] = 32 ;  //128;
	data_dim.dims [2] = 32;   //128;
	data_dim.element_size = 8;

	pg_dim.ndims = 3; // each block dimension size
	pg_dim.dims [0] = 16; //64
	pg_dim.dims [1] = 16; //32
	pg_dim.dims [2] = 16; //32
	pg_dim.element_size = 8;
	printf("testing 3 dimension \n");
    testCalculation(&data_dim, &pg_dim);
}


int  parseInputs(char * inputxml, dim_t **dataDim, dim_t **pgDim, char*** varList, int *numVarsOut, ts_t **dataTs, pgoff_t **pgOff){

	FILE * fp = fopen (inputxml,"r");
	if (!fp){
		printf("missing xml input file %s \n", inputxml);
		return 1;
	}
	struct stat s;
	char * buffer = NULL;
	if (stat (inputxml, &s) == 0) {
		buffer = malloc (s.st_size + 1);
		buffer [s.st_size] = 0;
	}

	if (buffer)	{
		size_t bytes_read = fread (buffer, 1, s.st_size, fp);

		if (bytes_read != s.st_size) {
			printf("error reading input xml file: %s. Expected %ld Got %ld\n"
		                        ,inputxml, s.st_size, bytes_read );
			fclose(fp);
		    return 1;
		}
	}
	fclose (fp);
	mxml_node_t * doc = NULL;
	mxml_node_t * root = NULL;
	mxml_node_t * varsNode = NULL;
	doc = mxmlLoadString (NULL, buffer, MXML_TEXT_CALLBACK);
	free (buffer);
	buffer = NULL;
	root = doc;

	 if (!doc) {
	        printf( "unknown error parsing XML (probably structural)\n"
	                "Did you remember to start the file with\n"
	                "<?xml version=\"1.0\"?>\n");

	        return 0;
	    }
	if (strcasecmp (doc->value.element.name, "adios-alac-test-inputs")) {
	        root = mxmlFindElement (doc, doc, "adios-alac-test-inputs", NULL, NULL, MXML_DESCEND_FIRST);
        }

	varsNode = mxmlFindElement(root, root, "vars", NULL, NULL, MXML_DESCEND_FIRST);
	mxml_node_t * varnode = NULL, *dimnode = NULL;
	const char * varname = 0,  *dimS = 0, *dataDimS = 0, *pgDimS = 0, *numVarS=0, *elmSizeS=0;

	int numVars = 0, i, j, numDim=0, countVar= 0, elmSize = 0;
	for (i = 0; i < varsNode->value.element.num_attrs; i++) {
		mxml_attr_t * attr = &varsNode->value.element.attrs [i];
		GET_ATTR2("num",attr,numVarS,"vars");
	}
	if ( !numVarS || !strcmp ( numVarS, "")) {
			printf("missing values for num attribute \n");
			mxmlRelease(doc);
			return 0;
	}else {
			numVars = atoi(numVarS);
	}

        // Tang: parsing timestep info
        mxml_node_t * tsnode = NULL;                     
        const char * tsNumS = NULL, *tsS = NULL;               
        int tsNum = 0;                                   
        tsnode = mxmlFindElement(varsNode, varsNode, "timestep", NULL, NULL, MXML_DESCEND_FIRST);
	if ( !tsnode) {
	    printf("missing timestep element under vars \n");
	    mxmlRelease(doc);
	    return 0;
	}
	for (i = 0; i < tsnode->value.element.num_attrs; i++) {
	    mxml_attr_t * attr = &tsnode->value.element.attrs [i];
	    GET_ATTR2("tsnum",attr,tsNumS,"timestep");
	}
	if ( !tsNumS || !strcmp ( tsNumS, "")) {
	    printf("missing values for tsNum attribute on timestep element\n");
	    mxmlRelease(doc);
	    return 0;
	}
        else {
	    tsNum = atoi(tsNumS);
	}

        (*dataTs) = initTimestep(tsNum); 

        // Tang: ^

	dimnode = mxmlFindElement(varsNode, varsNode, "dimension", NULL, NULL, MXML_DESCEND_FIRST);
	if ( !dimnode) {
		printf("missing dimension element under vars \n");
		mxmlRelease(doc);
		return 0;
	}

	uint32_t * inputDataDim, * inputPGDim ;
	for (i = 0; i < dimnode->value.element.num_attrs; i++) {
		mxml_attr_t * attr = &dimnode->value.element.attrs [i];
		GET_ATTR2("dim",attr,dimS,"dimension");
		GET_ATTR2("elementSize",attr,elmSizeS,"dimension");
		GET_ATTR2("dataDim",attr,dataDimS,"dimension");
		GET_ATTR2("pgDim",attr,pgDimS,"dimension");

	}
	if ( !dimS || !strcmp ( dimS, "")) {
		printf("missing values for dim attribute on dimension element\n");
		mxmlRelease(doc);
		return 0;
	}else{
		numDim = atoi(dimS);
	}
	if ( !elmSizeS || !strcmp ( elmSizeS, "")) {
				printf("missing values for elementSize attribute on dimension element \n");
				mxmlRelease(doc);
				return 0;
	}else{
		elmSize = atoi(elmSizeS);
	}


	int dim_count, pgCount;
	char ** dim_tokens = 0, **pgDimTokens = 0;
	if ( !dataDimS || !strcmp ( dataDimS, "")) {
		printf("missing values for dataDim attribute on dimension element  \n");
		mxmlRelease(doc);
		return 0;
	}

	if ( !pgDimS || !strcmp ( pgDimS, "")) {
		printf("missing values for pgDim attribute \n");
		mxmlRelease(doc);
		return 0;
	}
<<<<<<< HEAD
	tokenize_dimensions (dataDimS, &dim_tokens, &dim_count);
	tokenize_dimensions (pgDimS, &pgDimTokens, &pgCount);
=======
	a2s_tokenize_dimensions (dataDimS, &dim_tokens, &dim_count);
	a2s_tokenize_dimensions (pgDimS, &pgDimTokens, &pgCount);
>>>>>>> f74a74d1
	if (dim_count != numDim || pgCount != numDim){
		printf("input dimension does not match expected number dimension \n");
		mxmlRelease(doc);
		return 0;
	}
	inputDataDim = (uint32_t *) malloc(sizeof(uint32_t)*numDim);
	inputPGDim = (uint32_t *) malloc(sizeof(uint32_t)*numDim);

	for (j = 0; j < numDim ; j ++){
		inputDataDim[j] = atoi(dim_tokens[j]);
		inputPGDim[j] = atoi(pgDimTokens[j]);
	}

    a2s_cleanup_dimensions (dim_tokens, dim_count);
    a2s_cleanup_dimensions (pgDimTokens, pgCount);

    (*dataDim) = initDimension(numDim, elmSize);
	memcpy((*dataDim)->dims, inputDataDim, sizeof(uint32_t)* (*dataDim)->ndims);
	(*pgDim )= initDimension(numDim, elmSize);
	memcpy((*pgDim)->dims, inputPGDim, sizeof(uint32_t)* (*pgDim)->ndims);

	(*varList) = (char **) malloc(sizeof(char*) * numVars);
	for(i= 0; i < numVars;  i ++){
		(*varList)[i] = (char*) malloc(256);
	}
	for (varnode = mxmlWalkNext (varsNode, doc, MXML_DESCEND_FIRST)
	           ;varnode
	           ;varnode = mxmlWalkNext (varnode, varsNode, MXML_NO_DESCEND) ){
	        if (varnode->type != MXML_ELEMENT) {
	                   continue;
	        }
	        if (!strcasecmp (varnode->value.element.name, "var")) {
	       	 for (i = 0; i < varnode->value.element.num_attrs; i++) {
	       		 mxml_attr_t * attr = &varnode->value.element.attrs [i];
	       		 if (!strcmp(attr->name, "name")){
	       			 strcpy((*varList)[countVar], attr->value);
	       			 countVar ++;
	       		 }
	       	 }

	        }
	}

        *numVarsOut = numVars;
	
        
        // Tang: Parsing pg offset info, assuming we have already know dim dataDim and pgDim
        // from parsed result of <dimension/>
        int nPG = 1;
        for (i = 0; i < numDim; i++) {
            nPG *= ((*dataDim)->dims[i] / (*pgDim)->dims[i]); 
        }


        mxml_node_t * pgoffnode = NULL;                     
        const char * pgoffNumS = NULL, *pgoffS = NULL;               
        int pgoffNum= 0;                                   
        pgoffnode = mxmlFindElement(varsNode, varsNode, "pgoffset", NULL, NULL, MXML_DESCEND_FIRST);

	if ( !pgoffnode) {
	    printf("missing pgoffset element under vars \n");
	    mxmlRelease(doc);
	    return 0;
	}

	for (i = 0; i < pgoffnode->value.element.num_attrs; i++) {
	    mxml_attr_t * attr = &pgoffnode->value.element.attrs [i];
	    GET_ATTR2("pgNum",attr,pgoffNumS,"pgoffset");
	}

	if ( !pgoffNumS || !strcmp ( pgoffNumS, "")) {
	    printf("missing values for tsNum attribute on timestep element\n");
	    mxmlRelease(doc);
	    return 0;
	}
        else {
	    pgoffNum = atoi(pgoffNumS);
	}

        if (pgoffNum != nPG) {
	    printf("pgNum from pgoffset doesn't match the number of pgs calculated from dataDim/pgDim \n");
	    mxmlRelease(doc);
	    return 0;
        }

        (*pgOff) = initPGoff(nPG, numDim);

        char pgoffName[16];
        char** pgoffValueS;
        char** pgoffValue_tokens=NULL;
        pgoffValueS = (char**)malloc(sizeof(char*) * nPG);
        for (i = 0; i < nPG; i++) {
            pgoffValueS[i] = NULL;
        }
        pgoffnode = mxmlFindElement(varsNode, varsNode, "pgoffset", NULL, NULL, MXML_DESCEND_FIRST);
	for (i = 0; i < pgoffnode->value.element.num_attrs; i++) {
	    mxml_attr_t * attr = &pgoffnode->value.element.attrs [i];
            for (j = 0; j < nPG; j++) {
                sprintf(pgoffName,"pg_%d", j);
                if (pgoffValueS[j] != NULL) {
                    continue;
                }
	        GET_ATTR2(pgoffName,attr,pgoffValueS[j],"pgoffset");
            }
	}

        for (i = 0; i < nPG; i++) {
<<<<<<< HEAD
            tokenize_dimensions (pgoffValueS[i], &pgoffValue_tokens, &numDim);
=======
            a2s_tokenize_dimensions (pgoffValueS[i], &pgoffValue_tokens, &numDim);
>>>>>>> f74a74d1
            for (j = 0; j < numDim; j++) {
                (*pgOff)->off[i*numDim+j] = atoi(pgoffValue_tokens[j]);
            }
            a2s_cleanup_dimensions (pgoffValue_tokens, numDim);
        }

        for (i = 0; i < nPG; i++) {
            printf("PG offset_%d: ",i);
            for (j = 0; j < numDim; j++) {
                printf("%d ",(*pgOff)->off[i*numDim+j]);
            }
            printf("\n");
        }

        free(pgoffValueS);
	free(inputDataDim);
	free(inputPGDim);
	return 0;
}
/*
 * ./adios_build_alac_index ./xml alacrity-1var ./xml/build-alac-index-input.xml
 */
int main (int argc, char ** argv)
{
    MPI_Init (&argc, &argv);

  if (argc >= 4) {
	 dim_t *dataDim , *pgDim ;
         ts_t *dataTs;              // Tang: add for timestep
         pgoff_t *pgOff;            // Tang: add for pg offsets
	 char **vars ;
	 int numVar;
	 //if ( parseInputs(argv[3],&dataDim,&pgDim, &vars , &numVar) ){
	 if ( parseInputs(argv[3],&dataDim,&pgDim, &vars , &numVar, &dataTs, &pgOff) ){
		 printf("errors in the input xml file parse \n");
		 return 0;
	 }else {
		 printf("XML Inputs info \n");
		 printf("data space: ");
		 printDimension(dataDim);
		 printf("PG space: ");
		 printDimension(pgDim);
		 printListVars(vars, numVar);
	 }
	 printf("Write BP file \n");
	 //adios_write_pg (argv [1], argv [2], numVar, vars, dataDim, pgDim);
	 adios_write_pg (argv [1], argv [2], numVar, vars, dataDim, pgDim, dataTs, pgOff);
	 freeDimension(dataDim);
	 freeDimension(pgDim);
         freeTimestep(dataTs);     // Tang: free dataTs
         freePGoff(pgOff);

  } else {
	  printf ("Usage: %s <base directory> <transform> <input xml> \n Example: ./adios_build_alac_index ./xml alacrity-1var ./xml/build-alac-index-input.xml \n", argv [0]);
 }


    MPI_Finalize ();
    return 0;
}
<|MERGE_RESOLUTION|>--- conflicted
+++ resolved
@@ -22,11 +22,7 @@
 #include <inttypes.h>
 #include <mxml.h>
 #include <sys/stat.h>
-<<<<<<< HEAD
-#include "core/strutil.h" // trim_spaces()
-=======
-#include "core/strutil.h"
->>>>>>> f74a74d1
+#include "core/strutil.h" 
 
 //#define GET_ATTR(n,attr,var,en)
 #define GET_ATTR2(n,attr,var,en)                                 \
@@ -504,13 +500,8 @@
 		mxmlRelease(doc);
 		return 0;
 	}
-<<<<<<< HEAD
-	tokenize_dimensions (dataDimS, &dim_tokens, &dim_count);
-	tokenize_dimensions (pgDimS, &pgDimTokens, &pgCount);
-=======
 	a2s_tokenize_dimensions (dataDimS, &dim_tokens, &dim_count);
 	a2s_tokenize_dimensions (pgDimS, &pgDimTokens, &pgCount);
->>>>>>> f74a74d1
 	if (dim_count != numDim || pgCount != numDim){
 		printf("input dimension does not match expected number dimension \n");
 		mxmlRelease(doc);
@@ -618,11 +609,7 @@
 	}
 
         for (i = 0; i < nPG; i++) {
-<<<<<<< HEAD
-            tokenize_dimensions (pgoffValueS[i], &pgoffValue_tokens, &numDim);
-=======
             a2s_tokenize_dimensions (pgoffValueS[i], &pgoffValue_tokens, &numDim);
->>>>>>> f74a74d1
             for (j = 0; j < numDim; j++) {
                 (*pgOff)->off[i*numDim+j] = atoi(pgoffValue_tokens[j]);
             }
