--- conflicted
+++ resolved
@@ -25,14 +25,9 @@
 echo "Run C adios_global_aggregate_by_color"
 $MPIRUN $NP_MPIRUN $PROCS $EXEOPT ./adios_global_aggregate_by_color
 EX=$?
-<<<<<<< HEAD
-EXPECTED=adios_global_no_xml.bp
-if [ ! -f "$EXPECTED" ]; then
-=======
 if [ ! -f adios_global_aggregate_by_color.bp ] \
 || [! -f adios_global_aggregate_by_color.bp.dir/adios_global_aggregate_by_color.bp.0 ] \
 || [! -f adios_global_aggregate_by_color.bp.dir/adios_global_aggregate_by_color.bp.1 ]; then
->>>>>>> 114f682b
     echo "ERROR: adios_global_aggregate_by_color failed. No BP file is created. Exit code=$EX"
     exit 1
 fi